--- conflicted
+++ resolved
@@ -12,25 +12,10 @@
     - govet
     - ineffassign
     - misspell
-<<<<<<< HEAD
-    - gci
-
-linters-settings:
-  gci:
-    sections:
-      - standard
-      - default
-      - prefix(github.com/algorand)
-      - prefix(github.com/algorand/go-algorand)
-
-    section-separators:
-      - newLine
-=======
     - nolintlint
     - revive
     - staticcheck
     - typecheck
->>>>>>> 2848e372
 
 severity:
   default-severity: error
