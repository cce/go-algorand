--- conflicted
+++ resolved
@@ -27,11 +27,8 @@
 	"os"
 	"path/filepath"
 	"strconv"
-<<<<<<< HEAD
-=======
 	"sync/atomic"
 
->>>>>>> 2848e372
 	"strings"
 	"sync"
 	"testing"
