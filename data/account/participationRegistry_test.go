--- conflicted
+++ resolved
@@ -22,14 +22,10 @@
 	"encoding/binary"
 	"errors"
 	"fmt"
-<<<<<<< HEAD
-=======
 	"math"
 	"os"
 	"path/filepath"
 	"strconv"
-
->>>>>>> af3b5d38
 	"strings"
 	"sync"
 	"testing"
