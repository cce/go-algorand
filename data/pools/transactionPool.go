--- conflicted
+++ resolved
@@ -98,14 +98,12 @@
 	// exceed the txPoolMaxSize. This flag is reset to false OnNewBlock
 	stateproofOverflowed bool
 
-<<<<<<< HEAD
 	isParticipating isParticipating
-=======
+
 	// shutdown is set to true when the pool is being shut down. It is checked in exported methods
 	// to prevent pool operations like remember and recomputing the block evaluator
 	// from using down stream resources like ledger that may be shutting down.
 	shutdown bool
->>>>>>> 64ae8b05
 }
 
 // BlockEvaluator defines the block evaluator interface exposed by the ledger package.
@@ -119,14 +117,10 @@
 	ResetTxnBytes()
 }
 
-<<<<<<< HEAD
 type isParticipating interface {
 	IsParticipating() bool
 }
 
-// MakeTransactionPool makes a transaction pool.
-func MakeTransactionPool(ledger *ledger.Ledger, cfg config.Local, log logging.Logger, isParticipating isParticipating) *TransactionPool {
-=======
 // VotingAccountSupplier provides a list of possible participating account addresses valid for a given round.
 type VotingAccountSupplier interface {
 	VotingAccountsForRound(basics.Round) []basics.Address
@@ -136,7 +130,6 @@
 
 // MakeTransactionPool makes a transaction pool.
 func MakeTransactionPool(ledger *ledger.Ledger, cfg config.Local, log logging.Logger, vac VotingAccountSupplier) *TransactionPool {
->>>>>>> 64ae8b05
 	if cfg.TxPoolExponentialIncreaseFactor < 1 {
 		cfg.TxPoolExponentialIncreaseFactor = 1
 	}
@@ -152,14 +145,11 @@
 		txPoolMaxSize:        cfg.TxPoolSize,
 		proposalAssemblyTime: cfg.ProposalAssemblyTime,
 		log:                  log,
-<<<<<<< HEAD
-		isParticipating:      isParticipating,
-=======
-		vac:                  vac,
+		//		isParticipating:      isParticipating,
+		vac: vac,
 	}
 	if cfg.EnableDeveloperAPI {
 		pool.evalTracer = logic.EvalErrorDetailsTracer{}
->>>>>>> 64ae8b05
 	}
 	pool.cond.L = &pool.mu
 	pool.assemblyCond.L = &pool.assemblyMu
