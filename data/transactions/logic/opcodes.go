// Copyright (C) 2019-2024 Algorand, Inc.
// This file is part of go-algorand
//
// go-algorand is free software: you can redistribute it and/or modify
// it under the terms of the GNU Affero General Public License as
// published by the Free Software Foundation, either version 3 of the
// License, or (at your option) any later version.
//
// go-algorand is distributed in the hope that it will be useful,
// but WITHOUT ANY WARRANTY; without even the implied warranty of
// MERCHANTABILITY or FITNESS FOR A PARTICULAR PURPOSE.  See the
// GNU Affero General Public License for more details.
//
// You should have received a copy of the GNU Affero General Public License
// along with go-algorand.  If not, see <https://www.gnu.org/licenses/>.

package logic

import (
	"cmp"
	"fmt"
	"strconv"
	"strings"

	"github.com/algorand/go-algorand/data/basics"
	"golang.org/x/exp/maps"
	"golang.org/x/exp/slices"
)

// LogicVersion defines default assembler and max eval versions
const LogicVersion = 11

// rekeyingEnabledVersion is the version of TEAL where RekeyTo functionality
// was enabled. This is important to remember so that old TEAL accounts cannot
// be maliciously or accidentally rekeyed. Do not edit!
const rekeyingEnabledVersion = 2

// appsEnabledVersion is the version of TEAL where ApplicationCall
// functionality was enabled. We use this to disallow v0 and v1 programs
// from being used with applications. Do not edit!
const appsEnabledVersion = 2

// backBranchEnabledVersion is the first version of TEAL where branches could
// go back (and cost accounting was done during execution)
const backBranchEnabledVersion = 4

// directRefEnabledVersion is the version of TEAL where opcodes
// that reference accounts, asas, and apps may do so directly, not requiring
// using an index into arrays.
const directRefEnabledVersion = 4

// innerAppsEnabledVersion is the version that allowed inner app calls.
const innerAppsEnabledVersion = 6

// txnEffectsVersion is first version that allowed txn opcode to access
// "effects" (ApplyData info)
const txnEffectsVersion = 6

// createdResourcesVersion is the first version that allows access to assets and
// applications that were created in the same group, despite them not being in
// the Foreign arrays.
const createdResourcesVersion = 6

// appAddressAvailableVersion is the first version that allows access to the
// accounts of applications that were provided in the foreign apps transaction
// field.
const appAddressAvailableVersion = 7

const fidoVersion = 7       // base64, json, secp256r1
const randomnessVersion = 7 // vrf_verify, block
const fpVersion = 8         // changes for frame pointers and simpler function discipline

const sharedResourcesVersion = 9 // apps can access resources from other transactions.

const pairingVersion = 10 // bn256 opcodes. will add bls12-381, and unify the available opcodes.
const spliceVersion = 10  // box splicing/resizing

// EXPERIMENTAL. These should be revisited whenever a new LogicSigVersion is
// moved from vFuture to a new consensus version. If they remain unready, bump
// their version, and fixup TestAssemble() in assembler_test.go.
const incentiveVersion = 11 // block fields, heartbeat

const spOpcodesVersion = 11 // falcon_verify, sumhash512

// Unlimited Global Storage opcodes
const boxVersion = 8 // box_*

type linearCost struct {
	baseCost  int
	chunkCost int
	chunkSize int
	depth     int
}

func (lc linearCost) check() linearCost {
	if lc.baseCost < 1 || lc.chunkCost < 0 || lc.chunkSize < 0 || lc.chunkSize > maxStringSize || lc.depth < 0 {
		panic(fmt.Sprintf("bad cost configuration %+v", lc))
	}
	if lc.chunkCost > 0 && lc.chunkSize == 0 {
		panic(fmt.Sprintf("chunk cost when chunk size is zero %+v", lc))
	}
	if lc.chunkCost == 0 && lc.chunkSize > 0 {
		panic(fmt.Sprintf("no chunk cost with positive chunk size %+v", lc))
	}
	return lc
}

func (lc *linearCost) compute(stack []stackValue) int {
	cost := lc.baseCost
	if lc.chunkCost != 0 && lc.chunkSize != 0 {
		// Uses basics.DivCeil rather than (count/chunkSize) to match how Ethereum discretizes hashing costs.
		count := len(stack[len(stack)-1-lc.depth].Bytes)
		cost += lc.chunkCost * basics.DivCeil(count, lc.chunkSize)
	}
	return cost
}

func (lc *linearCost) docCost(argLen int) string {
	if *lc == (linearCost{}) {
		return ""
	}
	if lc.chunkCost == 0 {
		return strconv.Itoa(lc.baseCost)
	}
	idxFromStart := argLen - lc.depth - 1
	stackArg := rune(int('A') + idxFromStart)
	if lc.chunkSize == 1 {
		return fmt.Sprintf("%d + %d per byte of %c", lc.baseCost, lc.chunkCost, stackArg)
	}
	return fmt.Sprintf("%d + %d per %d bytes of %c", lc.baseCost, lc.chunkCost, lc.chunkSize, stackArg)
}

// OpDetails records details such as non-standard costs, immediate arguments, or
// dynamic layout controlled by a check function. These objects are mostly built
// with constructor functions, so it's cleaner to have defaults set here, rather
// than in line after line of OpSpecs.
type OpDetails struct {
	asm    asmFunc    // assemble the op
	check  checkFunc  // static check bytecode (and determine size)
	refine refineFunc // refine arg/return types based on ProgramKnowledge at assembly time

	Modes RunMode // all modes that opcode can run in. i.e (cx.mode & Modes) != 0 allows

	FullCost   linearCost  // if non-zero, the cost of the opcode, no immediates matter
	Size       int         // if non-zero, the known size of opcode. if 0, check() determines.
	Immediates []immediate // details of each immediate arg to opcode

	trusted bool // if `trusted`, don't check stack effects. they are more complicated than simply checking the opcode prototype.
}

func (d *OpDetails) docCost(argLen int, version uint64) string {
	cost := d.FullCost.docCost(argLen)
	if cost != "" {
		return cost
	}
	found := false
	for _, imm := range d.Immediates {
		if imm.fieldCosts != nil {
			if found {
				panic("two cost dependent fields")
			}
			found = true
			group := imm.Group
			var fieldCostStrings []string
			for _, name := range group.Names {
				fs, ok := group.SpecByName(name)
				if !ok || fs.Version() > version {
					continue
				}
				fieldCostStrings = append(fieldCostStrings, fmt.Sprintf("%s=%s", name, imm.fieldCosts[fs.Field()].docCost(argLen)))
			}
			cost = strings.Join(fieldCostStrings, "; ")
		}
	}
	return cost
}

// Cost computes the cost of the opcode, given details about how it is used,
// both static (the program, which can be used to find the immediate values
// supplied), and dynamic (the stack, which can be used to find the run-time
// arguments supplied). Cost is used at run-time. docCost returns similar
// information in human-readable form.
func (d *OpDetails) Cost(program []byte, pc int, stack []stackValue) int {
	cost := d.FullCost.compute(stack)
	if cost != 0 {
		return cost
	}
	for i := range d.Immediates {
		if d.Immediates[i].fieldCosts != nil {
			lc := d.Immediates[i].fieldCosts[program[pc+1+i]]
			cost += lc.compute(stack)
		}
	}
	return cost
}

func detDefault() OpDetails {
	return OpDetails{asmDefault, nil, nil, modeAny, linearCost{baseCost: 1}, 1, nil, false}
}

func constants(asm asmFunc, checker checkFunc, name string, kind immKind) OpDetails {
	return OpDetails{asm, checker, nil, modeAny, linearCost{baseCost: 1}, 0, []immediate{imm(name, kind)}, false}
}

func detBranch() OpDetails {
	d := detDefault()
	d.asm = asmBranch
	d.check = checkBranch
	d.Size = 3
	d.Immediates = []immediate{imm("target", immLabel)}
	return d
}

func detSwitch() OpDetails {
	d := detDefault()
	d.asm = asmSwitch
	d.check = checkSwitch
	d.Size = 0
	d.Immediates = []immediate{imm("target ...", immLabels)}
	return d
}

func assembler(asm asmFunc) OpDetails {
	d := detDefault()
	d.asm = asm
	return d
}

func (d OpDetails) assembler(asm asmFunc) OpDetails {
	d.asm = asm
	return d
}

func costly(cost int) OpDetails {
	return detDefault().costs(cost)
}

func (d OpDetails) costs(cost int) OpDetails {
	d.FullCost = linearCost{baseCost: cost}.check()
	return d
}

func only(m RunMode) OpDetails {
	d := detDefault()
	d.Modes = m
	return d
}

func (d OpDetails) only(m RunMode) OpDetails {
	d.Modes = m
	return d
}

func (d OpDetails) costByLength(initial, perChunk, chunkSize, depth int) OpDetails {
	d.FullCost = costByLength(initial, perChunk, chunkSize, depth).FullCost
	return d
}

func immediates(names ...string) OpDetails {
	return immKinded(immByte, names...)
}

func (d OpDetails) trust() OpDetails {
	d.trusted = true
	return d
}

func immKinded(kind immKind, names ...string) OpDetails {
	d := detDefault()
	d.Size = len(names) + 1
	d.Immediates = make([]immediate, len(names))
	for i, name := range names {
		d.Immediates[i] = imm(name, kind)
	}
	return d
}

func typed(typer refineFunc) OpDetails {
	d := detDefault()
	d.refine = typer
	return d
}

func (d OpDetails) typed(typer refineFunc) OpDetails {
	d.refine = typer
	return d
}

// field is used to create an opDetails for an opcode with a single field
func field(immediate string, group *FieldGroup) OpDetails {
	opd := immediates(immediate)
	opd.Immediates[0].Group = group
	return opd
}

// field is used to annotate an existing immediate with group info
func (d OpDetails) field(name string, group *FieldGroup) OpDetails {
	for i := range d.Immediates {
		if d.Immediates[i].Name == name {
			d.Immediates[i].Group = group
			return d
		}
	}
	panic(name)
}

func costByField(immediate string, group *FieldGroup, costs []int) OpDetails {
	if len(costs) != len(group.Names) {
		panic(fmt.Sprintf("While defining costs for %s in group %s: %d costs != %d names",
			immediate, group.Name, len(costs), len(group.Names)))
	}
	fieldCosts := make([]linearCost, len(costs))
	for i, cost := range costs {
		fieldCosts[i] = linearCost{baseCost: cost}
	}
	return costByFieldAndLength(immediate, group, fieldCosts)
}

func costByFieldAndLength(immediate string, group *FieldGroup, costs []linearCost) OpDetails {
	if len(costs) != len(group.Names) {
		panic(fmt.Sprintf("While defining costs for %s in group %s: %d costs != %d names",
			immediate, group.Name, len(costs), len(group.Names)))
	}
	opd := immediates(immediate)
	opd.FullCost = linearCost{} // zero FullCost is what causes eval to look deeper
	opd.Immediates[0].Group = group
	full := make([]linearCost, 256) // ensure we have 256 entries for easy lookup
	for i := range costs {
		full[i] = costs[i].check()
	}
	opd.Immediates[0].fieldCosts = full
	return opd
}

func costByLength(initial, perChunk, chunkSize, depth int) OpDetails {
	d := detDefault()
	d.FullCost = linearCost{initial, perChunk, chunkSize, depth}.check()
	return d
}

// immType describes the immediate arguments to an opcode
type immKind byte

const (
	immByte immKind = iota
	immInt8
	immLabel
	immInt
	immBytes
	immInts
	immBytess // "ss" not a typo.  Multiple "bytes"
	immLabels
)

func (ik immKind) String() string {
	switch ik {
	case immByte:
		return "uint8"
	case immInt8:
		return "int8"
	case immLabel:
		return "int16 (big-endian)"
	case immInt:
		return "varuint"
	case immBytes:
		return "varuint length, bytes"
	case immInts:
		return fmt.Sprintf("varuint count, [%s ...]", immInt.String())
	case immBytess: // "ss" not a typo.  Multiple "bytes"
		return fmt.Sprintf("varuint count, [%s ...]", immBytes.String())
	case immLabels:
		return fmt.Sprintf("varuint count, [%s ...]", immLabel.String())
	}
	return "unknown"
}

type immediate struct {
	Name  string
	kind  immKind
	Group *FieldGroup

	// If non-nil, always 256 long, so cost can be checked before eval
	fieldCosts []linearCost
}

func imm(name string, kind immKind) immediate {
	return immediate{name, kind, nil, nil}
}

type typedList struct {
	Types   StackTypes
	Effects string
}

// Proto describes the "stack behavior" of an opcode, what it pops as arguments
// and pushes onto the stack as return values.
type Proto struct {
	Arg    typedList // what gets popped from the stack
	Return typedList // what gets pushed to the stack

	// StackExplain is the pointer to the function used in debugging process during simulation:
	// - on default construction, StackExplain relies on Arg and Return count.
	// - otherwise, we need to explicitly infer from EvalContext, by registering through explain function
	StackExplain debugStackExplain

	// AppStateExplain is the pointer to the function used for debugging in simulation:
	// - for an opcode not touching app's local/global/box state, this pointer is nil.
	// - otherwise, we call this method and check the operation of an opcode on app's state.
	AppStateExplain stateChangeExplain
}

func (p Proto) stackExplain(e debugStackExplain) Proto {
	p.StackExplain = e
	return p
}

func (p Proto) appStateExplain(s stateChangeExplain) Proto {
	p.AppStateExplain = s
	return p
}

func defaultDebugExplain(argCount, retCount int) debugStackExplain {
	return func(_ *EvalContext) (deletions, additions int) {
		deletions = argCount
		additions = retCount
		return
	}
}

func proto(signature string, effects ...string) Proto {
	parts := strings.Split(signature, ":")
	if len(parts) != 2 {
		panic(signature)
	}
	var argEffect, retEffect string
	switch len(effects) {
	case 0:
		// will be generated
	case 1:
		retEffect = effects[0]
	case 2:
		argEffect = effects[0]
		retEffect = effects[1]
	default:
		panic(effects)
	}
	argTypes := parseStackTypes(parts[0])
	retTypes := parseStackTypes(parts[1])
	debugExplainFunc := defaultDebugExplain(len(filterNoneTypes(argTypes)), len(filterNoneTypes(retTypes)))
	return Proto{
		Arg:          typedList{argTypes, argEffect},
		Return:       typedList{retTypes, retEffect},
		StackExplain: debugExplainFunc,
	}
}

// OpSpec defines an opcode
type OpSpec struct {
	Opcode byte
	Name   string
	op     evalFunc // evaluate the op
	Proto
	Version   uint64 // AVM version opcode introduced
	OpDetails        // Special cost or bytecode layout considerations
}

// AlwaysExits is true iff the opcode always ends the program.
func (spec *OpSpec) AlwaysExits() bool {
	return len(spec.Return.Types) == 1 && spec.Return.Types[0].AVMType == avmNone
}

// DocCost returns the cost of the opcode in human-readable form.
func (spec *OpSpec) DocCost(version uint64) string {
	return spec.OpDetails.docCost(len(spec.Arg.Types), version)
}

func (spec *OpSpec) deadens() bool {
	switch spec.Name {
	case "b", "callsub", "retsub", "err", "return":
		return true
	default:
		return false
	}
}

// OpSpecs is the table of operations that can be assembled and evaluated.
//
// Any changes should be reflected in README_in.md which serves as the language spec.
//
// Note: assembly can specialize an Any return type if known at
// assembly-time, with ops.returns()
var OpSpecs = []OpSpec{
	{0x00, "err", opErr, proto(":x"), 1, detDefault()},
	{0x01, "sha256", opSHA256, proto("b:b{32}"), 1, costly(7)},
	{0x02, "keccak256", opKeccak256, proto("b:b{32}"), 1, costly(26)},
	{0x03, "sha512_256", opSHA512_256, proto("b:b{32}"), 1, costly(9)},

	// Cost of these opcodes increases in AVM version 2 based on measured
	// performance. Should be able to run max hashes during stateful TEAL
	// and achieve reasonable TPS. Same opcode for different versions
	// is OK.
	{0x01, "sha256", opSHA256, proto("b:b{32}"), 2, costly(35)},
	{0x02, "keccak256", opKeccak256, proto("b:b{32}"), 2, costly(130)},
	{0x03, "sha512_256", opSHA512_256, proto("b:b{32}"), 2, costly(45)},

	/*
		Tabling these changes until we offer unlimited global storage as there
		is currently a useful pattern that requires hashes on long slices to
		creating logicsigs in apps.

		{0x01, "sha256", opSHA256, proto("b:b{32}"), ?, costByLength(...)},
		{0x02, "keccak256", opKeccak256, proto("b:b{32}"), ?, costByLength(...)},
		{0x03, "sha512_256", opSHA512_256, proto("b:b{32}"), ?, costByLength(...)},
	*/

	{0x04, "ed25519verify", opEd25519Verify, proto("bb{64}b{32}:T"), 1, costly(1900).only(ModeSig)},
	{0x04, "ed25519verify", opEd25519Verify, proto("bb{64}b{32}:T"), 5, costly(1900)},

	{0x05, "ecdsa_verify", opEcdsaVerify, proto("b{32}b{32}b{32}b{32}b{32}:T"), 5, costByField("v", &EcdsaCurves, ecdsaVerifyCosts)},
	{0x06, "ecdsa_pk_decompress", opEcdsaPkDecompress, proto("b{33}:b{32}b{32}"), 5, costByField("v", &EcdsaCurves, ecdsaDecompressCosts)},
	{0x07, "ecdsa_pk_recover", opEcdsaPkRecover, proto("b{32}ib{32}b{32}:b{32}b{32}"), 5, field("v", &EcdsaCurves).costs(2000)},

	{0x08, "+", opPlus, proto("ii:i"), 1, detDefault()},
	{0x09, "-", opMinus, proto("ii:i"), 1, detDefault()},
	{0x0a, "/", opDiv, proto("ii:i"), 1, detDefault()},
	{0x0b, "*", opMul, proto("ii:i"), 1, detDefault()},
	{0x0c, "<", opLt, proto("ii:T"), 1, detDefault()},
	{0x0d, ">", opGt, proto("ii:T"), 1, detDefault()},
	{0x0e, "<=", opLe, proto("ii:T"), 1, detDefault()},
	{0x0f, ">=", opGe, proto("ii:T"), 1, detDefault()},
	{0x10, "&&", opAnd, proto("ii:T"), 1, detDefault()},
	{0x11, "||", opOr, proto("ii:T"), 1, detDefault()},
	{0x12, "==", opEq, proto("aa:T"), 1, typed(typeEquals)},
	{0x13, "!=", opNeq, proto("aa:T"), 1, typed(typeEquals)},
	{0x14, "!", opNot, proto("i:i"), 1, detDefault()},
	{0x15, "len", opLen, proto("b:i"), 1, detDefault()},
	{0x16, "itob", opItob, proto("i:b{8}"), 1, detDefault()},
	{0x17, "btoi", opBtoi, proto("b:i"), 1, detDefault()},
	{0x18, "%", opModulo, proto("ii:i"), 1, detDefault()},
	{0x19, "|", opBitOr, proto("ii:i"), 1, detDefault()},
	{0x1a, "&", opBitAnd, proto("ii:i"), 1, detDefault()},
	{0x1b, "^", opBitXor, proto("ii:i"), 1, detDefault()},
	{0x1c, "~", opBitNot, proto("i:i"), 1, detDefault()},
	{0x1d, "mulw", opMulw, proto("ii:ii"), 1, detDefault()},
	{0x1e, "addw", opAddw, proto("ii:ii"), 2, detDefault()},
	{0x1f, "divmodw", opDivModw, proto("iiii:iiii"), 4, costly(20)},

	{0x20, "intcblock", opIntConstBlock, proto(":"), 1, constants(asmIntCBlock, checkIntImmArgs, "uint ...", immInts)},
	{0x21, "intc", opIntConstLoad, proto(":i"), 1, immediates("i").assembler(asmIntC)},
	{0x22, "intc_0", opIntConst0, proto(":i"), 1, detDefault()},
	{0x23, "intc_1", opIntConst1, proto(":i"), 1, detDefault()},
	{0x24, "intc_2", opIntConst2, proto(":i"), 1, detDefault()},
	{0x25, "intc_3", opIntConst3, proto(":i"), 1, detDefault()},
	{0x26, "bytecblock", opByteConstBlock, proto(":"), 1, constants(asmByteCBlock, checkByteImmArgs, "bytes ...", immBytess)},
	{0x27, "bytec", opByteConstLoad, proto(":b"), 1, immediates("i").assembler(asmByteC)},
	{0x28, "bytec_0", opByteConst0, proto(":b"), 1, detDefault()},
	{0x29, "bytec_1", opByteConst1, proto(":b"), 1, detDefault()},
	{0x2a, "bytec_2", opByteConst2, proto(":b"), 1, detDefault()},
	{0x2b, "bytec_3", opByteConst3, proto(":b"), 1, detDefault()},
	{0x2c, "arg", opArg, proto(":b"), 1, immediates("n").only(ModeSig).assembler(asmArg)},
	{0x2d, "arg_0", opArg0, proto(":b"), 1, only(ModeSig)},
	{0x2e, "arg_1", opArg1, proto(":b"), 1, only(ModeSig)},
	{0x2f, "arg_2", opArg2, proto(":b"), 1, only(ModeSig)},
	{0x30, "arg_3", opArg3, proto(":b"), 1, only(ModeSig)},
	// txn, gtxn, and gtxns are also implemented as pseudoOps to choose
	// between scalar and array version based on number of immediates.
	{0x31, "txn", opTxn, proto(":a"), 1, field("f", &TxnScalarFields)},
	{0x32, "global", opGlobal, proto(":a"), 1, field("f", &GlobalFields)},
	{0x33, "gtxn", opGtxn, proto(":a"), 1, immediates("t", "f").field("f", &TxnScalarFields)},
	{0x34, "load", opLoad, proto(":a"), 1, immediates("i").typed(typeLoad)},
	{0x35, "store", opStore, proto("a:"), 1, immediates("i").typed(typeStore)},
	{0x36, "txna", opTxna, proto(":a"), 2, immediates("f", "i").field("f", &TxnArrayFields)},
	{0x37, "gtxna", opGtxna, proto(":a"), 2, immediates("t", "f", "i").field("f", &TxnArrayFields)},
	// Like gtxn, but gets txn index from stack, rather than immediate arg
	{0x38, "gtxns", opGtxns, proto("i:a"), 3, immediates("f").field("f", &TxnScalarFields)},
	{0x39, "gtxnsa", opGtxnsa, proto("i:a"), 3, immediates("f", "i").field("f", &TxnArrayFields)},
	// Group scratch space access
	{0x3a, "gload", opGload, proto(":a"), 4, immediates("t", "i").only(ModeApp)},
	{0x3b, "gloads", opGloads, proto("i:a"), 4, immediates("i").only(ModeApp)},
	// Access creatable IDs (consider deprecating, as txn CreatedAssetID, CreatedApplicationID should be enough
	{0x3c, "gaid", opGaid, proto(":i"), 4, immediates("t").only(ModeApp)},
	{0x3d, "gaids", opGaids, proto("i:i"), 4, only(ModeApp)},

	// Like load/store, but scratch slot taken from TOS instead of immediate
	{0x3e, "loads", opLoads, proto("i:a"), 5, typed(typeLoads)},
	{0x3f, "stores", opStores, proto("ia:"), 5, typed(typeStores)},

	{0x40, "bnz", opBnz, proto("i:"), 1, detBranch()},
	{0x41, "bz", opBz, proto("i:"), 2, detBranch()},
	{0x42, "b", opB, proto(":"), 2, detBranch()},
	{0x43, "return", opReturn, proto("i:x").stackExplain(opReturnStackChange), 2, detDefault()},
	{0x44, "assert", opAssert, proto("i:"), 3, detDefault()},
	{0x45, "bury", opBury, proto("a:").stackExplain(opBuryStackChange), fpVersion, immediates("n").typed(typeBury)},
	{0x46, "popn", opPopN, proto(":", "[N items]", "").stackExplain(opPopNStackChange), fpVersion, immediates("n").typed(typePopN).trust()},
	{0x47, "dupn", opDupN, proto("a:", "", "A, [N copies of A]").stackExplain(opDupNStackChange), fpVersion, immediates("n").typed(typeDupN).trust()},
	{0x48, "pop", opPop, proto("a:"), 1, detDefault()},
	{0x49, "dup", opDup, proto("a:aa", "A, A"), 1, typed(typeDup)},
	{0x4a, "dup2", opDup2, proto("aa:aaaa", "A, B, A, B"), 2, typed(typeDupTwo)},
	{0x4b, "dig", opDig, proto("a:aa", "A, [N items]", "A, [N items], A").stackExplain(opDigStackChange), 3, immediates("n").typed(typeDig)},
	{0x4c, "swap", opSwap, proto("aa:aa", "B, A"), 3, typed(typeSwap)},
	{0x4d, "select", opSelect, proto("aai:a", "A or B"), 3, typed(typeSelect)},
	{0x4e, "cover", opCover, proto("a:a", "[N items], A", "A, [N items]").stackExplain(opCoverStackChange), 5, immediates("n").typed(typeCover)},
	{0x4f, "uncover", opUncover, proto("a:a", "A, [N items]", "[N items], A").stackExplain(opUncoverStackChange), 5, immediates("n").typed(typeUncover)},

	// byteslice processing / StringOps
	{0x50, "concat", opConcat, proto("bb:b"), 2, detDefault()},
	{0x51, "substring", opSubstring, proto("b:b"), 2, immediates("s", "e").assembler(asmSubstring)},
	{0x52, "substring3", opSubstring3, proto("bii:b"), 2, detDefault()},
	{0x53, "getbit", opGetBit, proto("ai:i"), 3, detDefault()},
	{0x54, "setbit", opSetBit, proto("aii:a"), 3, typed(typeSetBit)},
	{0x55, "getbyte", opGetByte, proto("bi:i"), 3, detDefault()},
	{0x56, "setbyte", opSetByte, proto("bii:b"), 3, detDefault()},
	{0x57, "extract", opExtract, proto("b:b"), 5, immediates("s", "l")},
	{0x58, "extract3", opExtract3, proto("bii:b"), 5, detDefault()},
	{0x59, "extract_uint16", opExtract16Bits, proto("bi:i"), 5, detDefault()},
	{0x5a, "extract_uint32", opExtract32Bits, proto("bi:i"), 5, detDefault()},
	{0x5b, "extract_uint64", opExtract64Bits, proto("bi:i"), 5, detDefault()},
	{0x5c, "replace2", opReplace2, proto("bb:b"), 7, immediates("s")},
	{0x5d, "replace3", opReplace3, proto("bib:b"), 7, detDefault()},
	{0x5e, "base64_decode", opBase64Decode, proto("b:b"), fidoVersion, field("e", &Base64Encodings).costByLength(1, 1, 16, 0)},
	{0x5f, "json_ref", opJSONRef, proto("bb:a"), fidoVersion, field("r", &JSONRefTypes).costByLength(25, 2, 7, 1)},

	{0x60, "balance", opBalance, proto("i:i"), 2, only(ModeApp)},
	{0x60, "balance", opBalance, proto("a:i"), directRefEnabledVersion, only(ModeApp)},
	{0x61, "app_opted_in", opAppOptedIn, proto("ii:T"), 2, only(ModeApp)},
	{0x61, "app_opted_in", opAppOptedIn, proto("ai:T"), directRefEnabledVersion, only(ModeApp)},
	{0x62, "app_local_get", opAppLocalGet, proto("iK:a").appStateExplain(opAppLocalGetStateChange), 2, only(ModeApp)},
	{0x62, "app_local_get", opAppLocalGet, proto("aK:a").appStateExplain(opAppLocalGetStateChange), directRefEnabledVersion, only(ModeApp)},
	{0x63, "app_local_get_ex", opAppLocalGetEx, proto("iiK:aT").appStateExplain(opAppLocalGetExStateChange), 2, only(ModeApp)},
	{0x63, "app_local_get_ex", opAppLocalGetEx, proto("aiK:aT").appStateExplain(opAppLocalGetExStateChange), directRefEnabledVersion, only(ModeApp)},
	{0x64, "app_global_get", opAppGlobalGet, proto("K:a").appStateExplain(opAppGlobalGetStateChange), 2, only(ModeApp)},
	{0x65, "app_global_get_ex", opAppGlobalGetEx, proto("iK:aT").appStateExplain(opAppGlobalGetExStateChange), 2, only(ModeApp)},
	{0x66, "app_local_put", opAppLocalPut, proto("iKa:").appStateExplain(opAppLocalPutStateChange), 2, only(ModeApp)},
	{0x66, "app_local_put", opAppLocalPut, proto("aKa:").appStateExplain(opAppLocalPutStateChange), directRefEnabledVersion, only(ModeApp)},
	{0x67, "app_global_put", opAppGlobalPut, proto("Ka:").appStateExplain(opAppGlobalPutStateChange), 2, only(ModeApp)},
	{0x68, "app_local_del", opAppLocalDel, proto("iK:").appStateExplain(opAppLocalDelStateChange), 2, only(ModeApp)},
	{0x68, "app_local_del", opAppLocalDel, proto("aK:").appStateExplain(opAppLocalDelStateChange), directRefEnabledVersion, only(ModeApp)},
	{0x69, "app_global_del", opAppGlobalDel, proto("K:").appStateExplain(opAppGlobalDelStateChange), 2, only(ModeApp)},
	{0x70, "asset_holding_get", opAssetHoldingGet, proto("ii:aT"), 2, field("f", &AssetHoldingFields).only(ModeApp)},
	{0x70, "asset_holding_get", opAssetHoldingGet, proto("ai:aT"), directRefEnabledVersion, field("f", &AssetHoldingFields).only(ModeApp)},
	{0x71, "asset_params_get", opAssetParamsGet, proto("i:aT"), 2, field("f", &AssetParamsFields).only(ModeApp)},
	{0x72, "app_params_get", opAppParamsGet, proto("i:aT"), 5, field("f", &AppParamsFields).only(ModeApp)},
	{0x73, "acct_params_get", opAcctParamsGet, proto("a:aT"), 6, field("f", &AcctParamsFields).only(ModeApp)},
	{0x74, "voter_params_get", opVoterParamsGet, proto("a:aT"), incentiveVersion, field("f", &VoterParamsFields).only(ModeApp)},
	{0x75, "online_stake", opOnlineStake, proto(":i"), incentiveVersion, only(ModeApp)},

	{0x78, "min_balance", opMinBalance, proto("i:i"), 3, only(ModeApp)},
	{0x78, "min_balance", opMinBalance, proto("a:i"), directRefEnabledVersion, only(ModeApp)},

	// Immediate bytes and ints. Smaller code size for single use of constant.
	{0x80, "pushbytes", opPushBytes, proto(":b"), 3, constants(asmPushBytes, opPushBytes, "bytes", immBytes)},
	{0x81, "pushint", opPushInt, proto(":i"), 3, constants(asmPushInt, opPushInt, "uint", immInt)},
	{0x82, "pushbytess", opPushBytess, proto(":", "", "[N items]").stackExplain(opPushBytessStackChange), 8, constants(asmPushBytess, checkByteImmArgs, "bytes ...", immBytess).typed(typePushBytess).trust()},
	{0x83, "pushints", opPushInts, proto(":", "", "[N items]").stackExplain(opPushIntsStackChange), 8, constants(asmPushInts, checkIntImmArgs, "uint ...", immInts).typed(typePushInts).trust()},

	{0x84, "ed25519verify_bare", opEd25519VerifyBare, proto("bb{64}b{32}:T"), 7, costly(1900)},
	{0x85, "falcon_verify", opFalconVerify, proto("bb{1232}b{1793}:T"), spOpcodesVersion, costly(1700)}, // dynamic for internal hash?
	{0x86, "sumhash512", opSumhash512, proto("b:b{64}"), spOpcodesVersion, costByLength(150, 7, 4, 0)},

	// "Function oriented"
	{0x88, "callsub", opCallSub, proto(":"), 4, detBranch()},
	{0x89, "retsub", opRetSub, proto(":").stackExplain(opRetSubStackChange), 4, detDefault().trust()},
	// protoByte is a named constant because opCallSub needs to know it.
	{protoByte, "proto", opProto, proto(":"), fpVersion, immediates("a", "r").typed(typeProto)},
	{0x8b, "frame_dig", opFrameDig, proto(":a").stackExplain(opFrameDigStackChange), fpVersion, immKinded(immInt8, "i").typed(typeFrameDig)},
	{0x8c, "frame_bury", opFrameBury, proto("a:").stackExplain(opFrameBuryStackChange), fpVersion, immKinded(immInt8, "i").typed(typeFrameBury)},
	{0x8d, "switch", opSwitch, proto("i:"), 8, detSwitch()},
	{0x8e, "match", opMatch, proto(":", "[A1, A2, ..., AN], B", "").stackExplain(opMatchStackChange), 8, detSwitch().trust()},

	// More math
	{0x90, "shl", opShiftLeft, proto("ii:i"), 4, detDefault()},
	{0x91, "shr", opShiftRight, proto("ii:i"), 4, detDefault()},
	{0x92, "sqrt", opSqrt, proto("i:i"), 4, costly(4)},
	{0x93, "bitlen", opBitLen, proto("a:i"), 4, detDefault()},
	{0x94, "exp", opExp, proto("ii:i"), 4, detDefault()},
	{0x95, "expw", opExpw, proto("ii:ii"), 4, costly(10)},
	{0x96, "bsqrt", opBytesSqrt, proto("I:I"), 6, costly(40)},
	{0x97, "divw", opDivw, proto("iii:i"), 6, detDefault()},
	{0x98, "sha3_256", opSHA3_256, proto("b:b{32}"), 7, costly(130)},
	/* Will end up following keccak256 -
	{0x98, "sha3_256", opSHA3_256, proto("b:b{32}"), ?, costByLength(...)},},
	*/

	// Byteslice math.
	{0xa0, "b+", opBytesPlus, proto("II:b"), 4, costly(10).typed(typeByteMath(maxByteMathSize + 1))},
	{0xa1, "b-", opBytesMinus, proto("II:I"), 4, costly(10)},
	{0xa2, "b/", opBytesDiv, proto("II:I"), 4, costly(20)},
	{0xa3, "b*", opBytesMul, proto("II:b"), 4, costly(20).typed(typeByteMath(maxByteMathSize * 2))},
	{0xa4, "b<", opBytesLt, proto("II:T"), 4, detDefault()},
	{0xa5, "b>", opBytesGt, proto("II:T"), 4, detDefault()},
	{0xa6, "b<=", opBytesLe, proto("II:T"), 4, detDefault()},
	{0xa7, "b>=", opBytesGe, proto("II:T"), 4, detDefault()},
	{0xa8, "b==", opBytesEq, proto("II:T"), 4, detDefault()},
	{0xa9, "b!=", opBytesNeq, proto("II:T"), 4, detDefault()},
	{0xaa, "b%", opBytesModulo, proto("II:I"), 4, costly(20)},
	{0xab, "b|", opBytesBitOr, proto("bb:b"), 4, costly(6)},
	{0xac, "b&", opBytesBitAnd, proto("bb:b"), 4, costly(6)},
	{0xad, "b^", opBytesBitXor, proto("bb:b"), 4, costly(6)},
	{0xae, "b~", opBytesBitNot, proto("b:b"), 4, costly(4)},
	{0xaf, "bzero", opBytesZero, proto("i:b"), 4, detDefault().typed(typeBzero)},

	// AVM "effects"
	{0xb0, "log", opLog, proto("b:"), 5, only(ModeApp)},
	{0xb1, "itxn_begin", opItxnBegin, proto(":"), 5, only(ModeApp)},
	{0xb2, "itxn_field", opItxnField, proto("a:"), 5, immediates("f").typed(typeTxField).field("f", &TxnFields).only(ModeApp).assembler(asmItxnField)},
	{0xb3, "itxn_submit", opItxnSubmit, proto(":"), 5, only(ModeApp)},
	{0xb4, "itxn", opItxn, proto(":a"), 5, field("f", &TxnScalarFields).only(ModeApp).assembler(asmItxn)},
	{0xb5, "itxna", opItxna, proto(":a"), 5, immediates("f", "i").field("f", &TxnArrayFields).only(ModeApp)},
	{0xb6, "itxn_next", opItxnNext, proto(":"), 6, only(ModeApp)},
	{0xb7, "gitxn", opGitxn, proto(":a"), 6, immediates("t", "f").field("f", &TxnFields).only(ModeApp).assembler(asmGitxn)},
	{0xb8, "gitxna", opGitxna, proto(":a"), 6, immediates("t", "f", "i").field("f", &TxnArrayFields).only(ModeApp)},

	// Unlimited Global Storage - Boxes
	{0xb9, "box_create", opBoxCreate, proto("Ni:T").appStateExplain(opBoxCreateStateChange), boxVersion, only(ModeApp)},
	{0xba, "box_extract", opBoxExtract, proto("Nii:b").appStateExplain(opBoxExtractStateChange), boxVersion, only(ModeApp)},
	{0xbb, "box_replace", opBoxReplace, proto("Nib:").appStateExplain(opBoxReplaceStateChange), boxVersion, only(ModeApp)},
	{0xbc, "box_del", opBoxDel, proto("N:T").appStateExplain(opBoxDelStateChange), boxVersion, only(ModeApp)},
	{0xbd, "box_len", opBoxLen, proto("N:iT").appStateExplain(opBoxGetStateChange), boxVersion, only(ModeApp)},
	{0xbe, "box_get", opBoxGet, proto("N:bT").appStateExplain(opBoxGetStateChange), boxVersion, only(ModeApp)},
	{0xbf, "box_put", opBoxPut, proto("Nb:").appStateExplain(opBoxPutStateChange), boxVersion, only(ModeApp)},

	// Dynamic indexing
	{0xc0, "txnas", opTxnas, proto("i:a"), 5, field("f", &TxnArrayFields)},
	{0xc1, "gtxnas", opGtxnas, proto("i:a"), 5, immediates("t", "f").field("f", &TxnArrayFields)},
	{0xc2, "gtxnsas", opGtxnsas, proto("ii:a"), 5, field("f", &TxnArrayFields)},
	{0xc3, "args", opArgs, proto("i:b"), 5, only(ModeSig)},
	{0xc4, "gloadss", opGloadss, proto("ii:a"), 6, only(ModeApp)},
	{0xc5, "itxnas", opItxnas, proto("i:a"), 6, field("f", &TxnArrayFields).only(ModeApp)},
	{0xc6, "gitxnas", opGitxnas, proto("i:a"), 6, immediates("t", "f").field("f", &TxnArrayFields).only(ModeApp)},

	// randomness support
	{0xd0, "vrf_verify", opVrfVerify, proto("bb{80}b{32}:b{64}T"), randomnessVersion, field("s", &VrfStandards).costs(5700)},
	{0xd1, "block", opBlock, proto("i:a"), randomnessVersion, field("f", &BlockFields)},
	{0xd2, "box_splice", opBoxSplice, proto("Niib:").appStateExplain(opBoxSpliceStateChange), spliceVersion, only(ModeApp)},
	{0xd3, "box_resize", opBoxResize, proto("Ni:").appStateExplain(opBoxResizeStateChange), spliceVersion, only(ModeApp)},

	{0xe0, "ec_add", opEcAdd, proto("bb:b"), pairingVersion,
		costByField("g", &EcGroups, []int{
			BN254g1: 125, BN254g2: 170,
			BLS12_381g1: 205, BLS12_381g2: 290})},

	{0xe1, "ec_scalar_mul", opEcScalarMul, proto("bb:b"), pairingVersion,
		costByField("g", &EcGroups, []int{
			BN254g1: 1810, BN254g2: 3430,
			BLS12_381g1: 2950, BLS12_381g2: 6530})},

	{0xe2, "ec_pairing_check", opEcPairingCheck, proto("bb:T"), pairingVersion,
		costByFieldAndLength("g", &EcGroups, []linearCost{
			BN254g1: {
				baseCost:  8000,
				chunkCost: 7_400,
				chunkSize: bn254g1Size,
			},
			BN254g2: {
				baseCost:  8000,
				chunkCost: 7_400,
				chunkSize: bn254g2Size,
			},
			BLS12_381g1: {
				baseCost:  13_000,
				chunkCost: 10_000,
				chunkSize: bls12381g1Size,
			},
			BLS12_381g2: {
				baseCost:  13_000,
				chunkCost: 10_000,
				chunkSize: bls12381g2Size,
			}})},

	{0xe3, "ec_multi_scalar_mul", opEcMultiScalarMul, proto("bb:b"), pairingVersion,
		costByFieldAndLength("g", &EcGroups, []linearCost{
			BN254g1: {
				baseCost:  3_600,
				chunkCost: 90,
				chunkSize: scalarSize,
			},
			BN254g2: {
				baseCost:  7_200,
				chunkCost: 270,
				chunkSize: scalarSize,
			},
			BLS12_381g1: {
				baseCost:  6_500,
				chunkCost: 95,
				chunkSize: scalarSize,
			},
			BLS12_381g2: {
				baseCost:  14_850,
				chunkCost: 485,
				chunkSize: scalarSize,
			}})},

	{0xe4, "ec_subgroup_check", opEcSubgroupCheck, proto("b:T"), pairingVersion,
		costByField("g", &EcGroups, []int{
			BN254g1: 20, BN254g2: 3_100, // g1 subgroup is nearly a no-op
			BLS12_381g1: 1_850, BLS12_381g2: 2_340})},
	{0xe5, "ec_map_to", opEcMapTo, proto("b:b"), pairingVersion,
		costByField("g", &EcGroups, []int{
			BN254g1: 630, BN254g2: 3_300,
			BLS12_381g1: 1_950, BLS12_381g2: 8_150})},
}

// OpcodesByVersion returns list of opcodes available in a specific version of TEAL
// by copying v1 opcodes to v2, and then on to v3 to create a full list
func OpcodesByVersion(version uint64) []OpSpec {
	// for updated opcodes use the lowest version opcode was introduced in
	maxOpcode := 0
	for i := 0; i < len(OpSpecs); i++ {
		if int(OpSpecs[i].Opcode) > maxOpcode {
			maxOpcode = int(OpSpecs[i].Opcode)
		}
	}
	updated := make([]int, maxOpcode+1)
	for idx := range OpSpecs {
		op := OpSpecs[idx].Opcode
		cv := updated[op]
		if cv == 0 {
			cv = int(OpSpecs[idx].Version)
		} else {
			if int(OpSpecs[idx].Version) < cv {
				cv = int(OpSpecs[idx].Version)
			}
		}
		updated[op] = cv
	}

	subv := make(map[byte]OpSpec)
	for idx := range OpSpecs {
		if OpSpecs[idx].Version <= version {
			op := OpSpecs[idx].Opcode
			subv[op] = OpSpecs[idx]
			// if the opcode was updated then assume backward compatibility
			// and set version to minimum available
			if updated[op] < int(OpSpecs[idx].Version) {
				copy := OpSpecs[idx]
				copy.Version = uint64(updated[op])
				subv[op] = copy
			}
		}
	}
	result := maps.Values(subv)
	slices.SortFunc(result, func(a, b OpSpec) int {
<<<<<<< HEAD
		if a.Opcode == b.Opcode {
			return 0
		} else if a.Opcode > b.Opcode {
			return 1
		}
		return -1
=======
		return cmp.Compare(a.Opcode, b.Opcode)
>>>>>>> f06a86ec
	})
	return result
}

// direct opcode bytes
var opsByOpcode [LogicVersion + 1][256]OpSpec

// OpsByName map for each version, mapping opcode name to OpSpec
var OpsByName [LogicVersion + 1]map[string]OpSpec

// Keeps track of all field names accessible in each version
var fieldNames [LogicVersion + 1]map[string]bool

// Migration from v1 to v2.
// v1 allowed execution of program with version 0.
// With v2 opcode versions are introduced and they are bound to every opcode.
// There is no opcodes with version 0 so that v2 evaluator rejects any program with version 0.
// To preserve backward compatibility version 0 array is populated with v1 opcodes
// with the version overwritten to 0.
func init() {
	// First, initialize baseline v1 opcodes.
	// Zero (empty) version is an alias for v1 opcodes and needed for compatibility with v1 code.
	OpsByName[0] = make(map[string]OpSpec, 256)
	OpsByName[1] = make(map[string]OpSpec, 256)
	for _, oi := range OpSpecs {
		if oi.Version == 1 {
			cp := oi
			cp.Version = 0
			opsByOpcode[0][oi.Opcode] = cp
			OpsByName[0][oi.Name] = cp

			opsByOpcode[1][oi.Opcode] = oi
			OpsByName[1][oi.Name] = oi
		}
	}
	// Start from v2 and higher,
	// copy lower version opcodes and overwrite matching version
	for v := uint64(2); v <= LogicVersion; v++ {
		// Copy opcodes from lower version
		OpsByName[v] = maps.Clone(OpsByName[v-1])
		for op, oi := range opsByOpcode[v-1] {
			opsByOpcode[v][op] = oi
		}

		// Update tables with opcodes from the current version
		for _, oi := range OpSpecs {
			if oi.Version == v {
				opsByOpcode[v][oi.Opcode] = oi
				OpsByName[v][oi.Name] = oi
			}
		}
	}

	for v := 0; v <= LogicVersion; v++ {
		fieldNames[v] = make(map[string]bool)
		for _, spec := range OpsByName[v] {
			for _, imm := range spec.Immediates {
				if imm.Group != nil {
					for _, fieldName := range imm.Group.Names {
						fieldNames[v][fieldName] = true
					}
				}
			}
		}
	}
}<|MERGE_RESOLUTION|>--- conflicted
+++ resolved
@@ -840,16 +840,7 @@
 	}
 	result := maps.Values(subv)
 	slices.SortFunc(result, func(a, b OpSpec) int {
-<<<<<<< HEAD
-		if a.Opcode == b.Opcode {
-			return 0
-		} else if a.Opcode > b.Opcode {
-			return 1
-		}
-		return -1
-=======
 		return cmp.Compare(a.Opcode, b.Opcode)
->>>>>>> f06a86ec
 	})
 	return result
 }
