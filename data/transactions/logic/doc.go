--- conflicted
+++ resolved
@@ -192,8 +192,7 @@
 	"itxn_submit": "execute the current inner transaction group. Fail if executing this group would exceed the inner transaction limit, or if any transaction in the group fails.",
 
 	"vrf_verify": "Verify the proof B of message A against pubkey C. Returns vrf output and verification flag.",
-<<<<<<< HEAD
-	"block":      "field F of block A. Fail if A is not less than the current round or more than 1001 rounds before txn.LastValid.",
+	"block":      "field F of block A. Fail unless A falls between txn.LastValid-1002 and txn.FirstValid (exclusive)",
 
 	"box_create":  "create a box named A, of length B. Fail if A is empty or B exceeds 32,384. Returns 0 if A already existed, else 1",
 	"box_extract": "read C bytes from box A, starting at offset B. Fail if A does not exist, or the byte range is outside A's size.",
@@ -201,10 +200,7 @@
 	"box_del":     "delete box named A if it exists. Return 1 if A existed, 0 otherwise",
 	"box_len":     "X is the length of box A if A exists, else 0. Y is 1 if A exists, else 0.",
 	"box_get":     "X is the contents of box A if A exists, else ''. Y is 1 if A exists, else 0.",
-	"box_put":     "replaces the contents of box A with byte-array B. Fails if A exists and len(B) != len(box A). Creates A if it does not exist.",
-=======
-	"block":      "field F of block A. Fail unless A falls between txn.LastValid-1002 and txn.FirstValid (exclusive)",
->>>>>>> fd488f80
+	"box_put":     "replaces the contents of box A with byte-array B. Fails if A exists and len(B) != len(box A). Creates A if it does not exist",
 }
 
 // OpDoc returns a description of the op
@@ -333,17 +329,13 @@
 	"itxn_next":           "`itxn_next` initializes the transaction exactly as `itxn_begin` does",
 	"itxn_field":          "`itxn_field` fails if A is of the wrong type for F, including a byte array of the wrong size for use as an address when F is an address field. `itxn_field` also fails if A is an account, asset, or app that is not _available_, or an attempt is made extend an array field beyond the limit imposed by consensus parameters. (Addresses set into asset params of acfg transactions need not be _available_.)",
 	"itxn_submit":         "`itxn_submit` resets the current transaction so that it can not be resubmitted. A new `itxn_begin` is required to prepare another inner transaction.",
-<<<<<<< HEAD
-	"base64_decode":       "Decodes A using the base64 encoding E. Specify the encoding with an immediate arg either as URL and Filename Safe (`URLEncoding`) or Standard (`StdEncoding`). See <a href=\"https://rfc-editor.org/rfc/rfc4648.html#section-4\">RFC 4648</a> (sections 4 and 5). It is assumed that the encoding ends with the exact number of `=` padding characters as required by the RFC. When padding occurs, any unused pad bits in the encoding must be set to zero or the decoding will fail. The special cases of `\\n` and `\\r` are allowed but completely ignored. An error will result when attempting to decode a string with a character that is not in the encoding alphabet or not one of `=`, `\\r`, or `\\n`.",
-	"json_ref":            "specify the return type with an immediate arg either as JSONUint64 or JSONString or JSONObject.",
+
+	"base64_decode": "*Warning*: Usage should be restricted to very rare use cases. In almost all cases, smart contracts should directly handle non-encoded byte-strings.	This opcode should only be used in cases where base64 is the only available option, e.g. interoperability with a third-party that only signs base64 strings.\n\n Decodes A using the base64 encoding E. Specify the encoding with an immediate arg either as URL and Filename Safe (`URLEncoding`) or Standard (`StdEncoding`). See [RFC 4648 sections 4 and 5](https://rfc-editor.org/rfc/rfc4648.html#section-4). It is assumed that the encoding ends with the exact number of `=` padding characters as required by the RFC. When padding occurs, any unused pad bits in the encoding must be set to zero or the decoding will fail. The special cases of `\\n` and `\\r` are allowed but completely ignored. An error will result when attempting to decode a string with a character that is not in the encoding alphabet or not one of `=`, `\\r`, or `\\n`.",
+	"json_ref": "*Warning*: Usage should be restricted to very rare use cases, as JSON decoding is expensive and quite limited. In addition, JSON objects are large and not optimized for size.\n\nAlmost all smart contracts should use simpler and smaller methods (such as the [ABI](https://arc.algorand.foundation/ARCs/arc-0004). This opcode should only be used in cases where JSON is only available option, e.g. when a third-party only signs JSON.",
 
 	"box_create": "Newly created boxes are filled with 0 bytes. Boxes are unchanged by `box_create` if they already exist.",
 	"box_get":    "For boxes that exceed 4,096 bytes, consider `box_create`, `box_extract`, and `box_replace`",
 	"box_put":    "For boxes that exceed 4,096 bytes, consider `box_create`, `box_extract`, and `box_replace`",
-=======
-	"base64_decode": "*Warning*: Usage should be restricted to very rare use cases. In almost all cases, smart contracts should directly handle non-encoded byte-strings.	This opcode should only be used in cases where base64 is the only available option, e.g. interoperability with a third-party that only signs base64 strings.\n\n Decodes A using the base64 encoding E. Specify the encoding with an immediate arg either as URL and Filename Safe (`URLEncoding`) or Standard (`StdEncoding`). See [RFC 4648 sections 4 and 5](https://rfc-editor.org/rfc/rfc4648.html#section-4). It is assumed that the encoding ends with the exact number of `=` padding characters as required by the RFC. When padding occurs, any unused pad bits in the encoding must be set to zero or the decoding will fail. The special cases of `\\n` and `\\r` are allowed but completely ignored. An error will result when attempting to decode a string with a character that is not in the encoding alphabet or not one of `=`, `\\r`, or `\\n`.",
-	"json_ref": "*Warning*: Usage should be restricted to very rare use cases, as JSON decoding is expensive and quite limited. In addition, JSON objects are large and not optimized for size.\n\nAlmost all smart contracts should use simpler and smaller methods (such as the [ABI](https://arc.algorand.foundation/ARCs/arc-0004). This opcode should only be used in cases where JSON is only available option, e.g. when a third-party only signs JSON.",
->>>>>>> fd488f80
 }
 
 // OpDocExtra returns extra documentation text about an op
