{
  "components": {
    "parameters": {
      "account-id": {
        "description": "account string",
        "in": "path",
        "name": "account-id",
        "required": true,
        "schema": {
          "type": "string",
          "x-go-name": "AccountID"
        },
        "x-go-name": "AccountID"
      },
      "address": {
        "description": "Only include transactions with this address in one of the transaction fields.",
        "in": "query",
        "name": "address",
        "schema": {
          "type": "string"
        }
      },
      "address-role": {
        "description": "Combine with the address parameter to define what type of address to search for.",
        "in": "query",
        "name": "address-role",
        "schema": {
          "enum": [
            "sender",
            "receiver",
            "freeze-target"
          ],
          "type": "string"
        }
      },
      "after-time": {
        "description": "Include results after the given time. Must be an RFC 3339 formatted string.",
        "in": "query",
        "name": "after-time",
        "schema": {
          "format": "date-time",
          "type": "string",
          "x-algorand-format": "RFC3339 String"
        },
        "x-algorand-format": "RFC3339 String"
      },
      "asset-id": {
        "description": "Asset ID",
        "in": "query",
        "name": "asset-id",
        "schema": {
          "type": "integer",
          "x-go-name": "AssetID"
        },
        "x-go-name": "AssetID"
      },
      "before-time": {
        "description": "Include results before the given time. Must be an RFC 3339 formatted string.",
        "in": "query",
        "name": "before-time",
        "schema": {
          "format": "date-time",
          "type": "string",
          "x-algorand-format": "RFC3339 String"
        },
        "x-algorand-format": "RFC3339 String"
      },
      "catchpoint": {
        "description": "A catch point",
        "in": "path",
        "name": "catchpoint",
        "required": true,
        "schema": {
          "format": "catchpoint",
          "pattern": "[0-9]{1,10}#[A-Z0-9]{1,53}",
          "type": "string",
          "x-algorand-format": "Catchpoint String"
        },
        "x-algorand-format": "Catchpoint String"
      },
      "currency-greater-than": {
        "description": "Results should have an amount greater than this value. MicroAlgos are the default currency unless an asset-id is provided, in which case the asset will be used.",
        "in": "query",
        "name": "currency-greater-than",
        "schema": {
          "type": "integer"
        }
      },
      "currency-less-than": {
        "description": "Results should have an amount less than this value. MicroAlgos are the default currency unless an asset-id is provided, in which case the asset will be used.",
        "in": "query",
        "name": "currency-less-than",
        "schema": {
          "type": "integer"
        }
      },
      "exclude-close-to": {
        "description": "Combine with address and address-role parameters to define what type of address to search for. The close to fields are normally treated as a receiver, if you would like to exclude them set this parameter to true.",
        "in": "query",
        "name": "exclude-close-to",
        "schema": {
          "type": "boolean"
        }
      },
      "format": {
        "description": "Configures whether the response object is JSON or MessagePack encoded.",
        "in": "query",
        "name": "format",
        "schema": {
          "enum": [
            "json",
            "msgpack"
          ],
          "type": "string"
        }
      },
      "limit": {
        "description": "Maximum number of results to return.",
        "in": "query",
        "name": "limit",
        "schema": {
          "type": "integer"
        }
      },
      "max": {
        "description": "Truncated number of transactions to display. If max=0, returns all pending txns.",
        "in": "query",
        "name": "max",
        "schema": {
          "type": "integer"
        }
      },
      "max-round": {
        "description": "Include results at or before the specified max-round.",
        "in": "query",
        "name": "max-round",
        "schema": {
          "type": "integer"
        }
      },
      "min-round": {
        "description": "Include results at or after the specified min-round.",
        "in": "query",
        "name": "min-round",
        "schema": {
          "type": "integer"
        }
      },
      "next": {
        "description": "The next page of results. Use the next token provided by the previous results.",
        "in": "query",
        "name": "next",
        "schema": {
          "type": "string"
        }
      },
      "note-prefix": {
        "description": "Specifies a prefix which must be contained in the note field.",
        "in": "query",
        "name": "note-prefix",
        "schema": {
          "type": "string",
          "x-algorand-format": "base64"
        },
        "x-algorand-format": "base64"
      },
      "round": {
        "description": "Include results for the specified round.",
        "in": "query",
        "name": "round",
        "schema": {
          "type": "integer"
        }
      },
      "round-number": {
        "description": "Round number",
        "in": "path",
        "name": "round-number",
        "required": true,
        "schema": {
          "type": "integer"
        }
      },
      "sig-type": {
        "description": "SigType filters just results using the specified type of signature:\n* sig - Standard\n* msig - MultiSig\n* lsig - LogicSig",
        "in": "query",
        "name": "sig-type",
        "schema": {
          "enum": [
            "sig",
            "msig",
            "lsig"
          ],
          "type": "string"
        }
      },
      "tx-id": {
        "description": "Lookup the specific transaction by ID.",
        "in": "query",
        "name": "tx-id",
        "schema": {
          "type": "string",
          "x-algorand-format": "Address",
          "x-go-name": "TxID"
        },
        "x-algorand-format": "Address",
        "x-go-name": "TxID"
      },
      "tx-type": {
        "in": "query",
        "name": "tx-type",
        "schema": {
          "enum": [
            "pay",
            "keyreg",
            "acfg",
            "axfer",
            "afrz",
            "appl"
          ],
          "type": "string"
        }
      }
    },
    "responses": {
      "AccountApplicationResponse": {
        "content": {
          "application/json": {
            "schema": {
              "properties": {
                "app-local-state": {
                  "$ref": "#/components/schemas/ApplicationLocalState"
                },
                "created-app": {
                  "$ref": "#/components/schemas/ApplicationParams"
                },
                "round": {
                  "description": "The round for which this information is relevant.",
                  "type": "integer"
                }
              },
              "required": [
                "round"
              ],
              "type": "object"
            }
          }
        },
        "description": "AccountApplicationResponse describes the account's application local state and global state (AppLocalState and AppParams, if either exists) for a specific application ID. Global state will only be returned if the provided address is the application's creator."
      },
      "AccountAssetResponse": {
        "content": {
          "application/json": {
            "schema": {
              "properties": {
                "asset-holding": {
                  "$ref": "#/components/schemas/AssetHolding"
                },
                "created-asset": {
                  "$ref": "#/components/schemas/AssetParams"
                },
                "round": {
                  "description": "The round for which this information is relevant.",
                  "type": "integer"
                }
              },
              "required": [
                "round"
              ],
              "type": "object"
            }
          }
        },
        "description": "AccountAssetResponse describes the account's asset holding and asset parameters (if either exist) for a specific asset ID. Asset parameters will only be returned if the provided address is the asset's creator."
      },
      "AccountResponse": {
        "content": {
          "application/json": {
            "schema": {
              "$ref": "#/components/schemas/Account"
            }
          }
        },
        "description": "AccountResponse wraps the Account type in a response."
      },
      "ApplicationResponse": {
        "content": {
          "application/json": {
            "schema": {
              "$ref": "#/components/schemas/Application"
            }
          }
        },
        "description": "Application information"
      },
      "AssetResponse": {
        "content": {
          "application/json": {
            "schema": {
              "$ref": "#/components/schemas/Asset"
            }
          }
        },
        "description": "Asset information"
      },
      "BlockResponse": {
        "content": {
          "application/json": {
            "schema": {
              "properties": {
                "block": {
                  "description": "Block header data.",
                  "properties": {},
                  "type": "object",
                  "x-algorand-format": "BlockHeader"
                },
                "cert": {
                  "description": "Optional certificate object. This is only included when the format is set to message pack.",
                  "properties": {},
                  "type": "object",
                  "x-algorand-format": "BlockCertificate"
                }
              },
              "required": [
                "block"
              ],
              "type": "object"
            }
          }
        },
        "description": "Encoded block object."
      },
      "CatchpointAbortResponse": {
        "content": {
          "application/json": {
            "schema": {
              "description": "An catchpoint abort response.",
              "properties": {
                "catchup-message": {
                  "description": "Catchup abort response string",
                  "type": "string"
                }
              },
              "required": [
                "catchup-message"
              ],
              "type": "object"
            }
          }
        }
      },
      "CatchpointStartResponse": {
        "content": {
          "application/json": {
            "schema": {
              "description": "An catchpoint start response.",
              "properties": {
                "catchup-message": {
                  "description": "Catchup start response string",
                  "type": "string"
                }
              },
              "required": [
                "catchup-message"
              ],
              "type": "object"
            }
          }
        }
      },
      "CompileResponse": {
        "content": {
          "application/json": {
            "schema": {
              "properties": {
                "hash": {
                  "description": "base32 SHA512_256 of program bytes (Address style)",
                  "type": "string"
                },
                "result": {
                  "description": "base64 encoded program bytes",
                  "type": "string"
                }
              },
              "required": [
                "hash",
                "result"
              ],
              "type": "object"
            }
          }
        },
        "description": "Teal compile Result"
      },
      "DisassembleResponse": {
        "content": {
          "application/json": {
            "schema": {
              "properties": {
                "result": {
                  "description": "disassembled Teal code",
                  "type": "string"
                }
              },
              "required": [
                "result"
              ],
              "type": "object"
            }
          }
        },
        "description": "Teal disassembly Result"
      },
      "DryrunResponse": {
        "content": {
          "application/json": {
            "schema": {
              "properties": {
                "error": {
                  "type": "string"
                },
                "protocol-version": {
                  "description": "Protocol version is the protocol version Dryrun was operated under.",
                  "type": "string"
                },
                "txns": {
                  "items": {
                    "$ref": "#/components/schemas/DryrunTxnResult"
                  },
                  "type": "array"
                }
              },
              "required": [
                "error",
                "protocol-version",
                "txns"
              ],
              "type": "object"
            }
          }
        },
        "description": "DryrunResponse contains per-txn debug information from a dryrun."
      },
      "NodeStatusResponse": {
        "content": {
          "application/json": {
            "schema": {
              "description": "NodeStatus contains the information about a node status",
              "properties": {
                "catchpoint": {
                  "description": "The current catchpoint that is being caught up to",
                  "type": "string"
                },
                "catchpoint-acquired-blocks": {
                  "description": "The number of blocks that have already been obtained by the node as part of the catchup",
                  "type": "integer"
                },
                "catchpoint-processed-accounts": {
                  "description": "The number of accounts from the current catchpoint that have been processed so far as part of the catchup",
                  "type": "integer"
                },
                "catchpoint-total-accounts": {
                  "description": "The total number of accounts included in the current catchpoint",
                  "type": "integer"
                },
                "catchpoint-total-blocks": {
                  "description": "The total number of blocks that are required to complete the current catchpoint catchup",
                  "type": "integer"
                },
                "catchpoint-verified-accounts": {
                  "description": "The number of accounts from the current catchpoint that have been verified so far as part of the catchup",
                  "type": "integer"
                },
                "catchup-time": {
                  "description": "CatchupTime in nanoseconds",
                  "type": "integer"
                },
                "last-catchpoint": {
                  "description": "The last catchpoint seen by the node",
                  "type": "string"
                },
                "last-round": {
                  "description": "LastRound indicates the last round seen",
                  "type": "integer"
                },
                "last-version": {
                  "description": "LastVersion indicates the last consensus version supported",
                  "type": "string"
                },
                "next-version": {
                  "description": "NextVersion of consensus protocol to use",
                  "type": "string"
                },
                "next-version-round": {
                  "description": "NextVersionRound is the round at which the next consensus version will apply",
                  "type": "integer"
                },
                "next-version-supported": {
                  "description": "NextVersionSupported indicates whether the next consensus version is supported by this node",
                  "type": "boolean"
                },
                "stopped-at-unsupported-round": {
                  "description": "StoppedAtUnsupportedRound indicates that the node does not support the new rounds and has stopped making progress",
                  "type": "boolean"
                },
                "time-since-last-round": {
                  "description": "TimeSinceLastRound in nanoseconds",
                  "type": "integer"
                }
              },
              "required": [
                "catchup-time",
                "last-round",
                "last-version",
                "next-version",
                "next-version-round",
                "next-version-supported",
                "stopped-at-unsupported-round",
                "time-since-last-round"
              ],
              "type": "object"
            }
          }
        }
      },
      "ParticipationKeyResponse": {
        "content": {
          "application/json": {
            "schema": {
              "$ref": "#/components/schemas/ParticipationKey"
            }
          }
        },
        "description": "A detailed description of a participation ID"
      },
      "ParticipationKeysResponse": {
        "content": {
          "application/json": {
            "schema": {
              "items": {
                "$ref": "#/components/schemas/ParticipationKey"
              },
              "type": "array"
            }
          }
        },
        "description": "A list of participation keys"
      },
      "PendingTransactionsResponse": {
        "content": {
          "application/json": {
            "schema": {
              "description": "PendingTransactions is an array of signed transactions exactly as they were submitted.",
              "properties": {
                "top-transactions": {
                  "description": "An array of signed transaction objects.",
                  "items": {
                    "properties": {},
                    "type": "object",
                    "x-algorand-format": "SignedTransaction"
                  },
                  "type": "array"
                },
                "total-transactions": {
                  "description": "Total number of transactions in the pool.",
                  "type": "integer"
                }
              },
              "required": [
                "top-transactions",
                "total-transactions"
              ],
              "type": "object"
            }
          }
        },
        "description": "A potentially truncated list of transactions currently in the node's transaction pool. You can compute whether or not the list is truncated if the number of elements in the **top-transactions** array is fewer than **total-transactions**."
      },
      "PostParticipationResponse": {
        "content": {
          "application/json": {
            "schema": {
              "properties": {
                "partId": {
                  "description": "encoding of the participation ID.",
                  "type": "string"
                }
              },
              "required": [
                "partId"
              ],
              "type": "object"
            }
          }
        },
        "description": "Participation ID of the submission"
      },
      "PostTransactionsResponse": {
        "content": {
          "application/json": {
            "schema": {
              "properties": {
                "txId": {
                  "description": "encoding of the transaction hash.",
                  "type": "string"
                }
              },
              "required": [
                "txId"
              ],
              "type": "object"
            }
          }
        },
        "description": "Transaction ID of the submission."
      },
      "ProofResponse": {
        "content": {
          "application/json": {
            "schema": {
              "properties": {
                "hashtype": {
<<<<<<< HEAD
                  "description": "The type of hash function used to create the proof, must be one of:\n* sumhash \n* sha512_256 \n* sha256",
                  "enum": [
                    "sumhash",
=======
                  "description": "The type of hash function used to create the proof, must be one of: \n* sha512_256 \n* sha256",
                  "enum": [
>>>>>>> bd18d049
                    "sha512_256",
                    "sha256"
                  ],
                  "type": "string"
                },
                "idx": {
                  "description": "Index of the transaction in the block's payset.",
                  "type": "integer"
                },
                "proof": {
                  "description": "Merkle proof of transaction membership.",
                  "format": "byte",
                  "pattern": "^(?:[A-Za-z0-9+/]{4})*(?:[A-Za-z0-9+/]{2}==|[A-Za-z0-9+/]{3}=)?$",
                  "type": "string"
                },
                "stibhash": {
                  "description": "Hash of SignedTxnInBlock for verifying proof.",
                  "format": "byte",
                  "pattern": "^(?:[A-Za-z0-9+/]{4})*(?:[A-Za-z0-9+/]{2}==|[A-Za-z0-9+/]{3}=)?$",
                  "type": "string"
                },
                "treedepth": {
                  "description": "Represents the depth of the tree that is being proven, i.e. the number of edges from a leaf to the root.",
                  "type": "integer"
                }
              },
              "required": [
                "hashtype",
                "idx",
                "proof",
                "stibhash",
                "treedepth"
              ],
              "type": "object"
            }
          }
        },
        "description": "Proof of transaction in a block."
      },
      "StateProofResponse": {
        "content": {
          "application/json": {
            "schema": {
              "$ref": "#/components/schemas/StateProof"
            }
          }
        },
        "description": "StateProof transaction."
      },
      "SupplyResponse": {
        "content": {
          "application/json": {
            "schema": {
              "description": "Supply represents the current supply of MicroAlgos in the system",
              "properties": {
                "current_round": {
                  "description": "Round",
                  "type": "integer"
                },
                "online-money": {
                  "description": "OnlineMoney",
                  "type": "integer"
                },
                "total-money": {
                  "description": "TotalMoney",
                  "type": "integer"
                }
              },
              "required": [
                "current_round",
                "online-money",
                "total-money"
              ],
              "type": "object"
            }
          }
        },
        "description": "Supply represents the current supply of MicroAlgos in the system."
      },
      "TransactionParametersResponse": {
        "content": {
          "application/json": {
            "schema": {
              "description": "TransactionParams contains the parameters that help a client construct\na new transaction.",
              "properties": {
                "consensus-version": {
                  "description": "ConsensusVersion indicates the consensus protocol version\nas of LastRound.",
                  "type": "string"
                },
                "fee": {
                  "description": "Fee is the suggested transaction fee\nFee is in units of micro-Algos per byte.\nFee may fall to zero but transactions must still have a fee of\nat least MinTxnFee for the current network protocol.",
                  "type": "integer"
                },
                "genesis-hash": {
                  "description": "GenesisHash is the hash of the genesis block.",
                  "format": "byte",
                  "pattern": "^(?:[A-Za-z0-9+/]{4})*(?:[A-Za-z0-9+/]{2}==|[A-Za-z0-9+/]{3}=)?$",
                  "type": "string"
                },
                "genesis-id": {
                  "description": "GenesisID is an ID listed in the genesis block.",
                  "type": "string"
                },
                "last-round": {
                  "description": "LastRound indicates the last round seen",
                  "type": "integer"
                },
                "min-fee": {
                  "description": "The minimum transaction fee (not per byte) required for the\ntxn to validate for the current network protocol.",
                  "type": "integer"
                }
              },
              "required": [
                "consensus-version",
                "fee",
                "genesis-hash",
                "genesis-id",
                "last-round",
                "min-fee"
              ],
              "type": "object",
              "x-go-package": "github.com/algorand/go-algorand/daemon/algod/api/spec/v1"
            }
          }
        },
        "description": "TransactionParams contains the parameters that help a client construct a new transaction."
      },
      "VersionsResponse": {
        "content": {
          "application/json": {
            "schema": {
              "$ref": "#/components/schemas/Version"
            }
          }
        },
        "description": "VersionsResponse is the response to 'GET /versions'"
      }
    },
    "schemas": {
      "Account": {
        "description": "Account information at a given round.\n\nDefinition:\ndata/basics/userBalance.go : AccountData\n",
        "properties": {
          "address": {
            "description": "the account public key",
            "type": "string"
          },
          "amount": {
            "description": "\\[algo\\] total number of MicroAlgos in the account",
            "type": "integer"
          },
          "amount-without-pending-rewards": {
            "description": "specifies the amount of MicroAlgos in the account, without the pending rewards.",
            "type": "integer"
          },
          "apps-local-state": {
            "description": "\\[appl\\] applications local data stored in this account.\n\nNote the raw object uses `map[int] -> AppLocalState` for this type.",
            "items": {
              "$ref": "#/components/schemas/ApplicationLocalState"
            },
            "type": "array"
          },
          "apps-total-extra-pages": {
            "description": "\\[teap\\] the sum of all extra application program pages for this account.",
            "type": "integer"
          },
          "apps-total-schema": {
            "$ref": "#/components/schemas/ApplicationStateSchema"
          },
          "assets": {
            "description": "\\[asset\\] assets held by this account.\n\nNote the raw object uses `map[int] -> AssetHolding` for this type.",
            "items": {
              "$ref": "#/components/schemas/AssetHolding"
            },
            "type": "array"
          },
          "auth-addr": {
            "description": "\\[spend\\] the address against which signing should be checked. If empty, the address of the current account is used. This field can be updated in any transaction by setting the RekeyTo field.",
            "type": "string",
            "x-algorand-format": "Address"
          },
          "created-apps": {
            "description": "\\[appp\\] parameters of applications created by this account including app global data.\n\nNote: the raw account uses `map[int] -> AppParams` for this type.",
            "items": {
              "$ref": "#/components/schemas/Application"
            },
            "type": "array"
          },
          "created-assets": {
            "description": "\\[apar\\] parameters of assets created by this account.\n\nNote: the raw account uses `map[int] -> Asset` for this type.",
            "items": {
              "$ref": "#/components/schemas/Asset"
            },
            "type": "array"
          },
          "min-balance": {
            "description": "MicroAlgo balance required by the account.\n\nThe requirement grows based on asset and application usage.",
            "type": "integer"
          },
          "participation": {
            "$ref": "#/components/schemas/AccountParticipation"
          },
          "pending-rewards": {
            "description": "amount of MicroAlgos of pending rewards in this account.",
            "type": "integer"
          },
          "reward-base": {
            "description": "\\[ebase\\] used as part of the rewards computation. Only applicable to accounts which are participating.",
            "type": "integer"
          },
          "rewards": {
            "description": "\\[ern\\] total rewards of MicroAlgos the account has received, including pending rewards.",
            "type": "integer"
          },
          "round": {
            "description": "The round for which this information is relevant.",
            "type": "integer"
          },
          "sig-type": {
            "description": "Indicates what type of signature is used by this account, must be one of:\n* sig\n* msig\n* lsig",
            "enum": [
              "sig",
              "msig",
              "lsig"
            ],
            "type": "string"
          },
          "status": {
            "description": "\\[onl\\] delegation status of the account's MicroAlgos\n* Offline - indicates that the associated account is delegated.\n*  Online  - indicates that the associated account used as part of the delegation pool.\n*   NotParticipating - indicates that the associated account is neither a delegator nor a delegate.",
            "type": "string"
          },
          "total-apps-opted-in": {
            "description": "The count of all applications that have been opted in, equivalent to the count of application local data (AppLocalState objects) stored in this account.",
            "type": "integer"
          },
          "total-assets-opted-in": {
            "description": "The count of all assets that have been opted in, equivalent to the count of AssetHolding objects held by this account.",
            "type": "integer"
          },
          "total-created-apps": {
            "description": "The count of all apps (AppParams objects) created by this account.",
            "type": "integer"
          },
          "total-created-assets": {
            "description": "The count of all assets (AssetParams objects) created by this account.",
            "type": "integer"
          }
        },
        "required": [
          "address",
          "amount",
          "amount-without-pending-rewards",
          "min-balance",
          "pending-rewards",
          "rewards",
          "round",
          "status",
          "total-apps-opted-in",
          "total-assets-opted-in",
          "total-created-apps",
          "total-created-assets"
        ],
        "type": "object"
      },
      "AccountParticipation": {
        "description": "AccountParticipation describes the parameters used by this account in consensus protocol.",
        "properties": {
          "selection-participation-key": {
            "description": "\\[sel\\] Selection public key (if any) currently registered for this round.",
            "format": "byte",
            "pattern": "^(?:[A-Za-z0-9+/]{4})*(?:[A-Za-z0-9+/]{2}==|[A-Za-z0-9+/]{3}=)?$",
            "type": "string"
          },
          "state-proof-key": {
            "description": "\\[stprf\\] Root of the state proof key (if any)",
            "format": "byte",
            "pattern": "^(?:[A-Za-z0-9+/]{4})*(?:[A-Za-z0-9+/]{2}==|[A-Za-z0-9+/]{3}=)?$",
            "type": "string"
          },
          "vote-first-valid": {
            "description": "\\[voteFst\\] First round for which this participation is valid.",
            "type": "integer"
          },
          "vote-key-dilution": {
            "description": "\\[voteKD\\] Number of subkeys in each batch of participation keys.",
            "type": "integer"
          },
          "vote-last-valid": {
            "description": "\\[voteLst\\] Last round for which this participation is valid.",
            "type": "integer"
          },
          "vote-participation-key": {
            "description": "\\[vote\\] root participation public key (if any) currently registered for this round.",
            "format": "byte",
            "pattern": "^(?:[A-Za-z0-9+/]{4})*(?:[A-Za-z0-9+/]{2}==|[A-Za-z0-9+/]{3}=)?$",
            "type": "string"
          }
        },
        "required": [
          "selection-participation-key",
          "vote-first-valid",
          "vote-key-dilution",
          "vote-last-valid",
          "vote-participation-key"
        ],
        "type": "object"
      },
      "AccountStateDelta": {
        "description": "Application state delta.",
        "properties": {
          "address": {
            "type": "string"
          },
          "delta": {
            "$ref": "#/components/schemas/StateDelta"
          }
        },
        "required": [
          "address",
          "delta"
        ],
        "type": "object"
      },
      "Application": {
        "description": "Application index and its parameters",
        "properties": {
          "id": {
            "description": "\\[appidx\\] application index.",
            "type": "integer"
          },
          "params": {
            "$ref": "#/components/schemas/ApplicationParams"
          }
        },
        "required": [
          "id",
          "params"
        ],
        "type": "object"
      },
      "ApplicationLocalState": {
        "description": "Stores local state associated with an application.",
        "properties": {
          "id": {
            "description": "The application which this local state is for.",
            "type": "integer"
          },
          "key-value": {
            "$ref": "#/components/schemas/TealKeyValueStore"
          },
          "schema": {
            "$ref": "#/components/schemas/ApplicationStateSchema"
          }
        },
        "required": [
          "id",
          "schema"
        ],
        "type": "object"
      },
      "ApplicationParams": {
        "description": "Stores the global information associated with an application.",
        "properties": {
          "approval-program": {
            "description": "\\[approv\\] approval program.",
            "format": "byte",
            "pattern": "^(?:[A-Za-z0-9+/]{4})*(?:[A-Za-z0-9+/]{2}==|[A-Za-z0-9+/]{3}=)?$",
            "type": "string",
            "x-algorand-format": "TEALProgram"
          },
          "clear-state-program": {
            "description": "\\[clearp\\] approval program.",
            "format": "byte",
            "pattern": "^(?:[A-Za-z0-9+/]{4})*(?:[A-Za-z0-9+/]{2}==|[A-Za-z0-9+/]{3}=)?$",
            "type": "string",
            "x-algorand-format": "TEALProgram"
          },
          "creator": {
            "description": "The address that created this application. This is the address where the parameters and global state for this application can be found.",
            "type": "string",
            "x-algorand-format": "Address"
          },
          "extra-program-pages": {
            "description": "\\[epp\\] the amount of extra program pages available to this app.",
            "type": "integer"
          },
          "global-state": {
            "$ref": "#/components/schemas/TealKeyValueStore"
          },
          "global-state-schema": {
            "$ref": "#/components/schemas/ApplicationStateSchema"
          },
          "local-state-schema": {
            "$ref": "#/components/schemas/ApplicationStateSchema"
          }
        },
        "required": [
          "approval-program",
          "clear-state-program",
          "creator"
        ],
        "type": "object"
      },
      "ApplicationStateSchema": {
        "description": "Specifies maximums on the number of each type that may be stored.",
        "properties": {
          "num-byte-slice": {
            "description": "\\[nbs\\] num of byte slices.",
            "type": "integer"
          },
          "num-uint": {
            "description": "\\[nui\\] num of uints.",
            "type": "integer"
          }
        },
        "required": [
          "num-byte-slice",
          "num-uint"
        ],
        "type": "object"
      },
      "Asset": {
        "description": "Specifies both the unique identifier and the parameters for an asset",
        "properties": {
          "index": {
            "description": "unique asset identifier",
            "type": "integer"
          },
          "params": {
            "$ref": "#/components/schemas/AssetParams"
          }
        },
        "required": [
          "index",
          "params"
        ],
        "type": "object"
      },
      "AssetHolding": {
        "description": "Describes an asset held by an account.\n\nDefinition:\ndata/basics/userBalance.go : AssetHolding",
        "properties": {
          "amount": {
            "description": "\\[a\\] number of units held.",
            "type": "integer",
            "x-algorand-format": "uint64"
          },
          "asset-id": {
            "description": "Asset ID of the holding.",
            "type": "integer",
            "x-go-name": "AssetID"
          },
          "is-frozen": {
            "description": "\\[f\\] whether or not the holding is frozen.",
            "type": "boolean"
          }
        },
        "required": [
          "amount",
          "asset-id",
          "is-frozen"
        ],
        "type": "object"
      },
      "AssetParams": {
        "description": "AssetParams specifies the parameters for an asset.\n\n\\[apar\\] when part of an AssetConfig transaction.\n\nDefinition:\ndata/transactions/asset.go : AssetParams",
        "properties": {
          "clawback": {
            "description": "\\[c\\] Address of account used to clawback holdings of this asset.  If empty, clawback is not permitted.",
            "type": "string"
          },
          "creator": {
            "description": "The address that created this asset. This is the address where the parameters for this asset can be found, and also the address where unwanted asset units can be sent in the worst case.",
            "type": "string"
          },
          "decimals": {
            "description": "\\[dc\\] The number of digits to use after the decimal point when displaying this asset. If 0, the asset is not divisible. If 1, the base unit of the asset is in tenths. If 2, the base unit of the asset is in hundredths, and so on. This value must be between 0 and 19 (inclusive).",
            "maximum": 19,
            "minimum": 0,
            "type": "integer"
          },
          "default-frozen": {
            "description": "\\[df\\] Whether holdings of this asset are frozen by default.",
            "type": "boolean"
          },
          "freeze": {
            "description": "\\[f\\] Address of account used to freeze holdings of this asset.  If empty, freezing is not permitted.",
            "type": "string"
          },
          "manager": {
            "description": "\\[m\\] Address of account used to manage the keys of this asset and to destroy it.",
            "type": "string"
          },
          "metadata-hash": {
            "description": "\\[am\\] A commitment to some unspecified asset metadata. The format of this metadata is up to the application.",
            "format": "byte",
            "pattern": "^(?:[A-Za-z0-9+/]{4})*(?:[A-Za-z0-9+/]{2}==|[A-Za-z0-9+/]{3}=)?$",
            "type": "string"
          },
          "name": {
            "description": "\\[an\\] Name of this asset, as supplied by the creator. Included only when the asset name is composed of printable utf-8 characters.",
            "type": "string"
          },
          "name-b64": {
            "description": "Base64 encoded name of this asset, as supplied by the creator.",
            "format": "byte",
            "pattern": "^(?:[A-Za-z0-9+/]{4})*(?:[A-Za-z0-9+/]{2}==|[A-Za-z0-9+/]{3}=)?$",
            "type": "string"
          },
          "reserve": {
            "description": "\\[r\\] Address of account holding reserve (non-minted) units of this asset.",
            "type": "string"
          },
          "total": {
            "description": "\\[t\\] The total number of units of this asset.",
            "type": "integer",
            "x-algorand-format": "uint64"
          },
          "unit-name": {
            "description": "\\[un\\] Name of a unit of this asset, as supplied by the creator. Included only when the name of a unit of this asset is composed of printable utf-8 characters.",
            "type": "string"
          },
          "unit-name-b64": {
            "description": "Base64 encoded name of a unit of this asset, as supplied by the creator.",
            "format": "byte",
            "pattern": "^(?:[A-Za-z0-9+/]{4})*(?:[A-Za-z0-9+/]{2}==|[A-Za-z0-9+/]{3}=)?$",
            "type": "string"
          },
          "url": {
            "description": "\\[au\\] URL where more information about the asset can be retrieved. Included only when the URL is composed of printable utf-8 characters.",
            "type": "string"
          },
          "url-b64": {
            "description": "Base64 encoded URL where more information about the asset can be retrieved.",
            "format": "byte",
            "pattern": "^(?:[A-Za-z0-9+/]{4})*(?:[A-Za-z0-9+/]{2}==|[A-Za-z0-9+/]{3}=)?$",
            "type": "string"
          }
        },
        "required": [
          "creator",
          "decimals",
          "total"
        ],
        "type": "object"
      },
      "BuildVersion": {
        "properties": {
          "branch": {
            "type": "string"
          },
          "build_number": {
            "format": "int64",
            "type": "integer"
          },
          "channel": {
            "type": "string"
          },
          "commit_hash": {
            "type": "string"
          },
          "major": {
            "format": "int64",
            "type": "integer"
          },
          "minor": {
            "format": "int64",
            "type": "integer"
          }
        },
        "required": [
          "branch",
          "build_number",
          "channel",
          "commit_hash",
          "major",
          "minor"
        ],
        "title": "BuildVersion contains the current algod build version information.",
        "type": "object"
      },
      "DryrunRequest": {
        "description": "Request data type for dryrun endpoint. Given the Transactions and simulated ledger state upload, run TEAL scripts and return debugging information.",
        "properties": {
          "accounts": {
            "items": {
              "$ref": "#/components/schemas/Account"
            },
            "type": "array"
          },
          "apps": {
            "items": {
              "$ref": "#/components/schemas/Application"
            },
            "type": "array"
          },
          "latest-timestamp": {
            "description": "LatestTimestamp is available to some TEAL scripts. Defaults to the latest confirmed timestamp this algod is attached to.",
            "format": "int64",
            "type": "integer"
          },
          "protocol-version": {
            "description": "ProtocolVersion specifies a specific version string to operate under, otherwise whatever the current protocol of the network this algod is running in.",
            "type": "string"
          },
          "round": {
            "description": "Round is available to some TEAL scripts. Defaults to the current round on the network this algod is attached to.",
            "type": "integer",
            "x-algorand-format": "uint64"
          },
          "sources": {
            "items": {
              "$ref": "#/components/schemas/DryrunSource"
            },
            "type": "array"
          },
          "txns": {
            "items": {
              "description": "SignedTxn object. Must be canonically encoded.",
              "format": "json",
              "type": "string",
              "x-algorand-format": "SignedTransaction"
            },
            "type": "array"
          }
        },
        "required": [
          "accounts",
          "apps",
          "latest-timestamp",
          "protocol-version",
          "round",
          "sources",
          "txns"
        ],
        "type": "object"
      },
      "DryrunSource": {
        "description": "DryrunSource is TEAL source text that gets uploaded, compiled, and inserted into transactions or application state.",
        "properties": {
          "app-index": {
            "type": "integer",
            "x-algorand-format": "uint64"
          },
          "field-name": {
            "description": "FieldName is what kind of sources this is. If lsig then it goes into the transactions[this.TxnIndex].LogicSig. If approv or clearp it goes into the Approval Program or Clear State Program of application[this.AppIndex].",
            "type": "string"
          },
          "source": {
            "type": "string"
          },
          "txn-index": {
            "type": "integer"
          }
        },
        "required": [
          "app-index",
          "field-name",
          "source",
          "txn-index"
        ],
        "type": "object"
      },
      "DryrunState": {
        "description": "Stores the TEAL eval step data",
        "properties": {
          "error": {
            "description": "Evaluation error if any",
            "type": "string"
          },
          "line": {
            "description": "Line number",
            "type": "integer"
          },
          "pc": {
            "description": "Program counter",
            "type": "integer"
          },
          "scratch": {
            "items": {
              "$ref": "#/components/schemas/TealValue"
            },
            "type": "array"
          },
          "stack": {
            "items": {
              "$ref": "#/components/schemas/TealValue"
            },
            "type": "array"
          }
        },
        "required": [
          "line",
          "pc",
          "stack"
        ],
        "type": "object"
      },
      "DryrunTxnResult": {
        "description": "DryrunTxnResult contains any LogicSig or ApplicationCall program debug information and state updates from a dryrun.",
        "properties": {
          "app-call-messages": {
            "items": {
              "type": "string"
            },
            "type": "array"
          },
          "app-call-trace": {
            "items": {
              "$ref": "#/components/schemas/DryrunState"
            },
            "type": "array"
          },
          "cost": {
            "description": "Execution cost of app call transaction",
            "type": "integer"
          },
          "disassembly": {
            "description": "Disassembled program line by line.",
            "items": {
              "type": "string"
            },
            "type": "array"
          },
          "global-delta": {
            "$ref": "#/components/schemas/StateDelta"
          },
          "local-deltas": {
            "items": {
              "$ref": "#/components/schemas/AccountStateDelta"
            },
            "type": "array"
          },
          "logic-sig-disassembly": {
            "description": "Disassembled lsig program line by line.",
            "items": {
              "type": "string"
            },
            "type": "array"
          },
          "logic-sig-messages": {
            "items": {
              "type": "string"
            },
            "type": "array"
          },
          "logic-sig-trace": {
            "items": {
              "$ref": "#/components/schemas/DryrunState"
            },
            "type": "array"
          },
          "logs": {
            "items": {
              "format": "byte",
              "pattern": "^(?:[A-Za-z0-9+/]{4})*(?:[A-Za-z0-9+/]{2}==|[A-Za-z0-9+/]{3}=)?$",
              "type": "string"
            },
            "type": "array"
          }
        },
        "required": [
          "disassembly"
        ],
        "type": "object"
      },
      "ErrorResponse": {
        "description": "An error response with optional data field.",
        "properties": {
          "data": {
            "properties": {},
            "type": "object"
          },
          "message": {
            "type": "string"
          }
        },
        "required": [
          "message"
        ],
        "type": "object"
      },
      "EvalDelta": {
        "description": "Represents a TEAL value delta.",
        "properties": {
          "action": {
            "description": "\\[at\\] delta action.",
            "type": "integer"
          },
          "bytes": {
            "description": "\\[bs\\] bytes value.",
            "type": "string"
          },
          "uint": {
            "description": "\\[ui\\] uint value.",
            "type": "integer",
            "x-algorand-format": "uint64"
          }
        },
        "required": [
          "action"
        ],
        "type": "object"
      },
      "EvalDeltaKeyValue": {
        "description": "Key-value pairs for StateDelta.",
        "properties": {
          "key": {
            "type": "string"
          },
          "value": {
            "$ref": "#/components/schemas/EvalDelta"
          }
        },
        "required": [
          "key",
          "value"
        ],
        "type": "object"
      },
      "ParticipationKey": {
        "description": "Represents a participation key used by the node.",
        "properties": {
          "address": {
            "description": "Address the key was generated for.",
            "type": "string",
            "x-algorand-format": "Address"
          },
          "effective-first-valid": {
            "description": "When registered, this is the first round it may be used.",
            "type": "integer",
            "x-algorand-format": "uint64"
          },
          "effective-last-valid": {
            "description": "When registered, this is the last round it may be used.",
            "type": "integer",
            "x-algorand-format": "uint64"
          },
          "id": {
            "description": "The key's ParticipationID.",
            "type": "string"
          },
          "key": {
            "$ref": "#/components/schemas/AccountParticipation"
          },
          "last-block-proposal": {
            "description": "Round when this key was last used to propose a block.",
            "type": "integer"
          },
          "last-state-proof": {
            "description": "Round when this key was last used to generate a state proof.",
            "type": "integer"
          },
          "last-vote": {
            "description": "Round when this key was last used to vote.",
            "type": "integer"
          }
        },
        "required": [
          "address",
          "id",
          "key"
        ],
        "type": "object"
      },
      "PendingTransactionResponse": {
        "description": "Details about a pending transaction. If the transaction was recently confirmed, includes confirmation details like the round and reward details.",
        "properties": {
          "application-index": {
            "description": "The application index if the transaction was found and it created an application.",
            "type": "integer"
          },
          "asset-closing-amount": {
            "description": "The number of the asset's unit that were transferred to the close-to address.",
            "type": "integer"
          },
          "asset-index": {
            "description": "The asset index if the transaction was found and it created an asset.",
            "type": "integer"
          },
          "close-rewards": {
            "description": "Rewards in microalgos applied to the close remainder to account.",
            "type": "integer"
          },
          "closing-amount": {
            "description": "Closing amount for the transaction.",
            "type": "integer"
          },
          "confirmed-round": {
            "description": "The round where this transaction was confirmed, if present.",
            "type": "integer"
          },
          "global-state-delta": {
            "$ref": "#/components/schemas/StateDelta"
          },
          "inner-txns": {
            "description": "Inner transactions produced by application execution.",
            "items": {
              "$ref": "#/components/schemas/PendingTransactionResponse"
            },
            "type": "array"
          },
          "local-state-delta": {
            "description": "\\[ld\\] Local state key/value changes for the application being executed by this transaction.",
            "items": {
              "$ref": "#/components/schemas/AccountStateDelta"
            },
            "type": "array"
          },
          "logs": {
            "description": "\\[lg\\] Logs for the application being executed by this transaction.",
            "items": {
              "format": "byte",
              "pattern": "^(?:[A-Za-z0-9+/]{4})*(?:[A-Za-z0-9+/]{2}==|[A-Za-z0-9+/]{3}=)?$",
              "type": "string"
            },
            "type": "array"
          },
          "pool-error": {
            "description": "Indicates that the transaction was kicked out of this node's transaction pool (and specifies why that happened).  An empty string indicates the transaction wasn't kicked out of this node's txpool due to an error.\n",
            "type": "string"
          },
          "receiver-rewards": {
            "description": "Rewards in microalgos applied to the receiver account.",
            "type": "integer"
          },
          "sender-rewards": {
            "description": "Rewards in microalgos applied to the sender account.",
            "type": "integer"
          },
          "txn": {
            "description": "The raw signed transaction.",
            "properties": {},
            "type": "object",
            "x-algorand-format": "SignedTransaction"
          }
        },
        "required": [
          "pool-error",
          "txn"
        ],
        "type": "object"
      },
      "StateDelta": {
        "description": "Application state delta.",
        "items": {
          "$ref": "#/components/schemas/EvalDeltaKeyValue"
        },
        "type": "array"
      },
      "StateProof": {
        "description": "StateProof transaction.",
        "properties": {
          "StateProof": {
            "description": "The encoded StateProof certificate.",
            "format": "byte",
            "pattern": "^(?:[A-Za-z0-9+/]{4})*(?:[A-Za-z0-9+/]{2}==|[A-Za-z0-9+/]{3}=)?$",
            "type": "string"
          },
          "StateProofMessage": {
            "description": "The encoded StateProof message.",
            "format": "byte",
            "pattern": "^(?:[A-Za-z0-9+/]{4})*(?:[A-Za-z0-9+/]{2}==|[A-Za-z0-9+/]{3}=)?$",
            "type": "string"
          }
        },
        "required": [
          "StateProof",
          "StateProofMessage"
        ],
        "type": "object"
      },
      "TealKeyValue": {
        "description": "Represents a key-value pair in an application store.",
        "properties": {
          "key": {
            "type": "string"
          },
          "value": {
            "$ref": "#/components/schemas/TealValue"
          }
        },
        "required": [
          "key",
          "value"
        ],
        "type": "object"
      },
      "TealKeyValueStore": {
        "description": "Represents a key-value store for use in an application.",
        "items": {
          "$ref": "#/components/schemas/TealKeyValue"
        },
        "type": "array"
      },
      "TealValue": {
        "description": "Represents a TEAL value.",
        "properties": {
          "bytes": {
            "description": "\\[tb\\] bytes value.",
            "type": "string"
          },
          "type": {
            "description": "\\[tt\\] value type. Value `1` refers to **bytes**, value `2` refers to **uint**",
            "type": "integer"
          },
          "uint": {
            "description": "\\[ui\\] uint value.",
            "type": "integer",
            "x-algorand-format": "uint64"
          }
        },
        "required": [
          "bytes",
          "type",
          "uint"
        ],
        "type": "object"
      },
      "Version": {
        "description": "algod version information.",
        "properties": {
          "build": {
            "$ref": "#/components/schemas/BuildVersion"
          },
          "genesis_hash_b64": {
            "format": "byte",
            "pattern": "^(?:[A-Za-z0-9+/]{4})*(?:[A-Za-z0-9+/]{2}==|[A-Za-z0-9+/]{3}=)?$",
            "type": "string"
          },
          "genesis_id": {
            "type": "string"
          },
          "versions": {
            "items": {
              "type": "string"
            },
            "type": "array"
          }
        },
        "required": [
          "build",
          "genesis_hash_b64",
          "genesis_id",
          "versions"
        ],
        "title": "Version contains the current algod version.",
        "type": "object"
      }
    },
    "securitySchemes": {
      "api_key": {
        "description": "Generated header parameter. This token can be generated using the Goal command line tool. Example value ='b7e384d0317b8050ce45900a94a1931e28540e1f69b2d242b424659c341b4697'",
        "in": "header",
        "name": "X-Algo-API-Token",
        "type": "apiKey"
      }
    }
  },
  "info": {
    "contact": {
      "email": "contact@algorand.com",
      "name": "algorand",
      "url": "https://www.algorand.com/get-in-touch/contact"
    },
    "description": "API endpoint for algod operations.",
    "title": "Algod REST API.",
    "version": "0.0.1"
  },
  "openapi": "3.0.1",
  "paths": {
    "/genesis": {
      "get": {
        "description": "Returns the entire genesis file in json.",
        "operationId": "GetGenesis",
        "responses": {
          "200": {
            "content": {
              "application/json": {
                "schema": {
                  "type": "string"
                }
              }
            },
            "description": "The genesis file in json."
          },
          "default": {
            "content": {},
            "description": "Unknown Error"
          }
        },
        "summary": "Gets the genesis information.",
        "tags": [
          "common"
        ]
      }
    },
    "/health": {
      "get": {
        "operationId": "HealthCheck",
        "responses": {
          "200": {
            "content": {},
            "description": "OK."
          },
          "default": {
            "content": {},
            "description": "Unknown Error"
          }
        },
        "summary": "Returns OK if healthy.",
        "tags": [
          "common"
        ]
      }
    },
    "/metrics": {
      "get": {
        "operationId": "Metrics",
        "responses": {
          "200": {
            "content": {},
            "description": "text with \\#-comments and key:value lines"
          },
          "404": {
            "content": {},
            "description": "metrics were compiled out"
          }
        },
        "summary": "Return metrics about algod functioning.",
        "tags": [
          "common"
        ]
      }
    },
    "/swagger.json": {
      "get": {
        "description": "Returns the entire swagger spec in json.",
        "operationId": "SwaggerJSON",
        "responses": {
          "200": {
            "content": {
              "application/json": {
                "schema": {
                  "type": "string"
                }
              }
            },
            "description": "The current swagger spec"
          },
          "default": {
            "content": {},
            "description": "Unknown Error"
          }
        },
        "summary": "Gets the current swagger spec.",
        "tags": [
          "common"
        ]
      }
    },
    "/v2/accounts/{address}": {
      "get": {
        "description": "Given a specific account public key, this call returns the accounts status, balance and spendable amounts",
        "operationId": "AccountInformation",
        "parameters": [
          {
            "description": "Configures whether the response object is JSON or MessagePack encoded.",
            "in": "query",
            "name": "format",
            "schema": {
              "enum": [
                "json",
                "msgpack"
              ],
              "type": "string"
            }
          },
          {
            "description": "An account public key",
            "in": "path",
            "name": "address",
            "required": true,
            "schema": {
              "pattern": "[A-Z0-9]{58}",
              "type": "string"
            }
          },
          {
            "description": "When set to `all` will exclude asset holdings, application local state, created asset parameters, any created application parameters. Defaults to `none`.",
            "in": "query",
            "name": "exclude",
            "schema": {
              "enum": [
                "all",
                "none"
              ],
              "type": "string"
            }
          }
        ],
        "responses": {
          "200": {
            "content": {
              "application/json": {
                "schema": {
                  "$ref": "#/components/schemas/Account"
                }
              },
              "application/msgpack": {
                "schema": {
                  "$ref": "#/components/schemas/Account"
                }
              }
            },
            "description": "AccountResponse wraps the Account type in a response."
          },
          "400": {
            "content": {
              "application/json": {
                "schema": {
                  "$ref": "#/components/schemas/ErrorResponse"
                }
              },
              "application/msgpack": {
                "schema": {
                  "$ref": "#/components/schemas/ErrorResponse"
                }
              }
            },
            "description": "Bad request"
          },
          "401": {
            "content": {
              "application/json": {
                "schema": {
                  "$ref": "#/components/schemas/ErrorResponse"
                }
              },
              "application/msgpack": {
                "schema": {
                  "$ref": "#/components/schemas/ErrorResponse"
                }
              }
            },
            "description": "Invalid API Token"
          },
          "500": {
            "content": {
              "application/json": {
                "schema": {
                  "$ref": "#/components/schemas/ErrorResponse"
                }
              },
              "application/msgpack": {
                "schema": {
                  "$ref": "#/components/schemas/ErrorResponse"
                }
              }
            },
            "description": "Internal Error"
          },
          "default": {
            "content": {},
            "description": "Unknown Error"
          }
        },
        "summary": "Get account information."
      }
    },
    "/v2/accounts/{address}/applications/{application-id}": {
      "get": {
        "description": "Given a specific account public key and application ID, this call returns the account's application local state and global state (AppLocalState and AppParams, if either exists). Global state will only be returned if the provided address is the application's creator.",
        "operationId": "AccountApplicationInformation",
        "parameters": [
          {
            "description": "Configures whether the response object is JSON or MessagePack encoded.",
            "in": "query",
            "name": "format",
            "schema": {
              "enum": [
                "json",
                "msgpack"
              ],
              "type": "string"
            }
          },
          {
            "description": "An account public key",
            "in": "path",
            "name": "address",
            "required": true,
            "schema": {
              "pattern": "[A-Z0-9]{58}",
              "type": "string"
            }
          },
          {
            "description": "An application identifier",
            "in": "path",
            "name": "application-id",
            "required": true,
            "schema": {
              "type": "integer"
            }
          }
        ],
        "responses": {
          "200": {
            "content": {
              "application/json": {
                "schema": {
                  "properties": {
                    "app-local-state": {
                      "$ref": "#/components/schemas/ApplicationLocalState"
                    },
                    "created-app": {
                      "$ref": "#/components/schemas/ApplicationParams"
                    },
                    "round": {
                      "description": "The round for which this information is relevant.",
                      "type": "integer"
                    }
                  },
                  "required": [
                    "round"
                  ],
                  "type": "object"
                }
              },
              "application/msgpack": {
                "schema": {
                  "properties": {
                    "app-local-state": {
                      "$ref": "#/components/schemas/ApplicationLocalState"
                    },
                    "created-app": {
                      "$ref": "#/components/schemas/ApplicationParams"
                    },
                    "round": {
                      "description": "The round for which this information is relevant.",
                      "type": "integer"
                    }
                  },
                  "required": [
                    "round"
                  ],
                  "type": "object"
                }
              }
            },
            "description": "AccountApplicationResponse describes the account's application local state and global state (AppLocalState and AppParams, if either exists) for a specific application ID. Global state will only be returned if the provided address is the application's creator."
          },
          "400": {
            "content": {
              "application/json": {
                "schema": {
                  "$ref": "#/components/schemas/ErrorResponse"
                }
              },
              "application/msgpack": {
                "schema": {
                  "$ref": "#/components/schemas/ErrorResponse"
                }
              }
            },
            "description": "Malformed address or application ID"
          },
          "401": {
            "content": {
              "application/json": {
                "schema": {
                  "$ref": "#/components/schemas/ErrorResponse"
                }
              },
              "application/msgpack": {
                "schema": {
                  "$ref": "#/components/schemas/ErrorResponse"
                }
              }
            },
            "description": "Invalid API Token"
          },
          "500": {
            "content": {
              "application/json": {
                "schema": {
                  "$ref": "#/components/schemas/ErrorResponse"
                }
              },
              "application/msgpack": {
                "schema": {
                  "$ref": "#/components/schemas/ErrorResponse"
                }
              }
            },
            "description": "Internal Error"
          },
          "default": {
            "content": {},
            "description": "Unknown Error"
          }
        },
        "summary": "Get account information about a given app."
      }
    },
    "/v2/accounts/{address}/assets/{asset-id}": {
      "get": {
        "description": "Given a specific account public key and asset ID, this call returns the account's asset holding and asset parameters (if either exist). Asset parameters will only be returned if the provided address is the asset's creator.",
        "operationId": "AccountAssetInformation",
        "parameters": [
          {
            "description": "Configures whether the response object is JSON or MessagePack encoded.",
            "in": "query",
            "name": "format",
            "schema": {
              "enum": [
                "json",
                "msgpack"
              ],
              "type": "string"
            }
          },
          {
            "description": "An account public key",
            "in": "path",
            "name": "address",
            "required": true,
            "schema": {
              "pattern": "[A-Z0-9]{58}",
              "type": "string"
            }
          },
          {
            "description": "An asset identifier",
            "in": "path",
            "name": "asset-id",
            "required": true,
            "schema": {
              "type": "integer"
            }
          }
        ],
        "responses": {
          "200": {
            "content": {
              "application/json": {
                "schema": {
                  "properties": {
                    "asset-holding": {
                      "$ref": "#/components/schemas/AssetHolding"
                    },
                    "created-asset": {
                      "$ref": "#/components/schemas/AssetParams"
                    },
                    "round": {
                      "description": "The round for which this information is relevant.",
                      "type": "integer"
                    }
                  },
                  "required": [
                    "round"
                  ],
                  "type": "object"
                }
              },
              "application/msgpack": {
                "schema": {
                  "properties": {
                    "asset-holding": {
                      "$ref": "#/components/schemas/AssetHolding"
                    },
                    "created-asset": {
                      "$ref": "#/components/schemas/AssetParams"
                    },
                    "round": {
                      "description": "The round for which this information is relevant.",
                      "type": "integer"
                    }
                  },
                  "required": [
                    "round"
                  ],
                  "type": "object"
                }
              }
            },
            "description": "AccountAssetResponse describes the account's asset holding and asset parameters (if either exist) for a specific asset ID. Asset parameters will only be returned if the provided address is the asset's creator."
          },
          "400": {
            "content": {
              "application/json": {
                "schema": {
                  "$ref": "#/components/schemas/ErrorResponse"
                }
              },
              "application/msgpack": {
                "schema": {
                  "$ref": "#/components/schemas/ErrorResponse"
                }
              }
            },
            "description": "Malformed address or asset ID"
          },
          "401": {
            "content": {
              "application/json": {
                "schema": {
                  "$ref": "#/components/schemas/ErrorResponse"
                }
              },
              "application/msgpack": {
                "schema": {
                  "$ref": "#/components/schemas/ErrorResponse"
                }
              }
            },
            "description": "Invalid API Token"
          },
          "500": {
            "content": {
              "application/json": {
                "schema": {
                  "$ref": "#/components/schemas/ErrorResponse"
                }
              },
              "application/msgpack": {
                "schema": {
                  "$ref": "#/components/schemas/ErrorResponse"
                }
              }
            },
            "description": "Internal Error"
          },
          "default": {
            "content": {},
            "description": "Unknown Error"
          }
        },
        "summary": "Get account information about a given asset."
      }
    },
    "/v2/accounts/{address}/transactions/pending": {
      "get": {
        "description": "Get the list of pending transactions by address, sorted by priority, in decreasing order, truncated at the end at MAX. If MAX = 0, returns all pending transactions.\n",
        "operationId": "GetPendingTransactionsByAddress",
        "parameters": [
          {
            "description": "An account public key",
            "in": "path",
            "name": "address",
            "required": true,
            "schema": {
              "pattern": "[A-Z0-9]{58}",
              "type": "string"
            }
          },
          {
            "description": "Truncated number of transactions to display. If max=0, returns all pending txns.",
            "in": "query",
            "name": "max",
            "schema": {
              "type": "integer"
            }
          },
          {
            "description": "Configures whether the response object is JSON or MessagePack encoded.",
            "in": "query",
            "name": "format",
            "schema": {
              "enum": [
                "json",
                "msgpack"
              ],
              "type": "string"
            }
          }
        ],
        "responses": {
          "200": {
            "content": {
              "application/json": {
                "schema": {
                  "description": "PendingTransactions is an array of signed transactions exactly as they were submitted.",
                  "properties": {
                    "top-transactions": {
                      "description": "An array of signed transaction objects.",
                      "items": {
                        "properties": {},
                        "type": "object",
                        "x-algorand-format": "SignedTransaction"
                      },
                      "type": "array"
                    },
                    "total-transactions": {
                      "description": "Total number of transactions in the pool.",
                      "type": "integer"
                    }
                  },
                  "required": [
                    "top-transactions",
                    "total-transactions"
                  ],
                  "type": "object"
                }
              },
              "application/msgpack": {
                "schema": {
                  "description": "PendingTransactions is an array of signed transactions exactly as they were submitted.",
                  "properties": {
                    "top-transactions": {
                      "description": "An array of signed transaction objects.",
                      "items": {
                        "properties": {},
                        "type": "object",
                        "x-algorand-format": "SignedTransaction"
                      },
                      "type": "array"
                    },
                    "total-transactions": {
                      "description": "Total number of transactions in the pool.",
                      "type": "integer"
                    }
                  },
                  "required": [
                    "top-transactions",
                    "total-transactions"
                  ],
                  "type": "object"
                }
              }
            },
            "description": "A potentially truncated list of transactions currently in the node's transaction pool. You can compute whether or not the list is truncated if the number of elements in the **top-transactions** array is fewer than **total-transactions**."
          },
          "400": {
            "content": {
              "application/json": {
                "schema": {
                  "$ref": "#/components/schemas/ErrorResponse"
                }
              },
              "application/msgpack": {
                "schema": {
                  "$ref": "#/components/schemas/ErrorResponse"
                }
              }
            },
            "description": "Max must be a non-negative integer"
          },
          "401": {
            "content": {
              "application/json": {
                "schema": {
                  "$ref": "#/components/schemas/ErrorResponse"
                }
              },
              "application/msgpack": {
                "schema": {
                  "$ref": "#/components/schemas/ErrorResponse"
                }
              }
            },
            "description": "Invalid API Token"
          },
          "500": {
            "content": {
              "application/json": {
                "schema": {
                  "$ref": "#/components/schemas/ErrorResponse"
                }
              },
              "application/msgpack": {
                "schema": {
                  "$ref": "#/components/schemas/ErrorResponse"
                }
              }
            },
            "description": "Internal Error"
          },
          "503": {
            "content": {
              "application/json": {
                "schema": {
                  "$ref": "#/components/schemas/ErrorResponse"
                }
              },
              "application/msgpack": {
                "schema": {
                  "$ref": "#/components/schemas/ErrorResponse"
                }
              }
            },
            "description": "Service Temporarily Unavailable"
          },
          "default": {
            "content": {},
            "description": "Unknown Error"
          }
        },
        "summary": "Get a list of unconfirmed transactions currently in the transaction pool by address."
      }
    },
    "/v2/applications/{application-id}": {
      "get": {
        "description": "Given a application ID, it returns application information including creator, approval and clear programs, global and local schemas, and global state.",
        "operationId": "GetApplicationByID",
        "parameters": [
          {
            "description": "An application identifier",
            "in": "path",
            "name": "application-id",
            "required": true,
            "schema": {
              "type": "integer"
            }
          }
        ],
        "responses": {
          "200": {
            "content": {
              "application/json": {
                "schema": {
                  "$ref": "#/components/schemas/Application"
                }
              }
            },
            "description": "Application information"
          },
          "400": {
            "content": {
              "application/json": {
                "schema": {
                  "$ref": "#/components/schemas/ErrorResponse"
                }
              }
            },
            "description": "Bad Request"
          },
          "401": {
            "content": {
              "application/json": {
                "schema": {
                  "$ref": "#/components/schemas/ErrorResponse"
                }
              }
            },
            "description": "Invalid API Token"
          },
          "404": {
            "content": {
              "application/json": {
                "schema": {
                  "$ref": "#/components/schemas/ErrorResponse"
                }
              }
            },
            "description": "Application Not Found"
          },
          "500": {
            "content": {
              "application/json": {
                "schema": {
                  "$ref": "#/components/schemas/ErrorResponse"
                }
              }
            },
            "description": "Internal Error"
          },
          "default": {
            "content": {},
            "description": "Unknown Error"
          }
        },
        "summary": "Get application information."
      }
    },
    "/v2/assets/{asset-id}": {
      "get": {
        "description": "Given a asset ID, it returns asset information including creator, name, total supply and special addresses.",
        "operationId": "GetAssetByID",
        "parameters": [
          {
            "description": "An asset identifier",
            "in": "path",
            "name": "asset-id",
            "required": true,
            "schema": {
              "type": "integer"
            }
          }
        ],
        "responses": {
          "200": {
            "content": {
              "application/json": {
                "schema": {
                  "$ref": "#/components/schemas/Asset"
                }
              }
            },
            "description": "Asset information"
          },
          "400": {
            "content": {
              "application/json": {
                "schema": {
                  "$ref": "#/components/schemas/ErrorResponse"
                }
              }
            },
            "description": "Bad Request"
          },
          "401": {
            "content": {
              "application/json": {
                "schema": {
                  "$ref": "#/components/schemas/ErrorResponse"
                }
              }
            },
            "description": "Invalid API Token"
          },
          "404": {
            "content": {
              "application/json": {
                "schema": {
                  "$ref": "#/components/schemas/ErrorResponse"
                }
              }
            },
            "description": "Application Not Found"
          },
          "500": {
            "content": {
              "application/json": {
                "schema": {
                  "$ref": "#/components/schemas/ErrorResponse"
                }
              }
            },
            "description": "Internal Error"
          },
          "default": {
            "content": {},
            "description": "Unknown Error"
          }
        },
        "summary": "Get asset information."
      }
    },
    "/v2/blocks/{round}": {
      "get": {
        "operationId": "GetBlock",
        "parameters": [
          {
            "description": "Configures whether the response object is JSON or MessagePack encoded.",
            "in": "query",
            "name": "format",
            "schema": {
              "enum": [
                "json",
                "msgpack"
              ],
              "type": "string"
            }
          },
          {
            "description": "The round from which to fetch block information.",
            "in": "path",
            "name": "round",
            "required": true,
            "schema": {
              "minimum": 0,
              "type": "integer"
            }
          }
        ],
        "responses": {
          "200": {
            "content": {
              "application/json": {
                "schema": {
                  "properties": {
                    "block": {
                      "description": "Block header data.",
                      "properties": {},
                      "type": "object",
                      "x-algorand-format": "BlockHeader"
                    },
                    "cert": {
                      "description": "Optional certificate object. This is only included when the format is set to message pack.",
                      "properties": {},
                      "type": "object",
                      "x-algorand-format": "BlockCertificate"
                    }
                  },
                  "required": [
                    "block"
                  ],
                  "type": "object"
                }
              },
              "application/msgpack": {
                "schema": {
                  "properties": {
                    "block": {
                      "description": "Block header data.",
                      "properties": {},
                      "type": "object",
                      "x-algorand-format": "BlockHeader"
                    },
                    "cert": {
                      "description": "Optional certificate object. This is only included when the format is set to message pack.",
                      "properties": {},
                      "type": "object",
                      "x-algorand-format": "BlockCertificate"
                    }
                  },
                  "required": [
                    "block"
                  ],
                  "type": "object"
                }
              }
            },
            "description": "Encoded block object."
          },
          "400": {
            "content": {
              "application/json": {
                "schema": {
                  "$ref": "#/components/schemas/ErrorResponse"
                }
              },
              "application/msgpack": {
                "schema": {
                  "$ref": "#/components/schemas/ErrorResponse"
                }
              }
            },
            "description": "Bad Request - Non integer number"
          },
          "401": {
            "content": {
              "application/json": {
                "schema": {
                  "$ref": "#/components/schemas/ErrorResponse"
                }
              },
              "application/msgpack": {
                "schema": {
                  "$ref": "#/components/schemas/ErrorResponse"
                }
              }
            },
            "description": "Invalid API Token"
          },
          "404": {
            "content": {
              "application/json": {
                "schema": {
                  "$ref": "#/components/schemas/ErrorResponse"
                }
              },
              "application/msgpack": {
                "schema": {
                  "$ref": "#/components/schemas/ErrorResponse"
                }
              }
            },
            "description": "None existing block "
          },
          "500": {
            "content": {
              "application/json": {
                "schema": {
                  "$ref": "#/components/schemas/ErrorResponse"
                }
              },
              "application/msgpack": {
                "schema": {
                  "$ref": "#/components/schemas/ErrorResponse"
                }
              }
            },
            "description": "Internal Error"
          },
          "default": {
            "content": {},
            "description": "Unknown Error"
          }
        },
        "summary": "Get the block for the given round."
      }
    },
    "/v2/blocks/{round}/transactions/{txid}/proof": {
      "get": {
        "operationId": "GetProof",
        "parameters": [
          {
            "description": "The round in which the transaction appears.",
            "in": "path",
            "name": "round",
            "required": true,
            "schema": {
              "type": "integer"
            }
          },
          {
            "description": "The transaction ID for which to generate a proof.",
            "in": "path",
            "name": "txid",
            "required": true,
            "schema": {
              "pattern": "[A-Z0-9]+",
              "type": "string"
            }
          },
          {
            "description": "The type of hash function used to create the proof, must be one of: \n* sha512_256 \n* sha256",
            "in": "query",
            "name": "hashtype",
            "schema": {
              "enum": [
                "sha512_256",
                "sha256"
              ],
              "type": "string"
            }
          },
          {
            "description": "Configures whether the response object is JSON or MessagePack encoded.",
            "in": "query",
            "name": "format",
            "schema": {
              "enum": [
                "json",
                "msgpack"
              ],
              "type": "string"
            }
          }
        ],
        "responses": {
          "200": {
            "content": {
              "application/json": {
                "schema": {
                  "properties": {
                    "hashtype": {
<<<<<<< HEAD
                      "description": "The type of hash function used to create the proof, must be one of:\n* sumhash \n* sha512_256 \n* sha256",
                      "enum": [
                        "sumhash",
=======
                      "description": "The type of hash function used to create the proof, must be one of: \n* sha512_256 \n* sha256",
                      "enum": [
>>>>>>> bd18d049
                        "sha512_256",
                        "sha256"
                      ],
                      "type": "string"
                    },
                    "idx": {
                      "description": "Index of the transaction in the block's payset.",
                      "type": "integer"
                    },
                    "proof": {
                      "description": "Merkle proof of transaction membership.",
                      "format": "byte",
                      "pattern": "^(?:[A-Za-z0-9+/]{4})*(?:[A-Za-z0-9+/]{2}==|[A-Za-z0-9+/]{3}=)?$",
                      "type": "string"
                    },
                    "stibhash": {
                      "description": "Hash of SignedTxnInBlock for verifying proof.",
                      "format": "byte",
                      "pattern": "^(?:[A-Za-z0-9+/]{4})*(?:[A-Za-z0-9+/]{2}==|[A-Za-z0-9+/]{3}=)?$",
                      "type": "string"
                    },
                    "treedepth": {
                      "description": "Represents the depth of the tree that is being proven, i.e. the number of edges from a leaf to the root.",
                      "type": "integer"
                    }
                  },
                  "required": [
                    "hashtype",
                    "idx",
                    "proof",
                    "stibhash",
                    "treedepth"
                  ],
                  "type": "object"
                }
              }
            },
            "description": "Proof of transaction in a block."
          },
          "400": {
            "content": {
              "application/json": {
                "schema": {
                  "$ref": "#/components/schemas/ErrorResponse"
                }
              }
            },
            "description": "Malformed round number or transaction ID"
          },
          "401": {
            "content": {
              "application/json": {
                "schema": {
                  "$ref": "#/components/schemas/ErrorResponse"
                }
              }
            },
            "description": "Invalid API token"
          },
          "404": {
            "content": {
              "application/json": {
                "schema": {
                  "$ref": "#/components/schemas/ErrorResponse"
                }
              }
            },
            "description": "Non-existent block or transaction"
          },
          "500": {
            "content": {
              "application/json": {
                "schema": {
                  "$ref": "#/components/schemas/ErrorResponse"
                }
              }
            },
            "description": "Internal error, including protocol not supporting Merkle proofs."
          },
          "default": {
            "content": {},
            "description": "Unknown error"
          }
        },
        "summary": "Get a Merkle proof for a transaction in a block."
      }
    },
    "/v2/catchup/{catchpoint}": {
      "delete": {
        "description": "Given a catchpoint, it aborts catching up to this catchpoint",
        "operationId": "AbortCatchup",
        "parameters": [
          {
            "description": "A catch point",
            "in": "path",
            "name": "catchpoint",
            "required": true,
            "schema": {
              "format": "catchpoint",
              "pattern": "[0-9]{1,10}#[A-Z0-9]{1,53}",
              "type": "string",
              "x-algorand-format": "Catchpoint String"
            },
            "x-algorand-format": "Catchpoint String"
          }
        ],
        "responses": {
          "200": {
            "content": {
              "application/json": {
                "schema": {
                  "description": "An catchpoint abort response.",
                  "properties": {
                    "catchup-message": {
                      "description": "Catchup abort response string",
                      "type": "string"
                    }
                  },
                  "required": [
                    "catchup-message"
                  ],
                  "type": "object"
                }
              }
            }
          },
          "400": {
            "content": {
              "application/json": {
                "schema": {
                  "$ref": "#/components/schemas/ErrorResponse"
                }
              }
            },
            "description": "Bad Request"
          },
          "401": {
            "content": {
              "application/json": {
                "schema": {
                  "$ref": "#/components/schemas/ErrorResponse"
                }
              }
            },
            "description": "Invalid API Token"
          },
          "500": {
            "content": {
              "application/json": {
                "schema": {
                  "$ref": "#/components/schemas/ErrorResponse"
                }
              }
            },
            "description": "Internal Error"
          },
          "default": {
            "content": {},
            "description": "Unknown Error"
          }
        },
        "summary": "Aborts a catchpoint catchup.",
        "tags": [
          "private"
        ]
      },
      "post": {
        "description": "Given a catchpoint, it starts catching up to this catchpoint",
        "operationId": "StartCatchup",
        "parameters": [
          {
            "description": "A catch point",
            "in": "path",
            "name": "catchpoint",
            "required": true,
            "schema": {
              "format": "catchpoint",
              "pattern": "[0-9]{1,10}#[A-Z0-9]{1,53}",
              "type": "string",
              "x-algorand-format": "Catchpoint String"
            },
            "x-algorand-format": "Catchpoint String"
          }
        ],
        "responses": {
          "200": {
            "content": {
              "application/json": {
                "schema": {
                  "description": "An catchpoint start response.",
                  "properties": {
                    "catchup-message": {
                      "description": "Catchup start response string",
                      "type": "string"
                    }
                  },
                  "required": [
                    "catchup-message"
                  ],
                  "type": "object"
                }
              }
            }
          },
          "201": {
            "content": {
              "application/json": {
                "schema": {
                  "description": "An catchpoint start response.",
                  "properties": {
                    "catchup-message": {
                      "description": "Catchup start response string",
                      "type": "string"
                    }
                  },
                  "required": [
                    "catchup-message"
                  ],
                  "type": "object"
                }
              }
            }
          },
          "400": {
            "content": {
              "application/json": {
                "schema": {
                  "$ref": "#/components/schemas/ErrorResponse"
                }
              }
            },
            "description": "Bad Request"
          },
          "401": {
            "content": {
              "application/json": {
                "schema": {
                  "$ref": "#/components/schemas/ErrorResponse"
                }
              }
            },
            "description": "Invalid API Token"
          },
          "500": {
            "content": {
              "application/json": {
                "schema": {
                  "$ref": "#/components/schemas/ErrorResponse"
                }
              }
            },
            "description": "Internal Error"
          },
          "default": {
            "content": {},
            "description": "Unknown Error"
          }
        },
        "summary": "Starts a catchpoint catchup.",
        "tags": [
          "private"
        ]
      }
    },
    "/v2/ledger/supply": {
      "get": {
        "operationId": "GetSupply",
        "responses": {
          "200": {
            "content": {
              "application/json": {
                "schema": {
                  "description": "Supply represents the current supply of MicroAlgos in the system",
                  "properties": {
                    "current_round": {
                      "description": "Round",
                      "type": "integer"
                    },
                    "online-money": {
                      "description": "OnlineMoney",
                      "type": "integer"
                    },
                    "total-money": {
                      "description": "TotalMoney",
                      "type": "integer"
                    }
                  },
                  "required": [
                    "current_round",
                    "online-money",
                    "total-money"
                  ],
                  "type": "object"
                }
              }
            },
            "description": "Supply represents the current supply of MicroAlgos in the system."
          },
          "401": {
            "content": {
              "application/json": {
                "schema": {
                  "$ref": "#/components/schemas/ErrorResponse"
                }
              }
            },
            "description": "Invalid API Token"
          },
          "default": {
            "content": {},
            "description": "Unknown Error"
          }
        },
        "summary": "Get the current supply reported by the ledger."
      }
    },
    "/v2/participation": {
      "get": {
        "description": "Return a list of participation keys",
        "operationId": "GetParticipationKeys",
        "responses": {
          "200": {
            "content": {
              "application/json": {
                "schema": {
                  "items": {
                    "$ref": "#/components/schemas/ParticipationKey"
                  },
                  "type": "array"
                }
              }
            },
            "description": "A list of participation keys"
          },
          "400": {
            "content": {
              "application/json": {
                "schema": {
                  "$ref": "#/components/schemas/ErrorResponse"
                }
              }
            },
            "description": "Bad Request"
          },
          "401": {
            "content": {
              "application/json": {
                "schema": {
                  "$ref": "#/components/schemas/ErrorResponse"
                }
              }
            },
            "description": "Invalid API Token"
          },
          "404": {
            "content": {
              "application/json": {
                "schema": {
                  "$ref": "#/components/schemas/ErrorResponse"
                }
              }
            },
            "description": "Participation Key Not Found"
          },
          "500": {
            "content": {
              "application/json": {
                "schema": {
                  "$ref": "#/components/schemas/ErrorResponse"
                }
              }
            },
            "description": "Internal Error"
          },
          "default": {
            "content": {},
            "description": "Unknown Error"
          }
        },
        "summary": "Return a list of participation keys",
        "tags": [
          "private"
        ]
      },
      "post": {
        "operationId": "AddParticipationKey",
        "requestBody": {
          "content": {
            "application/msgpack": {
              "schema": {
                "format": "binary",
                "type": "string"
              }
            }
          },
          "description": "The participation key to add to the node",
          "required": true
        },
        "responses": {
          "200": {
            "content": {
              "application/json": {
                "schema": {
                  "properties": {
                    "partId": {
                      "description": "encoding of the participation ID.",
                      "type": "string"
                    }
                  },
                  "required": [
                    "partId"
                  ],
                  "type": "object"
                }
              }
            },
            "description": "Participation ID of the submission"
          },
          "400": {
            "content": {
              "application/json": {
                "schema": {
                  "$ref": "#/components/schemas/ErrorResponse"
                }
              }
            },
            "description": "Bad Request"
          },
          "401": {
            "content": {
              "application/json": {
                "schema": {
                  "$ref": "#/components/schemas/ErrorResponse"
                }
              }
            },
            "description": "Invalid API Token"
          },
          "404": {
            "content": {
              "application/json": {
                "schema": {
                  "$ref": "#/components/schemas/ErrorResponse"
                }
              }
            },
            "description": "Participation Key Not Found"
          },
          "500": {
            "content": {
              "application/json": {
                "schema": {
                  "$ref": "#/components/schemas/ErrorResponse"
                }
              }
            },
            "description": "Internal Error"
          },
          "503": {
            "content": {
              "application/json": {
                "schema": {
                  "$ref": "#/components/schemas/ErrorResponse"
                }
              }
            },
            "description": "Service Temporarily Unavailable"
          },
          "default": {
            "content": {},
            "description": "Unknown Error"
          }
        },
        "summary": "Add a participation key to the node",
        "tags": [
          "private"
        ],
        "x-codegen-request-body-name": "participationkey"
      }
    },
    "/v2/participation/{participation-id}": {
      "delete": {
        "description": "Delete a given participation key by ID",
        "operationId": "DeleteParticipationKeyByID",
        "parameters": [
          {
            "in": "path",
            "name": "participation-id",
            "required": true,
            "schema": {
              "type": "string"
            }
          }
        ],
        "responses": {
          "200": {
            "content": {},
            "description": "Participation key got deleted by ID"
          },
          "400": {
            "content": {
              "application/json": {
                "schema": {
                  "$ref": "#/components/schemas/ErrorResponse"
                }
              }
            },
            "description": "Bad Request"
          },
          "401": {
            "content": {
              "application/json": {
                "schema": {
                  "$ref": "#/components/schemas/ErrorResponse"
                }
              }
            },
            "description": "Invalid API Token"
          },
          "404": {
            "content": {
              "application/json": {
                "schema": {
                  "$ref": "#/components/schemas/ErrorResponse"
                }
              }
            },
            "description": "Participation Key Not Found"
          },
          "500": {
            "content": {
              "application/json": {
                "schema": {
                  "$ref": "#/components/schemas/ErrorResponse"
                }
              }
            },
            "description": "Internal Error"
          },
          "default": {
            "content": {},
            "description": "Unknown Error"
          }
        },
        "summary": "Delete a given participation key by ID",
        "tags": [
          "private"
        ]
      },
      "get": {
        "description": "Given a participation ID, return information about that participation key",
        "operationId": "GetParticipationKeyByID",
        "parameters": [
          {
            "in": "path",
            "name": "participation-id",
            "required": true,
            "schema": {
              "type": "string"
            }
          }
        ],
        "responses": {
          "200": {
            "content": {
              "application/json": {
                "schema": {
                  "$ref": "#/components/schemas/ParticipationKey"
                }
              }
            },
            "description": "A detailed description of a participation ID"
          },
          "400": {
            "content": {
              "application/json": {
                "schema": {
                  "$ref": "#/components/schemas/ErrorResponse"
                }
              }
            },
            "description": "Bad Request"
          },
          "401": {
            "content": {
              "application/json": {
                "schema": {
                  "$ref": "#/components/schemas/ErrorResponse"
                }
              }
            },
            "description": "Invalid API Token"
          },
          "404": {
            "content": {
              "application/json": {
                "schema": {
                  "$ref": "#/components/schemas/ErrorResponse"
                }
              }
            },
            "description": "Participation Key Not Found"
          },
          "500": {
            "content": {
              "application/json": {
                "schema": {
                  "$ref": "#/components/schemas/ErrorResponse"
                }
              }
            },
            "description": "Internal Error"
          },
          "default": {
            "content": {},
            "description": "Unknown Error"
          }
        },
        "summary": "Get participation key info given a participation ID",
        "tags": [
          "private"
        ]
      },
      "post": {
        "description": "Given a participation ID, append state proof keys to a particular set of participation keys",
        "operationId": "AppendKeys",
        "parameters": [
          {
            "in": "path",
            "name": "participation-id",
            "required": true,
            "schema": {
              "type": "string"
            }
          }
        ],
        "requestBody": {
          "content": {
            "application/msgpack": {
              "schema": {
                "format": "binary",
                "type": "string"
              }
            }
          },
          "description": "The state proof keys to add to an existing participation ID",
          "required": true
        },
        "responses": {
          "200": {
            "content": {
              "application/json": {
                "schema": {
                  "$ref": "#/components/schemas/ParticipationKey"
                }
              }
            },
            "description": "A detailed description of a participation ID"
          },
          "400": {
            "content": {
              "application/json": {
                "schema": {
                  "$ref": "#/components/schemas/ErrorResponse"
                }
              }
            },
            "description": "Bad Request"
          },
          "401": {
            "content": {
              "application/json": {
                "schema": {
                  "$ref": "#/components/schemas/ErrorResponse"
                }
              }
            },
            "description": "Invalid API Token"
          },
          "404": {
            "content": {
              "application/json": {
                "schema": {
                  "$ref": "#/components/schemas/ErrorResponse"
                }
              }
            },
            "description": "Participation Key Not Found"
          },
          "500": {
            "content": {
              "application/json": {
                "schema": {
                  "$ref": "#/components/schemas/ErrorResponse"
                }
              }
            },
            "description": "Internal Error"
          },
          "default": {
            "content": {},
            "description": "Unknown Error"
          }
        },
        "summary": "Append state proof keys to a participation key",
        "tags": [
          "private"
        ],
        "x-codegen-request-body-name": "keymap"
      }
    },
    "/v2/shutdown": {
      "post": {
        "description": "Special management endpoint to shutdown the node. Optionally provide a timeout parameter to indicate that the node should begin shutting down after a number of seconds.",
        "operationId": "ShutdownNode",
        "parameters": [
          {
            "in": "query",
            "name": "timeout",
            "schema": {
              "default": 0,
              "type": "integer"
            }
          }
        ],
        "responses": {
          "200": {
            "content": {
              "application/json": {
                "schema": {
                  "type": "object"
                }
              }
            }
          }
        },
        "tags": [
          "private"
        ]
      }
    },
    "/v2/status": {
      "get": {
        "operationId": "GetStatus",
        "responses": {
          "200": {
            "content": {
              "application/json": {
                "schema": {
                  "description": "NodeStatus contains the information about a node status",
                  "properties": {
                    "catchpoint": {
                      "description": "The current catchpoint that is being caught up to",
                      "type": "string"
                    },
                    "catchpoint-acquired-blocks": {
                      "description": "The number of blocks that have already been obtained by the node as part of the catchup",
                      "type": "integer"
                    },
                    "catchpoint-processed-accounts": {
                      "description": "The number of accounts from the current catchpoint that have been processed so far as part of the catchup",
                      "type": "integer"
                    },
                    "catchpoint-total-accounts": {
                      "description": "The total number of accounts included in the current catchpoint",
                      "type": "integer"
                    },
                    "catchpoint-total-blocks": {
                      "description": "The total number of blocks that are required to complete the current catchpoint catchup",
                      "type": "integer"
                    },
                    "catchpoint-verified-accounts": {
                      "description": "The number of accounts from the current catchpoint that have been verified so far as part of the catchup",
                      "type": "integer"
                    },
                    "catchup-time": {
                      "description": "CatchupTime in nanoseconds",
                      "type": "integer"
                    },
                    "last-catchpoint": {
                      "description": "The last catchpoint seen by the node",
                      "type": "string"
                    },
                    "last-round": {
                      "description": "LastRound indicates the last round seen",
                      "type": "integer"
                    },
                    "last-version": {
                      "description": "LastVersion indicates the last consensus version supported",
                      "type": "string"
                    },
                    "next-version": {
                      "description": "NextVersion of consensus protocol to use",
                      "type": "string"
                    },
                    "next-version-round": {
                      "description": "NextVersionRound is the round at which the next consensus version will apply",
                      "type": "integer"
                    },
                    "next-version-supported": {
                      "description": "NextVersionSupported indicates whether the next consensus version is supported by this node",
                      "type": "boolean"
                    },
                    "stopped-at-unsupported-round": {
                      "description": "StoppedAtUnsupportedRound indicates that the node does not support the new rounds and has stopped making progress",
                      "type": "boolean"
                    },
                    "time-since-last-round": {
                      "description": "TimeSinceLastRound in nanoseconds",
                      "type": "integer"
                    }
                  },
                  "required": [
                    "catchup-time",
                    "last-round",
                    "last-version",
                    "next-version",
                    "next-version-round",
                    "next-version-supported",
                    "stopped-at-unsupported-round",
                    "time-since-last-round"
                  ],
                  "type": "object"
                }
              }
            }
          },
          "401": {
            "content": {
              "application/json": {
                "schema": {
                  "$ref": "#/components/schemas/ErrorResponse"
                }
              }
            },
            "description": "Invalid API Token"
          },
          "500": {
            "content": {
              "application/json": {
                "schema": {
                  "type": "string"
                }
              }
            },
            "description": "Internal Error"
          },
          "default": {
            "content": {},
            "description": "Unknown Error"
          }
        },
        "summary": "Gets the current node status."
      }
    },
    "/v2/status/wait-for-block-after/{round}": {
      "get": {
        "description": "Waits for a block to appear after round {round} and returns the node's status at the time.",
        "operationId": "WaitForBlock",
        "parameters": [
          {
            "description": "The round to wait until returning status",
            "in": "path",
            "name": "round",
            "required": true,
            "schema": {
              "minimum": 0,
              "type": "integer"
            }
          }
        ],
        "responses": {
          "200": {
            "content": {
              "application/json": {
                "schema": {
                  "description": "NodeStatus contains the information about a node status",
                  "properties": {
                    "catchpoint": {
                      "description": "The current catchpoint that is being caught up to",
                      "type": "string"
                    },
                    "catchpoint-acquired-blocks": {
                      "description": "The number of blocks that have already been obtained by the node as part of the catchup",
                      "type": "integer"
                    },
                    "catchpoint-processed-accounts": {
                      "description": "The number of accounts from the current catchpoint that have been processed so far as part of the catchup",
                      "type": "integer"
                    },
                    "catchpoint-total-accounts": {
                      "description": "The total number of accounts included in the current catchpoint",
                      "type": "integer"
                    },
                    "catchpoint-total-blocks": {
                      "description": "The total number of blocks that are required to complete the current catchpoint catchup",
                      "type": "integer"
                    },
                    "catchpoint-verified-accounts": {
                      "description": "The number of accounts from the current catchpoint that have been verified so far as part of the catchup",
                      "type": "integer"
                    },
                    "catchup-time": {
                      "description": "CatchupTime in nanoseconds",
                      "type": "integer"
                    },
                    "last-catchpoint": {
                      "description": "The last catchpoint seen by the node",
                      "type": "string"
                    },
                    "last-round": {
                      "description": "LastRound indicates the last round seen",
                      "type": "integer"
                    },
                    "last-version": {
                      "description": "LastVersion indicates the last consensus version supported",
                      "type": "string"
                    },
                    "next-version": {
                      "description": "NextVersion of consensus protocol to use",
                      "type": "string"
                    },
                    "next-version-round": {
                      "description": "NextVersionRound is the round at which the next consensus version will apply",
                      "type": "integer"
                    },
                    "next-version-supported": {
                      "description": "NextVersionSupported indicates whether the next consensus version is supported by this node",
                      "type": "boolean"
                    },
                    "stopped-at-unsupported-round": {
                      "description": "StoppedAtUnsupportedRound indicates that the node does not support the new rounds and has stopped making progress",
                      "type": "boolean"
                    },
                    "time-since-last-round": {
                      "description": "TimeSinceLastRound in nanoseconds",
                      "type": "integer"
                    }
                  },
                  "required": [
                    "catchup-time",
                    "last-round",
                    "last-version",
                    "next-version",
                    "next-version-round",
                    "next-version-supported",
                    "stopped-at-unsupported-round",
                    "time-since-last-round"
                  ],
                  "type": "object"
                }
              }
            }
          },
          "400": {
            "content": {
              "application/json": {
                "schema": {
                  "$ref": "#/components/schemas/ErrorResponse"
                }
              }
            },
            "description": "Bad Request -- number must be non-negative integer "
          },
          "401": {
            "content": {
              "application/json": {
                "schema": {
                  "$ref": "#/components/schemas/ErrorResponse"
                }
              }
            },
            "description": "Invalid API Token"
          },
          "500": {
            "content": {
              "application/json": {
                "schema": {
                  "$ref": "#/components/schemas/ErrorResponse"
                }
              }
            },
            "description": "Internal Error"
          },
          "503": {
            "content": {
              "application/json": {
                "schema": {
                  "$ref": "#/components/schemas/ErrorResponse"
                }
              }
            },
            "description": "Service Temporarily Unavailable"
          },
          "default": {
            "content": {},
            "description": "Unknown Error"
          }
        },
        "summary": "Gets the node status after waiting for the given round."
      }
    },
    "/v2/teal/compile": {
      "post": {
        "description": "Given TEAL source code in plain text, return base64 encoded program bytes and base32 SHA512_256 hash of program bytes (Address style). This endpoint is only enabled when a node's configuration file sets EnableDeveloperAPI to true.",
        "operationId": "TealCompile",
        "requestBody": {
          "content": {
            "text/plain": {
              "schema": {
                "format": "binary",
                "type": "string"
              }
            }
          },
          "description": "TEAL source code to be compiled",
          "required": true
        },
        "responses": {
          "200": {
            "content": {
              "application/json": {
                "schema": {
                  "properties": {
                    "hash": {
                      "description": "base32 SHA512_256 of program bytes (Address style)",
                      "type": "string"
                    },
                    "result": {
                      "description": "base64 encoded program bytes",
                      "type": "string"
                    }
                  },
                  "required": [
                    "hash",
                    "result"
                  ],
                  "type": "object"
                }
              }
            },
            "description": "Teal compile Result"
          },
          "400": {
            "content": {
              "application/json": {
                "schema": {
                  "$ref": "#/components/schemas/ErrorResponse"
                }
              }
            },
            "description": "Bad Request - Teal Compile Error"
          },
          "401": {
            "content": {
              "application/json": {
                "schema": {
                  "$ref": "#/components/schemas/ErrorResponse"
                }
              }
            },
            "description": "Invalid API Token"
          },
          "404": {
            "content": {},
            "description": "Developer API not enabled"
          },
          "500": {
            "content": {
              "application/json": {
                "schema": {
                  "$ref": "#/components/schemas/ErrorResponse"
                }
              }
            },
            "description": "Internal Error"
          },
          "default": {
            "content": {},
            "description": "Unknown Error"
          }
        },
        "summary": "Compile TEAL source code to binary, produce its hash",
        "x-codegen-request-body-name": "source"
      }
    },
    "/v2/teal/disassemble": {
      "post": {
        "description": "Given the base64 encoded program bytes, return the TEAL source code in plain text. This endpoint is only enabled when a node's configuration file sets EnableDeveloperAPI to true.",
        "operationId": "TealDisassemble",
        "requestBody": {
          "content": {
            "application/x-binary": {
              "schema": {
                "format": "byte",
                "type": "string"
              }
            }
          },
          "description": "TEAL program binary to be disassembled",
          "required": true
        },
        "responses": {
          "200": {
            "content": {
              "application/json": {
                "schema": {
                  "properties": {
                    "result": {
                      "description": "disassembled Teal code",
                      "type": "string"
                    }
                  },
                  "required": [
                    "result"
                  ],
                  "type": "object"
                }
              }
            },
            "description": "Teal disassembly Result"
          },
          "400": {
            "content": {
              "application/json": {
                "schema": {
                  "$ref": "#/components/schemas/ErrorResponse"
                }
              }
            },
            "description": "Bad Request - Teal Compile Error"
          },
          "401": {
            "content": {
              "application/json": {
                "schema": {
                  "$ref": "#/components/schemas/ErrorResponse"
                }
              }
            },
            "description": "Invalid API Token"
          },
          "404": {
            "content": {},
            "description": "Developer API not enabled"
          },
          "500": {
            "content": {
              "application/json": {
                "schema": {
                  "$ref": "#/components/schemas/ErrorResponse"
                }
              }
            },
            "description": "Internal Error"
          },
          "default": {
            "content": {},
            "description": "Unknown Error"
          }
        },
        "summary": "Disassemble program bytes into the TEAL source code.",
        "x-codegen-request-body-name": "source"
      }
    },
    "/v2/teal/dryrun": {
      "post": {
        "description": "Executes TEAL program(s) in context and returns debugging information about the execution. This endpoint is only enabled when a node's configuration file sets EnableDeveloperAPI to true.",
        "operationId": "TealDryrun",
        "requestBody": {
          "content": {
            "application/json": {
              "schema": {
                "$ref": "#/components/schemas/DryrunRequest"
              }
            },
            "application/msgpack": {
              "schema": {
                "$ref": "#/components/schemas/DryrunRequest"
              }
            }
          },
          "description": "Transaction (or group) and any accompanying state-simulation data.",
          "required": false
        },
        "responses": {
          "200": {
            "content": {
              "application/json": {
                "schema": {
                  "properties": {
                    "error": {
                      "type": "string"
                    },
                    "protocol-version": {
                      "description": "Protocol version is the protocol version Dryrun was operated under.",
                      "type": "string"
                    },
                    "txns": {
                      "items": {
                        "$ref": "#/components/schemas/DryrunTxnResult"
                      },
                      "type": "array"
                    }
                  },
                  "required": [
                    "error",
                    "protocol-version",
                    "txns"
                  ],
                  "type": "object"
                }
              }
            },
            "description": "DryrunResponse contains per-txn debug information from a dryrun."
          },
          "400": {
            "content": {
              "application/json": {
                "schema": {
                  "$ref": "#/components/schemas/ErrorResponse"
                }
              }
            },
            "description": "Bad Request"
          },
          "401": {
            "content": {
              "application/json": {
                "schema": {
                  "$ref": "#/components/schemas/ErrorResponse"
                }
              }
            },
            "description": "Invalid API Token"
          },
          "404": {
            "content": {},
            "description": "Developer API not enabled"
          },
          "500": {
            "content": {
              "application/json": {
                "schema": {
                  "$ref": "#/components/schemas/ErrorResponse"
                }
              }
            },
            "description": "Internal Error"
          },
          "default": {
            "content": {},
            "description": "Unknown Error"
          }
        },
        "summary": "Provide debugging information for a transaction (or group).",
        "x-codegen-request-body-name": "request"
      }
    },
    "/v2/transactions": {
      "post": {
        "operationId": "RawTransaction",
        "requestBody": {
          "content": {
            "application/x-binary": {
              "schema": {
                "format": "binary",
                "type": "string"
              }
            }
          },
          "description": "The byte encoded signed transaction to broadcast to network",
          "required": true
        },
        "responses": {
          "200": {
            "content": {
              "application/json": {
                "schema": {
                  "properties": {
                    "txId": {
                      "description": "encoding of the transaction hash.",
                      "type": "string"
                    }
                  },
                  "required": [
                    "txId"
                  ],
                  "type": "object"
                }
              }
            },
            "description": "Transaction ID of the submission."
          },
          "400": {
            "content": {
              "application/json": {
                "schema": {
                  "$ref": "#/components/schemas/ErrorResponse"
                }
              }
            },
            "description": "Bad Request - Malformed Algorand transaction "
          },
          "401": {
            "content": {
              "application/json": {
                "schema": {
                  "$ref": "#/components/schemas/ErrorResponse"
                }
              }
            },
            "description": "Invalid API Token"
          },
          "500": {
            "content": {
              "application/json": {
                "schema": {
                  "$ref": "#/components/schemas/ErrorResponse"
                }
              }
            },
            "description": "Internal Error"
          },
          "503": {
            "content": {
              "application/json": {
                "schema": {
                  "$ref": "#/components/schemas/ErrorResponse"
                }
              }
            },
            "description": "Service Temporarily Unavailable"
          },
          "default": {
            "content": {},
            "description": "Unknown Error"
          }
        },
        "summary": "Broadcasts a raw transaction to the network.",
        "x-codegen-request-body-name": "rawtxn"
      }
    },
    "/v2/transactions/params": {
      "get": {
        "operationId": "TransactionParams",
        "responses": {
          "200": {
            "content": {
              "application/json": {
                "schema": {
                  "description": "TransactionParams contains the parameters that help a client construct\na new transaction.",
                  "properties": {
                    "consensus-version": {
                      "description": "ConsensusVersion indicates the consensus protocol version\nas of LastRound.",
                      "type": "string"
                    },
                    "fee": {
                      "description": "Fee is the suggested transaction fee\nFee is in units of micro-Algos per byte.\nFee may fall to zero but transactions must still have a fee of\nat least MinTxnFee for the current network protocol.",
                      "type": "integer"
                    },
                    "genesis-hash": {
                      "description": "GenesisHash is the hash of the genesis block.",
                      "format": "byte",
                      "pattern": "^(?:[A-Za-z0-9+/]{4})*(?:[A-Za-z0-9+/]{2}==|[A-Za-z0-9+/]{3}=)?$",
                      "type": "string"
                    },
                    "genesis-id": {
                      "description": "GenesisID is an ID listed in the genesis block.",
                      "type": "string"
                    },
                    "last-round": {
                      "description": "LastRound indicates the last round seen",
                      "type": "integer"
                    },
                    "min-fee": {
                      "description": "The minimum transaction fee (not per byte) required for the\ntxn to validate for the current network protocol.",
                      "type": "integer"
                    }
                  },
                  "required": [
                    "consensus-version",
                    "fee",
                    "genesis-hash",
                    "genesis-id",
                    "last-round",
                    "min-fee"
                  ],
                  "type": "object",
                  "x-go-package": "github.com/algorand/go-algorand/daemon/algod/api/spec/v1"
                }
              }
            },
            "description": "TransactionParams contains the parameters that help a client construct a new transaction."
          },
          "401": {
            "content": {
              "application/json": {
                "schema": {
                  "$ref": "#/components/schemas/ErrorResponse"
                }
              }
            },
            "description": "Invalid API Token"
          },
          "500": {
            "content": {
              "application/json": {
                "schema": {
                  "$ref": "#/components/schemas/ErrorResponse"
                }
              }
            },
            "description": "Internal Error"
          },
          "503": {
            "content": {
              "application/json": {
                "schema": {
                  "$ref": "#/components/schemas/ErrorResponse"
                }
              }
            },
            "description": "Service Temporarily Unavailable"
          },
          "default": {
            "content": {},
            "description": "Unknown Error"
          }
        },
        "summary": "Get parameters for constructing a new transaction"
      }
    },
    "/v2/transactions/pending": {
      "get": {
        "description": "Get the list of pending transactions, sorted by priority, in decreasing order, truncated at the end at MAX. If MAX = 0, returns all pending transactions.\n",
        "operationId": "GetPendingTransactions",
        "parameters": [
          {
            "description": "Truncated number of transactions to display. If max=0, returns all pending txns.",
            "in": "query",
            "name": "max",
            "schema": {
              "type": "integer"
            }
          },
          {
            "description": "Configures whether the response object is JSON or MessagePack encoded.",
            "in": "query",
            "name": "format",
            "schema": {
              "enum": [
                "json",
                "msgpack"
              ],
              "type": "string"
            }
          }
        ],
        "responses": {
          "200": {
            "content": {
              "application/json": {
                "schema": {
                  "description": "PendingTransactions is an array of signed transactions exactly as they were submitted.",
                  "properties": {
                    "top-transactions": {
                      "description": "An array of signed transaction objects.",
                      "items": {
                        "properties": {},
                        "type": "object",
                        "x-algorand-format": "SignedTransaction"
                      },
                      "type": "array"
                    },
                    "total-transactions": {
                      "description": "Total number of transactions in the pool.",
                      "type": "integer"
                    }
                  },
                  "required": [
                    "top-transactions",
                    "total-transactions"
                  ],
                  "type": "object"
                }
              },
              "application/msgpack": {
                "schema": {
                  "description": "PendingTransactions is an array of signed transactions exactly as they were submitted.",
                  "properties": {
                    "top-transactions": {
                      "description": "An array of signed transaction objects.",
                      "items": {
                        "properties": {},
                        "type": "object",
                        "x-algorand-format": "SignedTransaction"
                      },
                      "type": "array"
                    },
                    "total-transactions": {
                      "description": "Total number of transactions in the pool.",
                      "type": "integer"
                    }
                  },
                  "required": [
                    "top-transactions",
                    "total-transactions"
                  ],
                  "type": "object"
                }
              }
            },
            "description": "A potentially truncated list of transactions currently in the node's transaction pool. You can compute whether or not the list is truncated if the number of elements in the **top-transactions** array is fewer than **total-transactions**."
          },
          "401": {
            "content": {
              "application/json": {
                "schema": {
                  "$ref": "#/components/schemas/ErrorResponse"
                }
              },
              "application/msgpack": {
                "schema": {
                  "$ref": "#/components/schemas/ErrorResponse"
                }
              }
            },
            "description": "Invalid API Token"
          },
          "500": {
            "content": {
              "application/json": {
                "schema": {
                  "$ref": "#/components/schemas/ErrorResponse"
                }
              },
              "application/msgpack": {
                "schema": {
                  "$ref": "#/components/schemas/ErrorResponse"
                }
              }
            },
            "description": "Internal Error"
          },
          "503": {
            "content": {
              "application/json": {
                "schema": {
                  "$ref": "#/components/schemas/ErrorResponse"
                }
              },
              "application/msgpack": {
                "schema": {
                  "$ref": "#/components/schemas/ErrorResponse"
                }
              }
            },
            "description": "Service Temporarily Unavailable"
          },
          "default": {
            "content": {},
            "description": "Unknown Error"
          }
        },
        "summary": "Get a list of unconfirmed transactions currently in the transaction pool."
      }
    },
    "/v2/transactions/pending/{txid}": {
      "get": {
        "description": "Given a transaction ID of a recently submitted transaction, it returns information about it.  There are several cases when this might succeed:\n- transaction committed (committed round > 0)\n- transaction still in the pool (committed round = 0, pool error = \"\")\n- transaction removed from pool due to error (committed round = 0, pool error != \"\")\nOr the transaction may have happened sufficiently long ago that the node no longer remembers it, and this will return an error.\n",
        "operationId": "PendingTransactionInformation",
        "parameters": [
          {
            "description": "A transaction ID",
            "in": "path",
            "name": "txid",
            "required": true,
            "schema": {
              "pattern": "[A-Z0-9]+",
              "type": "string"
            }
          },
          {
            "description": "Configures whether the response object is JSON or MessagePack encoded.",
            "in": "query",
            "name": "format",
            "schema": {
              "enum": [
                "json",
                "msgpack"
              ],
              "type": "string"
            }
          }
        ],
        "responses": {
          "200": {
            "content": {
              "application/json": {
                "schema": {
                  "$ref": "#/components/schemas/PendingTransactionResponse"
                }
              },
              "application/msgpack": {
                "schema": {
                  "$ref": "#/components/schemas/PendingTransactionResponse"
                }
              }
            },
            "description": "Given a transaction ID of a recently submitted transaction, it returns information about it.  There are several cases when this might succeed:\n- transaction committed (committed round > 0)\n- transaction still in the pool (committed round = 0, pool error = \"\")\n- transaction removed from pool due to error (committed round = 0, pool error != \"\")\n\nOr the transaction may have happened sufficiently long ago that the node no longer remembers it, and this will return an error."
          },
          "400": {
            "content": {
              "application/json": {
                "schema": {
                  "$ref": "#/components/schemas/ErrorResponse"
                }
              },
              "application/msgpack": {
                "schema": {
                  "$ref": "#/components/schemas/ErrorResponse"
                }
              }
            },
            "description": "Bad Request"
          },
          "401": {
            "content": {
              "application/json": {
                "schema": {
                  "$ref": "#/components/schemas/ErrorResponse"
                }
              },
              "application/msgpack": {
                "schema": {
                  "$ref": "#/components/schemas/ErrorResponse"
                }
              }
            },
            "description": "Invalid API Token"
          },
          "404": {
            "content": {
              "application/json": {
                "schema": {
                  "$ref": "#/components/schemas/ErrorResponse"
                }
              },
              "application/msgpack": {
                "schema": {
                  "$ref": "#/components/schemas/ErrorResponse"
                }
              }
            },
            "description": "Transaction Not Found"
          },
          "default": {
            "content": {},
            "description": "Unknown Error"
          }
        },
        "summary": "Get a specific pending transaction."
      }
    },
    "/v2/transactions/state-proof/{round}": {
      "get": {
        "operationId": "StateProof",
        "parameters": [
          {
            "in": "path",
            "name": "round",
            "required": true,
            "schema": {
              "minimum": 0,
              "type": "integer"
            }
          }
        ],
        "responses": {
          "200": {
            "$ref": "#/components/responses/StateProofResponse"
          },
          "401": {
            "content": {
              "application/json": {
                "schema": {
                  "$ref": "#/components/schemas/ErrorResponse"
                }
              }
            },
            "description": "Invalid API Token"
          },
          "404": {
            "content": {
              "application/json": {
                "schema": {
                  "$ref": "#/components/schemas/ErrorResponse"
                }
              }
            },
            "description": "State proof transaction not found"
          },
          "500": {
            "content": {
              "application/json": {
                "schema": {
                  "$ref": "#/components/schemas/ErrorResponse"
                }
              }
            },
            "description": "Internal Error"
          },
          "503": {
            "content": {
              "application/json": {
                "schema": {
                  "$ref": "#/components/schemas/ErrorResponse"
                }
              }
            },
            "description": "Service Temporarily Unavailable"
          },
          "default": {
            "content": {},
            "description": "Unknown Error"
          }
        },
        "summary": "Get the state proof transaction for a given round"
      }
    },
    "/versions": {
      "get": {
        "description": "Retrieves the supported API versions, binary build versions, and genesis information.",
        "operationId": "GetVersion",
        "responses": {
          "200": {
            "content": {
              "application/json": {
                "schema": {
                  "$ref": "#/components/schemas/Version"
                }
              }
            },
            "description": "VersionsResponse is the response to 'GET /versions'"
          }
        },
        "tags": [
          "common"
        ]
      }
    }
  },
  "security": [
    {
      "api_key": []
    }
  ],
  "servers": [
    {
      "url": "http://localhost/"
    },
    {
      "url": "https://localhost/"
    }
  ],
  "tags": [
    {
      "name": "private"
    }
  ]
}<|MERGE_RESOLUTION|>--- conflicted
+++ resolved
@@ -620,14 +620,8 @@
             "schema": {
               "properties": {
                 "hashtype": {
-<<<<<<< HEAD
-                  "description": "The type of hash function used to create the proof, must be one of:\n* sumhash \n* sha512_256 \n* sha256",
-                  "enum": [
-                    "sumhash",
-=======
                   "description": "The type of hash function used to create the proof, must be one of: \n* sha512_256 \n* sha256",
                   "enum": [
->>>>>>> bd18d049
                     "sha512_256",
                     "sha256"
                   ],
@@ -2676,14 +2670,8 @@
                 "schema": {
                   "properties": {
                     "hashtype": {
-<<<<<<< HEAD
-                      "description": "The type of hash function used to create the proof, must be one of:\n* sumhash \n* sha512_256 \n* sha256",
-                      "enum": [
-                        "sumhash",
-=======
                       "description": "The type of hash function used to create the proof, must be one of: \n* sha512_256 \n* sha256",
                       "enum": [
->>>>>>> bd18d049
                         "sha512_256",
                         "sha256"
                       ],
