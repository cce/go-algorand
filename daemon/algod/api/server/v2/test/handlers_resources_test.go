// Copyright (C) 2019-2022 Algorand, Inc.
// This file is part of go-algorand
//
// go-algorand is free software: you can redistribute it and/or modify
// it under the terms of the GNU Affero General Public License as
// published by the Free Software Foundation, either version 3 of the
// License, or (at your option) any later version.
//
// go-algorand is distributed in the hope that it will be useful,
// but WITHOUT ANY WARRANTY; without even the implied warranty of
// MERCHANTABILITY or FITNESS FOR A PARTICULAR PURPOSE.  See the
// GNU Affero General Public License for more details.
//
// You should have received a copy of the GNU Affero General Public License
// along with go-algorand.  If not, see <https://www.gnu.org/licenses/>.

package test

import (
	"encoding/json"
	"net/http"
	"net/http/httptest"
	"testing"

	"github.com/algorand/go-algorand/agreement"
	"github.com/algorand/go-algorand/config"
	v2 "github.com/algorand/go-algorand/daemon/algod/api/server/v2"
	generatedV2 "github.com/algorand/go-algorand/daemon/algod/api/server/v2/generated"
	"github.com/algorand/go-algorand/data/basics"
	"github.com/algorand/go-algorand/data/bookkeeping"
	"github.com/algorand/go-algorand/ledger/ledgercore"
	ledgertesting "github.com/algorand/go-algorand/ledger/testing"
	"github.com/algorand/go-algorand/logging"
	"github.com/algorand/go-algorand/protocol"
	"github.com/algorand/go-algorand/test/partitiontest"
	"github.com/labstack/echo/v4"
	"github.com/stretchr/testify/assert"
	"github.com/stretchr/testify/require"
)

type mockLedger struct {
	accounts map[basics.Address]basics.AccountData
	latest   basics.Round
}

func (l *mockLedger) LookupAccount(round basics.Round, addr basics.Address) (ledgercore.AccountData, basics.Round, basics.MicroAlgos, error) {
	ad, ok := l.accounts[addr]
	if !ok { // return empty / not found
		return ledgercore.AccountData{}, l.latest, basics.MicroAlgos{Raw: 0}, nil
	}
	return ledgercore.ToAccountData(ad), l.latest, basics.MicroAlgos{Raw: 0}, nil
}
func (l *mockLedger) LookupLatest(addr basics.Address) (basics.AccountData, basics.Round, basics.MicroAlgos, error) {
	ad, ok := l.accounts[addr]
	if !ok {
		return basics.AccountData{}, l.latest, basics.MicroAlgos{Raw: 0}, nil
	}
	return ad, l.latest, basics.MicroAlgos{Raw: 0}, nil
}

func (l *mockLedger) ConsensusParams(r basics.Round) (config.ConsensusParams, error) {
	return config.Consensus[protocol.ConsensusFuture], nil
}

func (l *mockLedger) Latest() basics.Round { return l.latest }

<<<<<<< HEAD
func (l *mockLedger) LookupAsset(rnd basics.Round, addr basics.Address, aidx basics.AssetIndex) (ledgercore.AssetResource, error) {
	panic("not implemented")
}
func (l *mockLedger) LookupApplication(rnd basics.Round, addr basics.Address, aidx basics.AppIndex) (ledgercore.AppResource, error) {
	panic("not implemented")
=======
func (l *mockLedger) LookupResource(rnd basics.Round, addr basics.Address, aidx basics.CreatableIndex, ctype basics.CreatableType) (ar ledgercore.AccountResource, err error) {
	ad, ok := l.accounts[addr]
	if !ok {
		return ledgercore.AccountResource{}, nil
	}
	if ctype == basics.AppCreatable {
		if ap, ok := ad.AppParams[basics.AppIndex(aidx)]; ok {
			ar.AppParams = &ap
		}
		if ls, ok := ad.AppLocalStates[basics.AppIndex(aidx)]; ok {
			ar.AppLocalState = &ls
		}
	} else {
		if ap, ok := ad.AssetParams[basics.AssetIndex(aidx)]; ok {
			ar.AssetParams = &ap
		}
		if ah, ok := ad.Assets[basics.AssetIndex(aidx)]; ok {
			ar.AssetHolding = &ah
		}
	}
	return ar, nil
>>>>>>> 09b6c38e
}
func (l *mockLedger) BlockCert(rnd basics.Round) (blk bookkeeping.Block, cert agreement.Certificate, err error) {
	panic("not implemented")
}
func (l *mockLedger) LatestTotals() (rnd basics.Round, at ledgercore.AccountTotals, err error) {
	panic("not implemented")
}
func (l *mockLedger) BlockHdr(rnd basics.Round) (blk bookkeeping.BlockHeader, err error) {
	panic("not implemented")
}
func (l *mockLedger) Wait(r basics.Round) chan struct{} {
	panic("not implemented")
}
func (l *mockLedger) GetCreator(cidx basics.CreatableIndex, ctype basics.CreatableType) (c basics.Address, ok bool, err error) {
	panic("not implemented")
}
func (l *mockLedger) EncodedBlockCert(rnd basics.Round) (blk []byte, cert []byte, err error) {
	panic("not implemented")
}
func (l *mockLedger) Block(rnd basics.Round) (blk bookkeeping.Block, err error) {
	panic("not implemented")
}

func randomAccountWithResources(N int) basics.AccountData {
	a := ledgertesting.RandomAccountData(0)
	a.Assets = make(map[basics.AssetIndex]basics.AssetHolding)
	a.AssetParams = make(map[basics.AssetIndex]basics.AssetParams)
	a.AppLocalStates = make(map[basics.AppIndex]basics.AppLocalState)
	a.AppParams = make(map[basics.AppIndex]basics.AppParams)
	for i := 0; i < N; i++ {
		switch i % 4 {
		case 0:
			a.Assets[basics.AssetIndex(i)] = ledgertesting.RandomAssetHolding(false)
		case 1:
			a.AssetParams[basics.AssetIndex(i)] = ledgertesting.RandomAssetParams()
		case 2:
			a.AppLocalStates[basics.AppIndex(i)] = ledgertesting.RandomAppLocalState()
		case 3:
			a.AppParams[basics.AppIndex(i)] = ledgertesting.RandomAppParams()
		}
	}
	return a
}

func randomAccountWithAssets(N int) basics.AccountData {
	a := ledgertesting.RandomAccountData(0)
	a.Assets = make(map[basics.AssetIndex]basics.AssetHolding)
	for i := 0; i < N; i++ {
		a.Assets[basics.AssetIndex(i*4)] = ledgertesting.RandomAssetHolding(false)
	}
	return a
}

func randomAccountWithAssetParams(N int) basics.AccountData {
	a := ledgertesting.RandomAccountData(0)
	a.AssetParams = make(map[basics.AssetIndex]basics.AssetParams)
	for i := 0; i < N; i++ {
		a.AssetParams[basics.AssetIndex(i*4+1)] = ledgertesting.RandomAssetParams()
	}
	return a
}

func randomAccountWithAppLocalState(N int) basics.AccountData {
	a := ledgertesting.RandomAccountData(0)
	a.AppLocalStates = make(map[basics.AppIndex]basics.AppLocalState)
	for i := 0; i < N; i++ {
		a.AppLocalStates[basics.AppIndex(i*4+2)] = ledgertesting.RandomAppLocalState()
	}
	return a
}

func randomAccountWithAppParams(N int) basics.AccountData {
	a := ledgertesting.RandomAccountData(0)
	a.AppParams = make(map[basics.AppIndex]basics.AppParams)
	for i := 0; i < N; i++ {
		a.AppParams[basics.AppIndex(i*4+3)] = ledgertesting.RandomAppParams()
	}
	return a
}

func setupTestForLargeResources(t *testing.T, acctSize, maxResults int, accountMaker func(int) basics.AccountData) (handlers v2.Handlers, fakeAddr basics.Address, acctData basics.AccountData) {
	ml := mockLedger{
		accounts: make(map[basics.Address]basics.AccountData),
		latest:   basics.Round(10),
	}
	fakeAddr = ledgertesting.RandomAddress()

	acctData = accountMaker(acctSize)
	ml.accounts[fakeAddr] = acctData

	mockNode := makeMockNode(&ml, t.Name(), nil)
	mockNode.config.MaxAPIResourcesPerAccount = uint64(maxResults)
	dummyShutdownChan := make(chan struct{})
	handlers = v2.Handlers{
		Node:     mockNode,
		Log:      logging.Base(),
		Shutdown: dummyShutdownChan,
	}
	return
}

func newReq(t *testing.T) (ctx echo.Context, rec *httptest.ResponseRecorder) {
	e := echo.New()
	req := httptest.NewRequest(http.MethodGet, "/", nil)
	rec = httptest.NewRecorder()
	ctx = e.NewContext(req, rec)
	return
}

func accountInformationResourceLimitsTest(t *testing.T, accountMaker func(int) basics.AccountData, acctSize, maxResults int, exclude string, expectedCode int) {
	handlers, addr, acctData := setupTestForLargeResources(t, acctSize, maxResults, accountMaker)
	params := generatedV2.AccountInformationParams{}
	if exclude != "" {
		params.Exclude = &exclude
	}
	ctx, rec := newReq(t)
	err := handlers.AccountInformation(ctx, addr.String(), params)
	require.NoError(t, err)
	require.Equal(t, expectedCode, rec.Code)

	var ret struct {
		TotalApps          int           `json:"total-apps-opted-in"`
		TotalAssets        int           `json:"total-assets-opted-in"`
		TotalCreatedApps   int           `json:"total-created-apps"`
		TotalCreatedAssets int           `json:"total-created-assets"`
		MaxResults         int           `json:"max-results"`
		Apps               []interface{} `json:"apps-local-state"`
		Assets             []interface{} `json:"assets"`
		CreatedApps        []interface{} `json:"createdApps"`
		CreatedAssets      []interface{} `json:"createdAssets"`
	}

	err = json.Unmarshal(rec.Body.Bytes(), &ret)
	require.NoError(t, err)

	// totals should be present in both 200 and 400
	require.Equal(t, acctSize, ret.TotalApps+ret.TotalAssets+ret.TotalCreatedApps+ret.TotalCreatedAssets, "totals incorrect: %+v", ret)

	// check totals
	switch rec.Code {
	case 400:
		require.Equal(t, maxResults, ret.MaxResults)
	case 200:
		if exclude == "all" {
			require.Nil(t, ret.Apps)
			require.Nil(t, ret.Assets)
			require.Nil(t, ret.CreatedApps)
			require.Nil(t, ret.CreatedAssets)
		} else if exclude == "none" {
			require.Equal(t, acctSize, len(ret.Apps)+len(ret.Assets)+len(ret.CreatedApps)+len(ret.CreatedAssets))
		}
	}

	// check individual assets/apps
	for i := 0; i < ret.TotalAssets; i++ {
		ctx, rec = newReq(t)
		aidx := basics.AssetIndex(i * 4)
		err = handlers.AccountAssetInformation(ctx, addr.String(), uint64(aidx), generatedV2.AccountAssetInformationParams{})
		require.NoError(t, err)
		require.Equal(t, 200, rec.Code)
		var ret generatedV2.AccountAssetResponse
		err = json.Unmarshal(rec.Body.Bytes(), &ret)
		require.NoError(t, err)
		assert.Nil(t, ret.CreatedAsset)
		assert.Equal(t, ret.AssetHolding, &generatedV2.AssetHolding{
			Amount:   acctData.Assets[aidx].Amount,
			AssetId:  uint64(aidx),
			IsFrozen: acctData.Assets[aidx].Frozen,
		})
	}
	for i := 0; i < ret.TotalCreatedAssets; i++ {
		ctx, rec = newReq(t)
		aidx := basics.AssetIndex(i*4 + 1)
		err = handlers.AccountAssetInformation(ctx, addr.String(), uint64(aidx), generatedV2.AccountAssetInformationParams{})
		require.NoError(t, err)
		require.Equal(t, 200, rec.Code)
		var ret generatedV2.AccountAssetResponse
		err = json.Unmarshal(rec.Body.Bytes(), &ret)
		require.NoError(t, err)
		assert.Nil(t, ret.AssetHolding)
		ap := acctData.AssetParams[aidx]
		assetParams := v2.AssetParamsToAsset(addr.String(), aidx, &ap)
		assert.Equal(t, ret.CreatedAsset, &assetParams.Params)
	}
	for i := 0; i < ret.TotalApps; i++ {
		ctx, rec = newReq(t)
		aidx := basics.AppIndex(i*4 + 2)
		err = handlers.AccountApplicationInformation(ctx, addr.String(), uint64(aidx), generatedV2.AccountApplicationInformationParams{})
		require.NoError(t, err)
		require.Equal(t, 200, rec.Code)
		var ret generatedV2.AccountApplicationResponse
		err = json.Unmarshal(rec.Body.Bytes(), &ret)
		require.NoError(t, err)
		assert.Nil(t, ret.CreatedApp)
		require.NotNil(t, ret.AppLocalState)
		assert.Equal(t, uint64(aidx), ret.AppLocalState.Id)
		ls := acctData.AppLocalStates[aidx]
		assert.Equal(t, ls.Schema.NumByteSlice, ret.AppLocalState.Schema.NumByteSlice)
		assert.Equal(t, ls.Schema.NumUint, ret.AppLocalState.Schema.NumUint)
	}
	for i := 0; i < ret.TotalCreatedApps; i++ {
		ctx, rec = newReq(t)
		aidx := basics.AppIndex(i*4 + 3)
		err = handlers.AccountApplicationInformation(ctx, addr.String(), uint64(aidx), generatedV2.AccountApplicationInformationParams{})
		require.NoError(t, err)
		require.Equal(t, 200, rec.Code)
		var ret generatedV2.AccountApplicationResponse
		err = json.Unmarshal(rec.Body.Bytes(), &ret)
		require.NoError(t, err)
		assert.Nil(t, ret.AppLocalState)
		ap := acctData.AppParams[aidx]
		expAp := v2.AppParamsToApplication(addr.String(), aidx, &ap)
		assert.EqualValues(t, expAp.Params.ApprovalProgram, ret.CreatedApp.ApprovalProgram)
		assert.EqualValues(t, expAp.Params.ClearStateProgram, ret.CreatedApp.ClearStateProgram)
		assert.EqualValues(t, expAp.Params.Creator, ret.CreatedApp.Creator)
	}
}

func TestAccountInformationResourceLimits(t *testing.T) {
	partitiontest.PartitionTest(t)

	for _, tc := range []struct {
		name         string
		accountMaker func(int) basics.AccountData
	}{
		{name: "all", accountMaker: randomAccountWithResources},
		{name: "assets", accountMaker: randomAccountWithAssets},
		{name: "applocal", accountMaker: randomAccountWithAppLocalState},
		{name: "assetparams", accountMaker: randomAccountWithAssetParams},
		{name: "appparams", accountMaker: randomAccountWithAppParams},
	} {
		t.Run(tc.name, func(t *testing.T) {
			accountInformationResourceLimitsTest(t, tc.accountMaker, 99, 100, "", 200)      // under limit
			accountInformationResourceLimitsTest(t, tc.accountMaker, 101, 100, "", 400)     // over limit
			accountInformationResourceLimitsTest(t, tc.accountMaker, 100, 100, "", 200)     // at limit
			accountInformationResourceLimitsTest(t, tc.accountMaker, 101, 100, "all", 200)  // over limit with exclude=all
			accountInformationResourceLimitsTest(t, tc.accountMaker, 101, 100, "none", 400) // over limit with exclude=none
		})
	}
}<|MERGE_RESOLUTION|>--- conflicted
+++ resolved
@@ -64,35 +64,31 @@
 
 func (l *mockLedger) Latest() basics.Round { return l.latest }
 
-<<<<<<< HEAD
-func (l *mockLedger) LookupAsset(rnd basics.Round, addr basics.Address, aidx basics.AssetIndex) (ledgercore.AssetResource, error) {
-	panic("not implemented")
-}
-func (l *mockLedger) LookupApplication(rnd basics.Round, addr basics.Address, aidx basics.AppIndex) (ledgercore.AppResource, error) {
-	panic("not implemented")
-=======
-func (l *mockLedger) LookupResource(rnd basics.Round, addr basics.Address, aidx basics.CreatableIndex, ctype basics.CreatableType) (ar ledgercore.AccountResource, err error) {
+func (l *mockLedger) LookupAsset(rnd basics.Round, addr basics.Address, aidx basics.AssetIndex) (ar ledgercore.AssetResource, err error) {
 	ad, ok := l.accounts[addr]
 	if !ok {
-		return ledgercore.AccountResource{}, nil
-	}
-	if ctype == basics.AppCreatable {
-		if ap, ok := ad.AppParams[basics.AppIndex(aidx)]; ok {
-			ar.AppParams = &ap
-		}
-		if ls, ok := ad.AppLocalStates[basics.AppIndex(aidx)]; ok {
-			ar.AppLocalState = &ls
-		}
-	} else {
-		if ap, ok := ad.AssetParams[basics.AssetIndex(aidx)]; ok {
-			ar.AssetParams = &ap
-		}
-		if ah, ok := ad.Assets[basics.AssetIndex(aidx)]; ok {
-			ar.AssetHolding = &ah
-		}
+		return ledgercore.AssetResource{}, nil
+	}
+	if ap, ok := ad.AssetParams[basics.AssetIndex(aidx)]; ok {
+		ar.AssetParams = &ap
+	}
+	if ah, ok := ad.Assets[basics.AssetIndex(aidx)]; ok {
+		ar.AssetHolding = &ah
 	}
 	return ar, nil
->>>>>>> 09b6c38e
+}
+func (l *mockLedger) LookupApplication(rnd basics.Round, addr basics.Address, aidx basics.AppIndex) (ar ledgercore.AppResource, err error) {
+	ad, ok := l.accounts[addr]
+	if !ok {
+		return ledgercore.AppResource{}, nil
+	}
+	if ap, ok := ad.AppParams[basics.AppIndex(aidx)]; ok {
+		ar.AppParams = &ap
+	}
+	if ls, ok := ad.AppLocalStates[basics.AppIndex(aidx)]; ok {
+		ar.AppLocalState = &ls
+	}
+	return ar, nil
 }
 func (l *mockLedger) BlockCert(rnd basics.Round) (blk bookkeeping.Block, cert agreement.Certificate, err error) {
 	panic("not implemented")
