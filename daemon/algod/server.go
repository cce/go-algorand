// Copyright (C) 2019-2022 Algorand, Inc.
// This file is part of go-algorand
//
// go-algorand is free software: you can redistribute it and/or modify
// it under the terms of the GNU Affero General Public License as
// published by the Free Software Foundation, either version 3 of the
// License, or (at your option) any later version.
//
// go-algorand is distributed in the hope that it will be useful,
// but WITHOUT ANY WARRANTY; without even the implied warranty of
// MERCHANTABILITY or FITNESS FOR A PARTICULAR PURPOSE.  See the
// GNU Affero General Public License for more details.
//
// You should have received a copy of the GNU Affero General Public License
// along with go-algorand.  If not, see <https://www.gnu.org/licenses/>.

package algod

import (
	"context"
	"errors"
	"fmt"
	"io"
	"io/ioutil"
	"net"
	"net/http"
	_ "net/http/pprof" // net/http/pprof is for registering the pprof URLs with the web server, so http://localhost:8080/debug/pprof/ works.
	"os"
	"os/signal"
	"path/filepath"
	"strings"
	"syscall"
	"time"

	"github.com/algorand/go-deadlock"

	"github.com/algorand/go-algorand/config"
	apiServer "github.com/algorand/go-algorand/daemon/algod/api/server"
	"github.com/algorand/go-algorand/daemon/algod/api/server/lib"
	"github.com/algorand/go-algorand/data/basics"
	"github.com/algorand/go-algorand/data/bookkeeping"
	"github.com/algorand/go-algorand/logging"
	"github.com/algorand/go-algorand/logging/telemetryspec"
	"github.com/algorand/go-algorand/network/limitlistener"
	"github.com/algorand/go-algorand/node"
	"github.com/algorand/go-algorand/util"
	"github.com/algorand/go-algorand/util/metrics"
	"github.com/algorand/go-algorand/util/tokens"
)

var server http.Server

// Server represents an instance of the REST API HTTP server
type Server struct {
	RootPath             string
	Genesis              bookkeeping.Genesis
	pidFile              string
	netFile              string
	netListenFile        string
	log                  logging.Logger
	node                 *node.AlgorandFullNode
	metricCollector      *metrics.MetricService
	metricServiceStarted bool
	stopping             chan struct{}
}

// Initialize creates a Node instance with applicable network services
func (s *Server) Initialize(cfg config.Local, phonebookAddresses []string, genesisText string) error {
	// set up node
	s.log = logging.Base()

	lib.GenesisJSONText = genesisText

	liveLog := filepath.Join(s.RootPath, "node.log")
	archive := filepath.Join(s.RootPath, cfg.LogArchiveName)
	fmt.Println("Logging to: ", liveLog)
	var maxLogAge time.Duration
	var err error
	if cfg.LogArchiveMaxAge != "" {
		maxLogAge, err = time.ParseDuration(cfg.LogArchiveMaxAge)
		if err != nil {
			s.log.Fatalf("invalid config LogArchiveMaxAge: %s", err)
			maxLogAge = 0
		}
	}

	var logWriter io.Writer
	if cfg.LogSizeLimit > 0 {
		logWriter = logging.MakeCyclicFileWriter(liveLog, archive, cfg.LogSizeLimit, maxLogAge)
	} else {
		logWriter = os.Stdout
	}
	s.log.SetOutput(logWriter)
	s.log.SetJSONFormatter()
	s.log.SetLevel(logging.Level(cfg.BaseLoggerDebugLevel))
	setupDeadlockLogger()

	// Check some config parameters.
	if cfg.RestConnectionsSoftLimit > cfg.RestConnectionsHardLimit {
		s.log.Warnf(
			"RestConnectionsSoftLimit %d exceeds RestConnectionsHardLimit %d",
			cfg.RestConnectionsSoftLimit, cfg.RestConnectionsHardLimit)
		cfg.RestConnectionsSoftLimit = cfg.RestConnectionsHardLimit
	}
	if cfg.IncomingConnectionsLimit < 0 {
		return fmt.Errorf(
			"Initialize() IncomingConnectionsLimit %d must be non-negative",
			cfg.IncomingConnectionsLimit)
	}

	// Set large enough soft file descriptors limit.
	var ot basics.OverflowTracker
	fdRequired := ot.Add(
		cfg.ReservedFDs,
		ot.Add(uint64(cfg.IncomingConnectionsLimit), cfg.RestConnectionsHardLimit))
	if ot.Overflowed {
		return errors.New(
			"Initialize() overflowed when adding up ReservedFDs, IncomingConnectionsLimit " +
				"RestConnectionsHardLimit; decrease them")
	}
	err = util.SetFdSoftLimit(fdRequired)
	if err != nil {
		return fmt.Errorf("Initialize() err: %w", err)
	}

	// configure the deadlock detector library
	switch {
	case cfg.DeadlockDetection > 0:
		// Explicitly enabled deadlock detection
		deadlock.Opts.Disable = false

	case cfg.DeadlockDetection < 0:
		// Explicitly disabled deadlock detection
		deadlock.Opts.Disable = true

	case cfg.DeadlockDetection == 0:
		// Default setting - host app should configure this
		// If host doesn't, the default is Disable = false (so, enabled)
	}
	if !deadlock.Opts.Disable {
		deadlock.Opts.DeadlockTimeout = time.Second * time.Duration(cfg.DeadlockDetectionThreshold)
	}

	// if we have the telemetry enabled, we want to use it's sessionid as part of the
	// collected metrics decorations.
	fmt.Fprintln(logWriter, "++++++++++++++++++++++++++++++++++++++++")
	fmt.Fprintln(logWriter, "Logging Starting")
	if s.log.GetTelemetryUploadingEnabled() {
		// May or may not be logging to node.log
		fmt.Fprintf(logWriter, "Telemetry Enabled: %s\n", s.log.GetTelemetryGUID())
		fmt.Fprintf(logWriter, "Session: %s\n", s.log.GetTelemetrySession())
	} else {
		// May or may not be logging to node.log
		fmt.Fprintln(logWriter, "Telemetry Disabled")
	}
	fmt.Fprintln(logWriter, "++++++++++++++++++++++++++++++++++++++++")

	metricLabels := map[string]string{}
	if s.log.GetTelemetryEnabled() {
		metricLabels["telemetry_session"] = s.log.GetTelemetrySession()
<<<<<<< HEAD
		if h := s.log.GetTelemetryHostName(); h != "" {
=======
		if h := s.log.GetTelemetryGUID(); h != "" {
>>>>>>> ff1a53d3
			metricLabels["telemetry_host"] = h
		}
		if i := s.log.GetInstanceName(); i != "" {
			metricLabels["telemetry_instance"] = i
		}
	}
	s.metricCollector = metrics.MakeMetricService(
		&metrics.ServiceConfig{
			NodeExporterListenAddress: cfg.NodeExporterListenAddress,
			Labels:                    metricLabels,
			NodeExporterPath:          cfg.NodeExporterPath,
		})

	s.node, err = node.MakeFull(s.log, s.RootPath, cfg, phonebookAddresses, s.Genesis)
	if os.IsNotExist(err) {
		return fmt.Errorf("node has not been installed: %s", err)
	}
	if err != nil {
		return fmt.Errorf("couldn't initialize the node: %s", err)
	}

	return nil
}

// helper handles startup of tcp listener
func makeListener(addr string) (net.Listener, error) {
	var listener net.Listener
	var err error
	if (addr == "127.0.0.1:0") || (addr == ":0") {
		// if port 0 is provided, prefer port 8080 first, then fall back to port 0
		preferredAddr := strings.Replace(addr, ":0", ":8080", -1)
		listener, err = net.Listen("tcp", preferredAddr)
		if err == nil {
			return listener, err
		}
	}
	// err was not nil or :0 was not provided, fall back to originally passed addr
	return net.Listen("tcp", addr)
}

// Start starts a Node instance and its network services
func (s *Server) Start() {
	s.log.Info("Trying to start an Algorand node")
	fmt.Print("Initializing the Algorand node... ")
	s.node.Start()
	s.log.Info("Successfully started an Algorand node.")
	fmt.Println("Success!")

	cfg := s.node.Config()

	if cfg.EnableRuntimeMetrics {
		metrics.DefaultRegistry().Register(metrics.NewRuntimeMetrics())
	}

	if cfg.EnableMetricReporting {
		if err := s.metricCollector.Start(context.Background()); err != nil {
			// log this error
			s.log.Infof("Unable to start metric collection service : %v", err)
		}
		s.metricServiceStarted = true
	}

	apiToken, err := tokens.GetAndValidateAPIToken(s.RootPath, tokens.AlgodTokenFilename)
	if err != nil {
		fmt.Printf("APIToken error: %v\n", err)
		os.Exit(1)
	}

	adminAPIToken, err := tokens.GetAndValidateAPIToken(s.RootPath, tokens.AlgodAdminTokenFilename)
	if err != nil {
		fmt.Printf("APIToken error: %v\n", err)
		os.Exit(1)
	}

	s.stopping = make(chan struct{})

	addr := cfg.EndpointAddress
	if addr == "" {
		addr = ":http"
	}

	listener, err := makeListener(addr)
	if err != nil {
		fmt.Printf("Could not start node: %v\n", err)
		os.Exit(1)
	}
	listener = limitlistener.RejectingLimitListener(
		listener, cfg.RestConnectionsHardLimit, s.log)

	addr = listener.Addr().String()
	server = http.Server{
		Addr:         addr,
		ReadTimeout:  time.Duration(cfg.RestReadTimeoutSeconds) * time.Second,
		WriteTimeout: time.Duration(cfg.RestWriteTimeoutSeconds) * time.Second,
	}

	e := apiServer.NewRouter(
		s.log, s.node, s.stopping, apiToken, adminAPIToken, listener,
		cfg.RestConnectionsSoftLimit)

	// Set up files for our PID and our listening address
	// before beginning to listen to prevent 'goal node start'
	// quit earlier than these service files get created
	s.pidFile = filepath.Join(s.RootPath, "algod.pid")
	s.netFile = filepath.Join(s.RootPath, "algod.net")
	ioutil.WriteFile(s.pidFile, []byte(fmt.Sprintf("%d\n", os.Getpid())), 0644)
	ioutil.WriteFile(s.netFile, []byte(fmt.Sprintf("%s\n", addr)), 0644)

	listenAddr, listening := s.node.ListeningAddress()
	if listening {
		s.netListenFile = filepath.Join(s.RootPath, "algod-listen.net")
		ioutil.WriteFile(s.netListenFile, []byte(fmt.Sprintf("%s\n", listenAddr)), 0644)
	}

	errChan := make(chan error, 1)
	go func() {
		err := e.StartServer(&server)
		errChan <- err
	}()

	// Handle signals cleanly
	c := make(chan os.Signal, 1)
	signal.Notify(c, os.Interrupt, syscall.SIGTERM, syscall.SIGINT)
	signal.Ignore(syscall.SIGHUP)

	fmt.Printf("Node running and accepting RPC requests over HTTP on port %v. Press Ctrl-C to exit\n", addr)
	select {
	case err := <-errChan:
		if err != nil {
			s.log.Warn(err)
		} else {
			s.log.Info("Node exited successfully")
		}
		s.Stop()
	case sig := <-c:
		fmt.Printf("Exiting on %v\n", sig)
		s.Stop()
		os.Exit(0)
	}
}

// Stop initiates a graceful shutdown of the node by shutting down the network server.
func (s *Server) Stop() {
	// close the s.stopping, which would signal the rest api router that any pending commands
	// should be aborted.
	close(s.stopping)

	// Attempt to log a shutdown event before we exit...
	s.log.Event(telemetryspec.ApplicationState, telemetryspec.ShutdownEvent)

	s.node.Stop()

	err := server.Shutdown(context.Background())
	if err != nil {
		s.log.Error(err)
	}

	if s.metricServiceStarted {
		if err := s.metricCollector.Shutdown(); err != nil {
			// log this error
			s.log.Infof("Unable to shutdown metric collection service : %v", err)
		}
		s.metricServiceStarted = false
	}

	s.log.CloseTelemetry()

	os.Remove(s.pidFile)
	os.Remove(s.netFile)
	os.Remove(s.netListenFile)
}<|MERGE_RESOLUTION|>--- conflicted
+++ resolved
@@ -158,11 +158,7 @@
 	metricLabels := map[string]string{}
 	if s.log.GetTelemetryEnabled() {
 		metricLabels["telemetry_session"] = s.log.GetTelemetrySession()
-<<<<<<< HEAD
-		if h := s.log.GetTelemetryHostName(); h != "" {
-=======
 		if h := s.log.GetTelemetryGUID(); h != "" {
->>>>>>> ff1a53d3
 			metricLabels["telemetry_host"] = h
 		}
 		if i := s.log.GetInstanceName(); i != "" {
