// Copyright (C) 2019-2022 Algorand, Inc.
// This file is part of go-algorand
//
// go-algorand is free software: you can redistribute it and/or modify
// it under the terms of the GNU Affero General Public License as
// published by the Free Software Foundation, either version 3 of the
// License, or (at your option) any later version.
//
// go-algorand is distributed in the hope that it will be useful,
// but WITHOUT ANY WARRANTY; without even the implied warranty of
// MERCHANTABILITY or FITNESS FOR A PARTICULAR PURPOSE.  See the
// GNU Affero General Public License for more details.
//
// You should have received a copy of the GNU Affero General Public License
// along with go-algorand.  If not, see <https://www.gnu.org/licenses/>.

// Package node is the Algorand node itself, with functions exposed to the frontend
package node

import (
	"context"
	"errors"
	"fmt"
	"io/ioutil"
	"os"
	"path/filepath"
	"strings"
	"sync"
	"time"

	"github.com/algorand/go-algorand/agreement"
	"github.com/algorand/go-algorand/agreement/gossip"
	"github.com/algorand/go-algorand/catchup"
	"github.com/algorand/go-algorand/compactcert"
	"github.com/algorand/go-algorand/config"
	"github.com/algorand/go-algorand/crypto"
	"github.com/algorand/go-algorand/data"
	"github.com/algorand/go-algorand/data/account"
	"github.com/algorand/go-algorand/data/basics"
	"github.com/algorand/go-algorand/data/bookkeeping"
	"github.com/algorand/go-algorand/data/committee"
	"github.com/algorand/go-algorand/data/pools"
	"github.com/algorand/go-algorand/data/transactions"
	"github.com/algorand/go-algorand/data/transactions/verify"
	"github.com/algorand/go-algorand/ledger"
	"github.com/algorand/go-algorand/ledger/ledgercore"
	"github.com/algorand/go-algorand/logging"
	"github.com/algorand/go-algorand/network"
	"github.com/algorand/go-algorand/network/messagetracer"
	"github.com/algorand/go-algorand/node/indexer"
	"github.com/algorand/go-algorand/protocol"
	"github.com/algorand/go-algorand/rpcs"
	"github.com/algorand/go-algorand/util/db"
	"github.com/algorand/go-algorand/util/execpool"
	"github.com/algorand/go-algorand/util/metrics"
	"github.com/algorand/go-algorand/util/timers"
	"github.com/algorand/go-deadlock"
)

const (
	participationRegistryFlushMaxWaitDuration = 30 * time.Second
)

// StatusReport represents the current basic status of the node
type StatusReport struct {
	LastRound                          basics.Round
	LastVersion                        protocol.ConsensusVersion
	NextVersion                        protocol.ConsensusVersion
	NextVersionRound                   basics.Round
	NextVersionSupported               bool
	LastRoundTimestamp                 time.Time
	SynchronizingTime                  time.Duration
	CatchupTime                        time.Duration
	HasSyncedSinceStartup              bool
	StoppedAtUnsupportedRound          bool
	LastCatchpoint                     string // the last catchpoint hit by the node. This would get updated regardless of whether the node is catching up using catchpoints or not.
	Catchpoint                         string // the catchpoint where we're currently catching up to. If the node isn't in fast catchup mode, it will be empty.
	CatchpointCatchupTotalAccounts     uint64
	CatchpointCatchupProcessedAccounts uint64
	CatchpointCatchupVerifiedAccounts  uint64
	CatchpointCatchupTotalBlocks       uint64
	CatchpointCatchupAcquiredBlocks    uint64
}

// TimeSinceLastRound returns the time since the last block was approved (locally), or 0 if no blocks seen
func (status StatusReport) TimeSinceLastRound() time.Duration {
	if status.LastRoundTimestamp.IsZero() {
		return time.Duration(0)
	}

	return time.Since(status.LastRoundTimestamp)
}

// AlgorandFullNode specifies and implements a full Algorand node.
type AlgorandFullNode struct {
	mu        deadlock.Mutex
	ctx       context.Context
	cancelCtx context.CancelFunc
	config    config.Local

	// Dedicated RWMutex for ctx and cancelCtx
	// Required because we read the ctx variable in the monitoring goroutines
	// and write it when switching to and from catchpoint catchup mode
	ctxMu deadlock.RWMutex

	ledger *data.Ledger
	net    network.GossipNode

	transactionPool *pools.TransactionPool
	txHandler       *data.TxHandler
	accountManager  *data.AccountManager

	agreementService         *agreement.Service
	catchupService           *catchup.Service
	catchpointCatchupService *catchup.CatchpointCatchupService
	blockService             *rpcs.BlockService
	ledgerService            *rpcs.LedgerService
	txPoolSyncerService      *rpcs.TxSyncer

	indexer *indexer.Indexer

	rootDir     string
	genesisID   string
	genesisHash crypto.Digest
	devMode     bool // is this node operates in a developer mode ? ( benign agreement, broadcasting transaction generates a new block )

	log logging.Logger

	// syncStatusMu used for locking lastRoundTimestamp and hasSyncedSinceStartup
	// syncStatusMu added so OnNewBlock wouldn't be blocked by oldKeyDeletionThread during catchup
	syncStatusMu          deadlock.Mutex
	lastRoundTimestamp    time.Time
	hasSyncedSinceStartup bool

	cryptoPool                         execpool.ExecutionPool
	lowPriorityCryptoVerificationPool  execpool.BacklogPool
	highPriorityCryptoVerificationPool execpool.BacklogPool
	catchupBlockAuth                   blockAuthenticatorImpl

	oldKeyDeletionNotify        chan struct{}
	monitoringRoutinesWaitGroup sync.WaitGroup

	tracer messagetracer.MessageTracer

	compactCert *compactcert.Worker
}

// TxnWithStatus represents information about a single transaction,
// in particular, whether it has appeared in some block yet or not,
// and whether it was kicked out of the txpool due to some error.
type TxnWithStatus struct {
	Txn transactions.SignedTxn

	// Zero indicates no confirmation
	ConfirmedRound basics.Round

	// PoolError indicates that the transaction was kicked out of this
	// node's transaction pool (and specifies why that happened).  An
	// empty string indicates the transaction wasn't kicked out of this
	// node's txpool due to an error.
	PoolError string

	// ApplyData is the transaction.ApplyData, if committed.
	ApplyData transactions.ApplyData
}

// MakeFull sets up an Algorand full node
// (i.e., it returns a node that participates in consensus)
func MakeFull(log logging.Logger, rootDir string, cfg config.Local, phonebookAddresses []string, genesis bookkeeping.Genesis) (*AlgorandFullNode, error) {
	node := new(AlgorandFullNode)
	node.rootDir = rootDir
	node.log = log.With("name", cfg.NetAddress)
	node.genesisID = genesis.ID()
	node.genesisHash = crypto.HashObj(genesis)
	node.devMode = genesis.DevMode

	if node.devMode {
		cfg.DisableNetworking = true
	}
	node.config = cfg

	// tie network, block fetcher, and agreement services together
	p2pNode, err := network.NewWebsocketNetwork(node.log, node.config, phonebookAddresses, genesis.ID(), genesis.Network)
	if err != nil {
		log.Errorf("could not create websocket node: %v", err)
		return nil, err
	}
	p2pNode.SetPrioScheme(node)
	node.net = p2pNode

	accountListener := makeTopAccountListener(log)

	// load stored data
	genesisDir := filepath.Join(rootDir, genesis.ID())
	ledgerPathnamePrefix := filepath.Join(genesisDir, config.LedgerFilenamePrefix)

	// create initial ledger, if it doesn't exist
	err = os.Mkdir(genesisDir, 0700)
	if err != nil && !os.IsExist(err) {
		log.Errorf("Unable to create genesis directory: %v", err)
		return nil, err
	}
	var genalloc bookkeeping.GenesisBalances
	genalloc, err = bootstrapData(genesis, log)
	if err != nil {
		log.Errorf("Cannot load genesis allocation: %v", err)
		return nil, err
	}

	node.cryptoPool = execpool.MakePool(node)
	node.lowPriorityCryptoVerificationPool = execpool.MakeBacklog(node.cryptoPool, 2*node.cryptoPool.GetParallelism(), execpool.LowPriority, node)
	node.highPriorityCryptoVerificationPool = execpool.MakeBacklog(node.cryptoPool, 2*node.cryptoPool.GetParallelism(), execpool.HighPriority, node)
	node.ledger, err = data.LoadLedger(node.log, ledgerPathnamePrefix, false, genesis.Proto, genalloc, node.genesisID, node.genesisHash, []ledger.BlockListener{}, cfg)
	if err != nil {
		log.Errorf("Cannot initialize ledger (%s): %v", ledgerPathnamePrefix, err)
		return nil, err
	}

	node.transactionPool = pools.MakeTransactionPool(node.ledger.Ledger, cfg, node.log)

	blockListeners := []ledger.BlockListener{
		node.transactionPool,
		node,
	}

	if node.config.EnableTopAccountsReporting {
		blockListeners = append(blockListeners, &accountListener)
	}
	node.ledger.RegisterBlockListeners(blockListeners)
	node.txHandler = data.MakeTxHandler(node.transactionPool, node.ledger, node.net, node.genesisID, node.genesisHash, node.lowPriorityCryptoVerificationPool)

	// Indexer setup
	if cfg.IsIndexerActive && cfg.Archival {
		node.indexer, err = indexer.MakeIndexer(genesisDir, node.ledger, false)
		if err != nil {
			logging.Base().Errorf("failed to make indexer -  %v", err)
			return nil, err
		}
	}

	node.blockService = rpcs.MakeBlockService(node.log, cfg, node.ledger, p2pNode, node.genesisID)
	node.ledgerService = rpcs.MakeLedgerService(cfg, node.ledger, p2pNode, node.genesisID)
	rpcs.RegisterTxService(node.transactionPool, p2pNode, node.genesisID, cfg.TxPoolSize, cfg.TxSyncServeResponseSize)

	crashPathname := filepath.Join(genesisDir, config.CrashFilename)
	crashAccess, err := db.MakeAccessor(crashPathname, false, false)
	if err != nil {
		log.Errorf("Cannot load crash data: %v", err)
		return nil, err
	}

	blockValidator := blockValidatorImpl{l: node.ledger, verificationPool: node.highPriorityCryptoVerificationPool}
	agreementLedger := makeAgreementLedger(node.ledger, node.net)
	var agreementClock timers.Clock
	if node.devMode {
		agreementClock = timers.MakeFrozenClock()
	} else {
		agreementClock = timers.MakeMonotonicClock(time.Now())
	}
	agreementParameters := agreement.Parameters{
		Logger:         log,
		Accessor:       crashAccess,
		Clock:          agreementClock,
		Local:          node.config,
		Network:        gossip.WrapNetwork(node.net, log, cfg),
		Ledger:         agreementLedger,
		BlockFactory:   node,
		BlockValidator: blockValidator,
		KeyManager:     node,
		RandomSource:   node,
		BacklogPool:    node.highPriorityCryptoVerificationPool,
	}
	node.agreementService = agreement.MakeService(agreementParameters)

	node.catchupBlockAuth = blockAuthenticatorImpl{Ledger: node.ledger, AsyncVoteVerifier: agreement.MakeAsyncVoteVerifier(node.lowPriorityCryptoVerificationPool)}
	node.catchupService = catchup.MakeService(node.log, node.config, p2pNode, node.ledger, node.catchupBlockAuth, agreementLedger.UnmatchedPendingCertificates, node.lowPriorityCryptoVerificationPool)
	node.txPoolSyncerService = rpcs.MakeTxSyncer(node.transactionPool, node.net, node.txHandler.SolicitedTxHandler(), time.Duration(cfg.TxSyncIntervalSeconds)*time.Second, time.Duration(cfg.TxSyncTimeoutSeconds)*time.Second, cfg.TxSyncServeResponseSize)

	registry, err := ensureParticipationDB(genesisDir, node.log)
	if err != nil {
		log.Errorf("unable to initialize the participation registry database: %v", err)
		return nil, err
	}
	node.accountManager = data.MakeAccountManager(log, registry)

	err = node.loadParticipationKeys()
	if err != nil {
		log.Errorf("Cannot load participation keys: %v", err)
		return nil, err
	}

	node.oldKeyDeletionNotify = make(chan struct{}, 1)

	catchpointCatchupState, err := node.ledger.GetCatchpointCatchupState(context.Background())
	if err != nil {
		log.Errorf("unable to determine catchpoint catchup state: %v", err)
		return nil, err
	}
	if catchpointCatchupState != ledger.CatchpointCatchupStateInactive {
		node.catchpointCatchupService, err = catchup.MakeResumedCatchpointCatchupService(context.Background(), node, node.log, node.net, node.ledger.Ledger, node.config)
		if err != nil {
			log.Errorf("unable to create catchpoint catchup service: %v", err)
			return nil, err
		}
	}

	node.tracer = messagetracer.NewTracer(log).Init(cfg)
	gossip.SetTrace(agreementParameters.Network, node.tracer)

	compactCertPathname := filepath.Join(genesisDir, config.CompactCertFilename)
	compactCertAccess, err := db.MakeAccessor(compactCertPathname, false, false)
	if err != nil {
		log.Errorf("Cannot load compact cert data: %v", err)
		return nil, err
	}
	node.compactCert = compactcert.NewWorker(compactCertAccess, node.log, node.accountManager, node.ledger.Ledger, node.net, node)

	return node, err
}

func bootstrapData(genesis bookkeeping.Genesis, log logging.Logger) (bookkeeping.GenesisBalances, error) {
	genalloc := make(map[basics.Address]basics.AccountData)
	for _, entry := range genesis.Allocation {
		addr, err := basics.UnmarshalChecksumAddress(entry.Address)
		if err != nil {
			log.Errorf("Cannot parse genesis addr %s: %v", entry.Address, err)
			return bookkeeping.GenesisBalances{}, err
		}

		_, present := genalloc[addr]
		if present {
			err = fmt.Errorf("repeated allocation to %s", entry.Address)
			log.Error(err)
			return bookkeeping.GenesisBalances{}, err
		}

		genalloc[addr] = entry.State
	}

	feeSink, err := basics.UnmarshalChecksumAddress(genesis.FeeSink)
	if err != nil {
		log.Errorf("Cannot parse fee sink addr %s: %v", genesis.FeeSink, err)
		return bookkeeping.GenesisBalances{}, err
	}

	rewardsPool, err := basics.UnmarshalChecksumAddress(genesis.RewardsPool)
	if err != nil {
		log.Errorf("Cannot parse rewards pool addr %s: %v", genesis.RewardsPool, err)
		return bookkeeping.GenesisBalances{}, err
	}

	return bookkeeping.MakeTimestampedGenesisBalances(genalloc, feeSink, rewardsPool, genesis.Timestamp), nil
}

// Create a new context and assign it to the node's root context
func (node *AlgorandFullNode) resetContext() {
	node.ctxMu.Lock()
	defer node.ctxMu.Unlock()

	node.ctx, node.cancelCtx = context.WithCancel(context.Background())
}

// Acquire the node's context done channel via rlock
func (node *AlgorandFullNode) contextDone() <-chan struct{} {
	node.ctxMu.RLock()
	defer node.ctxMu.RUnlock()

	return node.ctx.Done()
}

// Config returns a copy of the node's Local configuration
func (node *AlgorandFullNode) Config() config.Local {
	return node.config
}

// Start the node: connect to peers and run the agreement service while obtaining a lock. Doesn't wait for initial sync.
func (node *AlgorandFullNode) Start() {
	node.resetContext()
	node.mu.Lock()
	defer node.mu.Unlock()

	// The start network is being called only after the various services start up.
	// We want to do so in order to let the services register their callbacks with the
	// network package before any connections are being made.
	startNetwork := func() {
		if !node.config.DisableNetworking {
			// start accepting connections
			node.net.Start()
			node.config.NetAddress, _ = node.net.Address()
		}
	}

	if node.catchpointCatchupService != nil {
		startNetwork()
		node.catchpointCatchupService.Start(node.ctx)
	} else {
		node.catchupService.Start()
		node.agreementService.Start()
		node.txPoolSyncerService.Start(node.catchupService.InitialSyncDone)
		node.blockService.Start()
		node.ledgerService.Start()
		node.txHandler.Start()
		node.compactCert.Start()
		startNetwork()
		// start indexer
		if idx, err := node.Indexer(); err == nil {
			err := idx.Start()
			if err != nil {
				node.log.Errorf("indexer failed to start, turning it off - %v", err)
				node.config.IsIndexerActive = false
			} else {
				node.log.Info("Indexer was started successfully")
			}
		} else {
			node.log.Infof("Indexer is not available - %v", err)
		}

		node.startMonitoringRoutines()
	}

}

// startMonitoringRoutines starts the internal monitoring routines used by the node.
func (node *AlgorandFullNode) startMonitoringRoutines() {
	node.monitoringRoutinesWaitGroup.Add(3)

	// PKI TODO: Remove this with #2596
	// Periodically check for new participation keys
	go node.checkForParticipationKeys()

	go node.txPoolGaugeThread()
	// Delete old participation keys
	go node.oldKeyDeletionThread()

	// TODO re-enable with configuration flag post V1
	//go logging.UsageLogThread(node.ctx, node.log, 100*time.Millisecond, nil)
}

// waitMonitoringRoutines waits for all the monitoring routines to exit. Note that
// the node.mu must not be taken, and that the node's context should have been canceled.
func (node *AlgorandFullNode) waitMonitoringRoutines() {
	node.monitoringRoutinesWaitGroup.Wait()
}

// ListeningAddress retrieves the node's current listening address, if any.
// Returns true if currently listening, false otherwise.
func (node *AlgorandFullNode) ListeningAddress() (string, bool) {
	node.mu.Lock()
	defer node.mu.Unlock()
	return node.net.Address()
}

// Stop stops running the node. Once a node is closed, it can never start again.
func (node *AlgorandFullNode) Stop() {
	node.mu.Lock()
	defer func() {
		node.mu.Unlock()
		node.waitMonitoringRoutines()
		// we want to shut down the compactCert last, since the oldKeyDeletionThread might depend on it when making the
		// call to LatestSigsFromThisNode.
		node.compactCert.Shutdown()
		node.compactCert = nil
	}()

	node.net.ClearHandlers()
	if !node.config.DisableNetworking {
		node.net.Stop()
	}
	if node.catchpointCatchupService != nil {
		node.catchpointCatchupService.Stop()
	} else {
		node.txHandler.Stop()
		node.agreementService.Shutdown()
		node.catchupService.Stop()
		node.txPoolSyncerService.Stop()
		node.blockService.Stop()
		node.ledgerService.Stop()
	}
	node.catchupBlockAuth.Quit()
	node.highPriorityCryptoVerificationPool.Shutdown()
	node.lowPriorityCryptoVerificationPool.Shutdown()
	node.cryptoPool.Shutdown()
	node.cancelCtx()
	if node.indexer != nil {
		node.indexer.Shutdown()
	}
}

// note: unlike the other two functions, this accepts a whole filename
func (node *AlgorandFullNode) getExistingPartHandle(filename string) (db.Accessor, error) {
	filename = filepath.Join(node.rootDir, node.genesisID, filename)

	_, err := os.Stat(filename)
	if err == nil {
		return db.MakeErasableAccessor(filename)
	}
	return db.Accessor{}, err
}

// Ledger exposes the node's ledger handle to the algod API code
func (node *AlgorandFullNode) Ledger() *data.Ledger {
	return node.ledger
}

// writeDevmodeBlock generates a new block for a devmode, and write it to the ledger.
func (node *AlgorandFullNode) writeDevmodeBlock() (err error) {
	var vb *ledgercore.ValidatedBlock
	vb, err = node.transactionPool.AssembleDevModeBlock()
	if err != nil || vb == nil {
		return
	}

	// add the newly generated block to the ledger
	err = node.ledger.AddValidatedBlock(*vb, agreement.Certificate{})
	return err
}

// BroadcastSignedTxGroup broadcasts a transaction group that has already been signed.
func (node *AlgorandFullNode) BroadcastSignedTxGroup(txgroup []transactions.SignedTxn) (err error) {
	// in developer mode, we need to take a lock, so that each new transaction group would truly
	// render into a unique block.
	if node.devMode {
		node.mu.Lock()
		defer func() {
			// if we added the transaction successfully to the transaction pool, then
			// attempt to generate a block and write it to the ledger.
			if err == nil {
				err = node.writeDevmodeBlock()
			}
			node.mu.Unlock()
		}()
	}
	return node.broadcastSignedTxGroup(txgroup)
}

// BroadcastInternalSignedTxGroup broadcasts a transaction group that has already been signed.
// It is originated internally, and in DevMode, it will not advance the round.
func (node *AlgorandFullNode) BroadcastInternalSignedTxGroup(txgroup []transactions.SignedTxn) (err error) {
	return node.broadcastSignedTxGroup(txgroup)
}

// broadcastSignedTxGroup broadcasts a transaction group that has already been signed.
func (node *AlgorandFullNode) broadcastSignedTxGroup(txgroup []transactions.SignedTxn) (err error) {
	lastRound := node.ledger.Latest()
	var b bookkeeping.BlockHeader
	b, err = node.ledger.BlockHdr(lastRound)
	if err != nil {
		node.log.Errorf("could not get block header from last round %v: %v", lastRound, err)
		return err
	}

	_, err = verify.TxnGroup(txgroup, b, node.ledger.VerifiedTransactionCache())
	if err != nil {
		node.log.Warnf("malformed transaction: %v", err)
		return err
	}

	err = node.transactionPool.Remember(txgroup)
	if err != nil {
		node.log.Infof("rejected by local pool: %v - transaction group was %+v", err, txgroup)
		return err
	}

	err = node.ledger.VerifiedTransactionCache().Pin(txgroup)
	if err != nil {
		logging.Base().Infof("unable to pin transaction: %v", err)
	}

	var enc []byte
	var txids []transactions.Txid
	for _, tx := range txgroup {
		enc = append(enc, protocol.Encode(&tx)...)
		txids = append(txids, tx.ID())
	}
	err = node.net.Broadcast(context.TODO(), protocol.TxnTag, enc, false, nil)
	if err != nil {
		node.log.Infof("failure broadcasting transaction to network: %v - transaction group was %+v", err, txgroup)
		return err
	}
	node.log.Infof("Sent signed tx group with IDs %v", txids)
	return nil
}

// ListTxns returns SignedTxns associated with a specific account in a range of Rounds (inclusive).
// TxnWithStatus returns the round in which a particular transaction appeared,
// since that information is not part of the SignedTxn itself.
func (node *AlgorandFullNode) ListTxns(addr basics.Address, minRound basics.Round, maxRound basics.Round) ([]TxnWithStatus, error) {
	result := make([]TxnWithStatus, 0)
	for r := minRound; r <= maxRound; r++ {
		h, err := node.ledger.AddressTxns(addr, r)
		if err != nil {
			return nil, err
		}
		for _, tx := range h {
			result = append(result, TxnWithStatus{
				Txn:            tx.SignedTxn,
				ConfirmedRound: r,
				ApplyData:      tx.ApplyData,
			})
		}
	}
	return result, nil
}

// GetTransaction looks for the required txID within with a specific account within a range of rounds (inclusive) and
// returns the SignedTxn and true iff it finds the transaction.
func (node *AlgorandFullNode) GetTransaction(addr basics.Address, txID transactions.Txid, minRound basics.Round, maxRound basics.Round) (TxnWithStatus, bool) {
	// start with the most recent round, and work backwards:
	// this will abort early if it hits pruned rounds
	if maxRound < minRound {
		return TxnWithStatus{}, false
	}
	r := maxRound
	for {
		h, err := node.ledger.AddressTxns(addr, r)
		if err != nil {
			return TxnWithStatus{}, false
		}
		for _, tx := range h {
			if tx.ID() == txID {
				return TxnWithStatus{
					Txn:            tx.SignedTxn,
					ConfirmedRound: r,
					ApplyData:      tx.ApplyData,
				}, true
			}
		}
		if r == minRound {
			break
		}
		r--
	}
	return TxnWithStatus{}, false
}

// GetPendingTransaction looks for the required txID in the recent ledger
// blocks, in the txpool, and in the txpool's status cache.  It returns
// the SignedTxn (with status information), and a bool to indicate if the
// transaction was found.
func (node *AlgorandFullNode) GetPendingTransaction(txID transactions.Txid) (res TxnWithStatus, found bool) {
	// We need to check both the pool and the ledger's blocks.
	// If the transaction is found in a committed block, that
	// takes precedence.  But we check the pool first, because
	// otherwise there could be a race between the pool and the
	// ledger, where the block wasn't in the ledger at first,
	// but by the time we check the pool, it's not there either
	// because it committed.

	// The default return value is found=false, which is
	// appropriate if the transaction isn't found anywhere.

	// Check if it's in the pool or evicted from the pool.
	tx, txErr, found := node.transactionPool.Lookup(txID)
	if found {
		res = TxnWithStatus{
			Txn:            tx,
			ConfirmedRound: 0,
			PoolError:      txErr,
		}
		found = true

		// Keep looking in the ledger.
	}

	var maxLife basics.Round
	latest := node.ledger.Latest()
	proto, err := node.ledger.ConsensusParams(latest)
	if err == nil {
		maxLife = basics.Round(proto.MaxTxnLife)
	} else {
		node.log.Errorf("node.GetPendingTransaction: cannot get consensus params for latest round %v", latest)
	}

	// Search from newest to oldest round up to the max life of a transaction.
	maxRound := latest
	minRound := maxRound.SubSaturate(maxLife)

	// Since we're using uint64, if the minRound is 0, we need to check for an underflow.
	if minRound == 0 {
		minRound++
	}

	for r := maxRound; r >= minRound; r-- {
		tx, found, err := node.ledger.LookupTxid(txID, r)
		if err != nil || !found {
			continue
		}
		return TxnWithStatus{
			Txn:            tx.SignedTxn,
			ConfirmedRound: r,
			ApplyData:      tx.ApplyData,
		}, true
	}

	// Return whatever we found in the pool (if anything).
	return
}

// Status returns a StatusReport structure reporting our status as Active and with our ledger's LastRound
func (node *AlgorandFullNode) Status() (s StatusReport, err error) {
	node.syncStatusMu.Lock()
	s.LastRoundTimestamp = node.lastRoundTimestamp
	s.HasSyncedSinceStartup = node.hasSyncedSinceStartup
	node.syncStatusMu.Unlock()

	node.mu.Lock()
	defer node.mu.Unlock()
	if node.catchpointCatchupService != nil {
		// we're in catchpoint catchup mode.
		lastBlockHeader := node.catchpointCatchupService.GetLatestBlockHeader()
		s.LastRound = lastBlockHeader.Round
		s.LastVersion = lastBlockHeader.CurrentProtocol
		s.NextVersion, s.NextVersionRound, s.NextVersionSupported = lastBlockHeader.NextVersionInfo()
		s.StoppedAtUnsupportedRound = s.LastRound+1 == s.NextVersionRound && !s.NextVersionSupported

		// for now, I'm leaving this commented out. Once we refactor some of the ledger locking mechanisms, we
		// should be able to make this call work.
		//s.LastCatchpoint = node.ledger.GetLastCatchpointLabel()

		// report back the catchpoint catchup progress statistics
		stats := node.catchpointCatchupService.GetStatistics()
		s.Catchpoint = stats.CatchpointLabel
		s.CatchpointCatchupTotalAccounts = stats.TotalAccounts
		s.CatchpointCatchupProcessedAccounts = stats.ProcessedAccounts
		s.CatchpointCatchupVerifiedAccounts = stats.VerifiedAccounts
		s.CatchpointCatchupTotalBlocks = stats.TotalBlocks
		s.CatchpointCatchupAcquiredBlocks = stats.AcquiredBlocks
		s.CatchupTime = time.Now().Sub(stats.StartTime)
	} else {
		// we're not in catchpoint catchup mode
		var b bookkeeping.BlockHeader
		s.LastRound = node.ledger.Latest()
		b, err = node.ledger.BlockHdr(s.LastRound)
		if err != nil {
			return
		}
		s.LastVersion = b.CurrentProtocol
		s.NextVersion, s.NextVersionRound, s.NextVersionSupported = b.NextVersionInfo()

		s.StoppedAtUnsupportedRound = s.LastRound+1 == s.NextVersionRound && !s.NextVersionSupported
		s.LastCatchpoint = node.ledger.GetLastCatchpointLabel()
		s.SynchronizingTime = node.catchupService.SynchronizingTime()
		s.CatchupTime = node.catchupService.SynchronizingTime()
	}

	return
}

// GenesisID returns the ID of the genesis node.
func (node *AlgorandFullNode) GenesisID() string {
	node.mu.Lock()
	defer node.mu.Unlock()

	return node.genesisID
}

// GenesisHash returns the hash of the genesis configuration.
func (node *AlgorandFullNode) GenesisHash() crypto.Digest {
	node.mu.Lock()
	defer node.mu.Unlock()

	return node.genesisHash
}

// PoolStats returns a PoolStatus structure reporting stats about the transaction pool
func (node *AlgorandFullNode) PoolStats() PoolStats {
	r := node.ledger.Latest()
	last, err := node.ledger.Block(r)
	if err != nil {
		node.log.Warnf("AlgorandFullNode: could not read ledger's last round: %v", err)
		return PoolStats{}
	}

	return PoolStats{
		NumConfirmed:   uint64(len(last.Payset)),
		NumOutstanding: uint64(node.transactionPool.PendingCount()),
		NumExpired:     uint64(node.transactionPool.NumExpired(r)),
	}
}

// SuggestedFee returns the suggested fee per byte recommended to ensure a new transaction is processed in a timely fashion.
// Caller should set fee to max(MinTxnFee, SuggestedFee() * len(encoded SignedTxn))
func (node *AlgorandFullNode) SuggestedFee() basics.MicroAlgos {
	return basics.MicroAlgos{Raw: node.transactionPool.FeePerByte()}
}

// GetPendingTxnsFromPool returns a snapshot of every pending transactions from the node's transaction pool in a slice.
// Transactions are sorted in decreasing order. If no transactions, returns an empty slice.
func (node *AlgorandFullNode) GetPendingTxnsFromPool() ([]transactions.SignedTxn, error) {
	return bookkeeping.SignedTxnGroupsFlatten(node.transactionPool.PendingTxGroups()), nil
}

// ensureParticipationDB opens or creates a participation DB.
func ensureParticipationDB(genesisDir string, log logging.Logger) (account.ParticipationRegistry, error) {
	accessorFile := filepath.Join(genesisDir, config.ParticipationRegistryFilename)
	accessor, err := db.OpenErasablePair(accessorFile)
	if err != nil {
		return nil, err
	}
	return account.MakeParticipationRegistry(accessor, log)
}

// Reload participation keys from disk periodically
func (node *AlgorandFullNode) checkForParticipationKeys() {
	defer node.monitoringRoutinesWaitGroup.Done()
	done := node.ctx.Done()
	ticker := time.NewTicker(node.config.ParticipationKeysRefreshInterval)
	defer ticker.Stop()
	for {
		select {
		case <-ticker.C:
			err := node.loadParticipationKeys()
			if err != nil {
				node.log.Errorf("Could not refresh participation keys: %v", err)
			}
<<<<<<< HEAD
		case <-done:
=======
		case <-node.contextDone():
			ticker.Stop()
>>>>>>> 8b48dc57
			return
		}
	}
}

// ListParticipationKeys returns all participation keys currently installed on the node
func (node *AlgorandFullNode) ListParticipationKeys() (partKeys []account.ParticipationRecord, err error) {
	return node.accountManager.Registry().GetAll(), nil
}

// GetParticipationKey retries the information of a participation id from the node
func (node *AlgorandFullNode) GetParticipationKey(partKeyID account.ParticipationID) (account.ParticipationRecord, error) {
	rval := node.accountManager.Registry().Get(partKeyID)

	if rval.IsZero() {
		return account.ParticipationRecord{}, account.ErrParticipationIDNotFound
	}

	return rval, nil
}

// RemoveParticipationKey given a participation id, remove the records from the node
func (node *AlgorandFullNode) RemoveParticipationKey(partKeyID account.ParticipationID) error {

	// Need to remove the file and then remove the entry in the registry
	// Let's first get the recorded information from the registry so we can lookup the file

	partRecord := node.accountManager.Registry().Get(partKeyID)

	if partRecord.IsZero() {
		return account.ErrParticipationIDNotFound
	}

	genID := node.GenesisID()

	outDir := filepath.Join(node.rootDir, genID)

	filename := config.PartKeyFilename(partRecord.ParticipationID.String(), uint64(partRecord.FirstValid), uint64(partRecord.LastValid))
	fullyQualifiedFilename := filepath.Join(outDir, filepath.Base(filename))

	err := node.accountManager.Registry().Delete(partKeyID)
	if err != nil {
		return err
	}

	err = node.accountManager.Registry().Flush(participationRegistryFlushMaxWaitDuration)
	if err != nil {
		return err
	}

	// Only after deleting and flushing do we want to remove the file
	_ = os.Remove(fullyQualifiedFilename)

	return nil
}

// AppendParticipationKeys given a participation id, remove the records from the node
func (node *AlgorandFullNode) AppendParticipationKeys(partKeyID account.ParticipationID, keys account.StateProofKeys) error {
	err := node.accountManager.Registry().AppendKeys(partKeyID, keys)
	if err != nil {
		return err
	}

	return node.accountManager.Registry().Flush(participationRegistryFlushMaxWaitDuration)
}

func createTemporaryParticipationKey(outDir string, partKeyBinary []byte) (string, error) {
	var sb strings.Builder

	// Create a temporary filename with a UUID so that we can call this function twice
	// in a row without worrying about collisions
	sb.WriteString("tempPartKeyBinary.")
	sb.WriteString(fmt.Sprintf("%d", crypto.RandUint64()))
	sb.WriteString(".bin")

	tempFile := filepath.Join(outDir, filepath.Base(sb.String()))

	file, err := os.Create(tempFile)

	if err != nil {
		return "", err
	}

	_, err = file.Write(partKeyBinary)

	file.Close()

	if err != nil {
		os.Remove(tempFile)
		return "", err
	}

	return tempFile, nil
}

// InstallParticipationKey Given a participation key binary stream install the participation key.
func (node *AlgorandFullNode) InstallParticipationKey(partKeyBinary []byte) (account.ParticipationID, error) {
	genID := node.GenesisID()

	outDir := filepath.Join(node.rootDir, genID)

	fullyQualifiedTempFile, err := createTemporaryParticipationKey(outDir, partKeyBinary)
	// We need to make sure no tempfile is created/remains if there is an error
	// However, we will eventually rename this file but if we fail in-between
	// this point and the rename we want to ensure that we remove the temporary file
	// After we rename, this will fail anyway since the file will not exist

	// Explicitly ignore the error with a closure
	defer func(name string) {
		_ = os.Remove(name)
	}(fullyQualifiedTempFile)

	if err != nil {
		return account.ParticipationID{}, err
	}

	inputdb, err := db.MakeErasableAccessor(fullyQualifiedTempFile)
	if err != nil {
		return account.ParticipationID{}, err
	}
	defer inputdb.Close()

	partkey, err := account.RestoreParticipation(inputdb)
	if err != nil {
		return account.ParticipationID{}, err
	}
	defer partkey.Close()

	if partkey.Parent == (basics.Address{}) {
		return account.ParticipationID{}, fmt.Errorf("cannot install partkey with missing (zero) parent address")
	}

	// Tell the AccountManager about the Participation (dupes don't matter) so we ignore the return value
	_ = node.accountManager.AddParticipation(partkey)

	err = node.accountManager.Registry().Flush(participationRegistryFlushMaxWaitDuration)
	if err != nil {
		return account.ParticipationID{}, err
	}

	newFilename := config.PartKeyFilename(partkey.ID().String(), uint64(partkey.FirstValid), uint64(partkey.LastValid))
	newFullyQualifiedFilename := filepath.Join(outDir, filepath.Base(newFilename))

	err = os.Rename(fullyQualifiedTempFile, newFullyQualifiedFilename)

	if err != nil {
		return account.ParticipationID{}, nil
	}

	return partkey.ID(), nil
}

func (node *AlgorandFullNode) loadParticipationKeys() error {
	// Generate a list of all potential participation key files
	genesisDir := filepath.Join(node.rootDir, node.genesisID)
	files, err := ioutil.ReadDir(genesisDir)
	if err != nil {
		return fmt.Errorf("AlgorandFullNode.loadPartitipationKeys: could not read directory %v: %v", genesisDir, err)
	}

	// For each of these files
	for _, info := range files {
		// If it can't be a participation key database, skip it
		if !config.IsPartKeyFilename(info.Name()) {
			continue
		}
		filename := info.Name()

		// Fetch a handle to this database
		handle, err := node.getExistingPartHandle(filename)
		if err != nil {
			if db.IsErrBusy(err) {
				// this is a special case:
				// we might get "database is locked" when we attempt to access a database that is concurrently updating its participation keys.
				// that database is clearly already on the account manager, and doesn't need to be processed through this logic, and therefore
				// we can safely ignore that fail case.
				continue
			}
			return fmt.Errorf("AlgorandFullNode.loadParticipationKeys: cannot load db %v: %v", filename, err)
		}

		// Fetch an account.Participation from the database
		// currently, we load all stateproof secrets to memory which is not ideal .
		// as part of the participation interface changes , secrets will no longer
		// be loaded like this.
		part, err := account.RestoreParticipationWithSecrets(handle)
		if err != nil {
			handle.Close()
			if err == account.ErrUnsupportedSchema {
				node.log.Infof("Loaded participation keys from storage: %s %s", part.Address(), info.Name())
				node.log.Warnf("loadParticipationKeys: not loading unsupported participation key: %s; renaming to *.old", info.Name())
				fullname := filepath.Join(genesisDir, info.Name())
				renamedFileName := filepath.Join(fullname, ".old")
				err = os.Rename(fullname, renamedFileName)
				if err != nil {
					node.log.Warn("loadParticipationKeys: failed to rename unsupported participation key file '%s' to '%s': %v", fullname, renamedFileName, err)
				}
			} else {
				return fmt.Errorf("AlgorandFullNode.loadParticipationKeys: cannot load account at %v: %v", info.Name(), err)
			}
		} else {
			// Tell the AccountManager about the Participation (dupes don't matter)
			// make sure that all stateproof data (with are not the keys per round)
			// are being store to the registry in that point
			added := node.accountManager.AddParticipation(part)
			if added {
				node.log.Infof("Loaded participation keys from storage: %s %s", part.Address(), info.Name())
			} else {
				part.Close()
				continue
			}
			err = insertStateProofToRegistry(part, node)
			if err != nil {
				return err
			}
		}
	}

	return nil
}

func insertStateProofToRegistry(part account.PersistedParticipation, node *AlgorandFullNode) error {
	partID := part.ID()
	// in case there are no state proof keys for that participant
	if part.StateProofSecrets == nil {
		return nil
	}
	keys := part.StateProofSecrets.GetAllKeys()
	keysSigner := make(account.StateProofKeys, len(keys))
	for i := uint64(0); i < uint64(len(keys)); i++ {
		keysSigner[i] = keys[i]
	}
	return node.accountManager.Registry().AppendKeys(partID, keysSigner)

}

var txPoolGuage = metrics.MakeGauge(metrics.MetricName{Name: "algod_tx_pool_count", Description: "current number of available transactions in pool"})

func (node *AlgorandFullNode) txPoolGaugeThread() {
	defer node.monitoringRoutinesWaitGroup.Done()
	done := node.ctx.Done()
	ticker := time.NewTicker(10 * time.Second)
	defer ticker.Stop()
	for true {
		select {
		case <-ticker.C:
			txPoolGuage.Set(float64(node.transactionPool.PendingCount()), nil)
		case <-node.contextDone():
			return
		}
	}
}

// IsArchival returns true the node is an archival node, false otherwise
func (node *AlgorandFullNode) IsArchival() bool {
	return node.config.Archival
}

// OnNewBlock implements the BlockListener interface so we're notified after each block is written to the ledger
func (node *AlgorandFullNode) OnNewBlock(block bookkeeping.Block, delta ledgercore.StateDelta) {
	if node.ledger.Latest() > block.Round() {
		return
	}
	node.syncStatusMu.Lock()
	node.lastRoundTimestamp = time.Now()
	node.hasSyncedSinceStartup = true
	node.syncStatusMu.Unlock()

	// Wake up oldKeyDeletionThread(), non-blocking.
	select {
	case node.oldKeyDeletionNotify <- struct{}{}:
	default:
	}
}

// oldKeyDeletionThread keeps deleting old participation keys.
// It runs in a separate thread so that, during catchup, we
// don't have to delete key for each block we received.
func (node *AlgorandFullNode) oldKeyDeletionThread() {
	done := node.ctx.Done()
	defer node.monitoringRoutinesWaitGroup.Done()
	for {
		select {
		case <-node.contextDone():
			return
		case <-node.oldKeyDeletionNotify:
		}

		r := node.ledger.Latest()

		// We need the latest header to determine the next compact cert
		// round, if any.
		latestHdr, err := node.ledger.BlockHdr(r)
		if err != nil {
			switch err.(type) {
			case ledgercore.ErrNoEntry:
				// No need to warn; expected during catchup.
			default:
				node.log.Warnf("Cannot look up latest block %d for deleting ephemeral keys: %v", r, err)
			}
			continue
		}

		// We need to find the consensus protocol used to agree on block r,
		// since that determines the params used for ephemeral keys in block
		// r.  The params come from agreement.ParamsRound(r), which is r-2.
		hdr, err := node.ledger.BlockHdr(agreement.ParamsRound(r))
		if err != nil {
			switch err.(type) {
			case ledgercore.ErrNoEntry:
				// No need to warn; expected during catchup.
			default:
				node.log.Warnf("Cannot look up params block %d for deleting ephemeral keys: %v", agreement.ParamsRound(r), err)
			}
			continue
		}

		agreementProto := config.Consensus[hdr.CurrentProtocol]

		node.mu.Lock()
		node.accountManager.DeleteOldKeys(latestHdr, agreementProto)
		node.mu.Unlock()

		// Persist participation registry updates to last-used round and voting key changes.
		err = node.accountManager.Registry().Flush(participationRegistryFlushMaxWaitDuration)
		if err != nil {
			node.log.Warnf("error while flushing the registry: %w", err)
		}
	}
}

// Uint64 implements the randomness by calling the crypto library.
func (node *AlgorandFullNode) Uint64() uint64 {
	return crypto.RandUint64()
}

// Indexer returns a pointer to nodes indexer
func (node *AlgorandFullNode) Indexer() (*indexer.Indexer, error) {
	if node.indexer != nil && node.config.IsIndexerActive {
		return node.indexer, nil
	}
	return nil, fmt.Errorf("indexer is not active")
}

// GetTransactionByID gets transaction by ID
// this function is intended to be called externally via the REST api interface.
func (node *AlgorandFullNode) GetTransactionByID(txid transactions.Txid, rnd basics.Round) (TxnWithStatus, error) {
	stx, _, err := node.ledger.LookupTxid(txid, rnd)
	if err != nil {
		return TxnWithStatus{}, err
	}
	return TxnWithStatus{
		Txn:            stx.SignedTxn,
		ConfirmedRound: rnd,
		ApplyData:      stx.ApplyData,
	}, nil
}

// StartCatchup starts the catchpoint mode and attempt to get to the provided catchpoint
// this function is intended to be called externally via the REST api interface.
func (node *AlgorandFullNode) StartCatchup(catchpoint string) error {
	node.mu.Lock()
	defer node.mu.Unlock()
	if node.indexer != nil {
		return fmt.Errorf("catching up using a catchpoint is not supported on indexer-enabled nodes")
	}
	if node.catchpointCatchupService != nil {
		stats := node.catchpointCatchupService.GetStatistics()
		// No need to return an error
		if catchpoint == stats.CatchpointLabel {
			return MakeCatchpointAlreadyInProgressError(catchpoint)
		}
		return MakeCatchpointUnableToStartError(stats.CatchpointLabel, catchpoint)
	}
	var err error
	node.catchpointCatchupService, err = catchup.MakeNewCatchpointCatchupService(catchpoint, node, node.log, node.net, node.ledger.Ledger, node.config)
	if err != nil {
		node.log.Warnf("unable to create catchpoint catchup service : %v", err)
		return err
	}
	node.catchpointCatchupService.Start(node.ctx)
	node.log.Infof("starting catching up toward catchpoint %s", catchpoint)
	return nil
}

// AbortCatchup aborts the given catchpoint
// this function is intended to be called externally via the REST api interface.
func (node *AlgorandFullNode) AbortCatchup(catchpoint string) error {
	node.mu.Lock()
	defer node.mu.Unlock()
	if node.catchpointCatchupService == nil {
		return nil
	}
	stats := node.catchpointCatchupService.GetStatistics()
	if stats.CatchpointLabel != catchpoint {
		return fmt.Errorf("unable to abort catchpoint catchup for '%s' - already catching up '%s'", catchpoint, stats.CatchpointLabel)
	}
	node.catchpointCatchupService.Abort()
	return nil
}

// SetCatchpointCatchupMode change the node's operational mode from catchpoint catchup mode and back, it returns a
// channel which contains the updated node context. This function need to work asyncronisly so that the caller could
// detect and handle the usecase where the node is being shut down while we're switching to/from catchup mode without
// deadlocking on the shared node mutex.
func (node *AlgorandFullNode) SetCatchpointCatchupMode(catchpointCatchupMode bool) (outCtxCh <-chan context.Context) {
	// create a non-buffered channel to return the newly created context. The fact that it's non-buffered here
	// is imporant, as it allows us to syncronize the "receiving" of the new context before canceling of the previous
	// one.
	ctxCh := make(chan context.Context)
	outCtxCh = ctxCh
	go func() {
		node.mu.Lock()
		// check that the node wasn't canceled. If it have been canceled, it means that the node.Stop() was called, in which case
		// we should close the channel.
		if node.ctx.Err() == context.Canceled {
			close(ctxCh)
			node.mu.Unlock()
			return
		}
		if catchpointCatchupMode {
			// stop..
			defer func() {
				node.mu.Unlock()
				node.waitMonitoringRoutines()
			}()
			node.net.ClearHandlers()
			node.txHandler.Stop()
			node.agreementService.Shutdown()
			node.catchupService.Stop()
			node.txPoolSyncerService.Stop()
			node.blockService.Stop()
			node.ledgerService.Stop()

			prevNodeCancelFunc := node.cancelCtx

			node.resetContext()
			ctxCh <- node.ctx

			prevNodeCancelFunc()
			return
		}
		defer node.mu.Unlock()
		// start
		node.transactionPool.Reset()
		node.catchupService.Start()
		node.agreementService.Start()
		node.txPoolSyncerService.Start(node.catchupService.InitialSyncDone)
		node.blockService.Start()
		node.ledgerService.Start()
		node.txHandler.Start()

		// start indexer
		if idx, err := node.Indexer(); err == nil {
			err := idx.Start()
			if err != nil {
				node.log.Errorf("indexer failed to start, turning it off - %v", err)
				node.config.IsIndexerActive = false
			} else {
				node.log.Info("Indexer was started successfully")
			}
		} else {
			node.log.Infof("Indexer is not available - %v", err)
		}

		node.resetContext()

		node.startMonitoringRoutines()

		// at this point, the catchpoint catchup is done ( either successfully or not.. )
		node.catchpointCatchupService = nil

		ctxCh <- node.ctx
	}()
	return

}

// validatedBlock satisfies agreement.ValidatedBlock
type validatedBlock struct {
	vb *ledgercore.ValidatedBlock
}

// WithSeed satisfies the agreement.ValidatedBlock interface.
func (vb validatedBlock) WithSeed(s committee.Seed) agreement.ValidatedBlock {
	lvb := vb.vb.WithSeed(s)
	return validatedBlock{vb: &lvb}
}

// Block satisfies the agreement.ValidatedBlock interface.
func (vb validatedBlock) Block() bookkeeping.Block {
	blk := vb.vb.Block()
	return blk
}

// AssembleBlock implements Ledger.AssembleBlock.
func (node *AlgorandFullNode) AssembleBlock(round basics.Round) (agreement.ValidatedBlock, error) {
	deadline := time.Now().Add(node.config.ProposalAssemblyTime)
	lvb, err := node.transactionPool.AssembleBlock(round, deadline)
	if err != nil {
		if errors.Is(err, pools.ErrStaleBlockAssemblyRequest) {
			// convert specific error to one that would have special handling in the agreement code.
			err = agreement.ErrAssembleBlockRoundStale

			ledgerNextRound := node.ledger.NextRound()
			if ledgerNextRound == round {
				// we've asked for the right round.. and the ledger doesn't think it's stale.
				node.log.Errorf("AlgorandFullNode.AssembleBlock: could not generate a proposal for round %d, ledger and proposal generation are synced: %v", round, err)
			} else if ledgerNextRound < round {
				// from some reason, the ledger is behind the round that we're asking. That shouldn't happen, but error if it does.
				node.log.Errorf("AlgorandFullNode.AssembleBlock: could not generate a proposal for round %d, ledger next round is %d: %v", round, ledgerNextRound, err)
			}
			// the case where ledgerNextRound > round was not implemented here on purpose. This is the "normal case" where the
			// ledger was advancing faster then the agreement by the catchup.
		}
		return nil, err
	}
	return validatedBlock{vb: lvb}, nil
}

// VotingKeys implements the key manager's VotingKeys method, and provides additional validation with the ledger.
// that allows us to load multiple overlapping keys for the same account, and filter these per-round basis.
func (node *AlgorandFullNode) VotingKeys(votingRound, keysRound basics.Round) []account.ParticipationRecordForRound {
	// on devmode, we don't need any voting keys for the agreement, since the agreement doesn't vote.
	if node.devMode {
		return []account.ParticipationRecordForRound{}
	}

	parts := node.accountManager.Keys(votingRound)
	participations := make([]account.ParticipationRecordForRound, 0, len(parts))
	accountsData := make(map[basics.Address]basics.OnlineAccountData, len(parts))
	matchingAccountsKeys := make(map[basics.Address]bool)
	mismatchingAccountsKeys := make(map[basics.Address]int)
	const bitMismatchingVotingKey = 1
	const bitMismatchingSelectionKey = 2
	for _, p := range parts {
		acctData, hasAccountData := accountsData[p.Account]
		if !hasAccountData {
			var err error
			acctData, err = node.ledger.LookupAgreement(keysRound, p.Account)
			if err != nil {
				node.log.Warnf("node.VotingKeys: Account %v not participating: cannot locate account for round %d : %v", p.Account, keysRound, err)
				continue
			}
			accountsData[p.Account] = acctData
		}

		if acctData.VoteID != p.Voting.OneTimeSignatureVerifier {
			mismatchingAccountsKeys[p.Account] = mismatchingAccountsKeys[p.Account] | bitMismatchingVotingKey
			continue
		}
		if acctData.SelectionID != p.VRF.PK {
			mismatchingAccountsKeys[p.Account] = mismatchingAccountsKeys[p.Account] | bitMismatchingSelectionKey
			continue
		}
		participations = append(participations, p)
		matchingAccountsKeys[p.Account] = true

		// Make sure the key is registered.
		err := node.accountManager.Registry().Register(p.ParticipationID, votingRound)
		if err != nil {
			node.log.Warnf("Failed to register participation key (%s) with participation registry: %v\n", p.ParticipationID, err)
		}
	}
	// write the warnings per account only if we couldn't find a single valid key for that account.
	for mismatchingAddr, warningFlags := range mismatchingAccountsKeys {
		if matchingAccountsKeys[mismatchingAddr] {
			continue
		}
		if warningFlags&bitMismatchingVotingKey == bitMismatchingVotingKey {
			node.log.Warnf("node.VotingKeys: Account %v not participating on round %d: on chain voting key differ from participation voting key for round %d", mismatchingAddr, votingRound, keysRound)
			continue
		}
		if warningFlags&bitMismatchingSelectionKey == bitMismatchingSelectionKey {
			node.log.Warnf("node.VotingKeys: Account %v not participating on round %d: on chain selection key differ from participation selection key for round %d", mismatchingAddr, votingRound, keysRound)
			continue
		}
	}
	return participations
}

// Record forwards participation record calls to the participation registry.
func (node *AlgorandFullNode) Record(account basics.Address, round basics.Round, participationType account.ParticipationAction) {
	node.accountManager.Record(account, round, participationType)
}<|MERGE_RESOLUTION|>--- conflicted
+++ resolved
@@ -813,12 +813,7 @@
 			if err != nil {
 				node.log.Errorf("Could not refresh participation keys: %v", err)
 			}
-<<<<<<< HEAD
 		case <-done:
-=======
-		case <-node.contextDone():
-			ticker.Stop()
->>>>>>> 8b48dc57
 			return
 		}
 	}
