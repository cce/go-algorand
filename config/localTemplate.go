--- conflicted
+++ resolved
@@ -451,15 +451,11 @@
 
 	// MaxAcctLookback sets the maximum lookback range for account states,
 	// i.e. the ledger can answer account states questions for the range Latest-MaxAcctLookback...Latest
-<<<<<<< HEAD
-	MaxAcctLookback uint64 `version[23]:"8"`
+	MaxAcctLookback uint64 `version[23]:"4"`
 
 	// MaxAPIBoxPerApplication defines the maximum total number of boxes per application that will be returned
 	// in GetApplicationBoxes REST API responses.
 	MaxAPIBoxPerApplication uint64 `version[24]:"10000"`
-=======
-	MaxAcctLookback uint64 `version[23]:"4"`
->>>>>>> 1f7a49eb
 }
 
 // DNSBootstrapArray returns an array of one or more DNS Bootstrap identifiers
