--- conflicted
+++ resolved
@@ -1184,14 +1184,13 @@
 
 	Consensus[protocol.ConsensusFuture] = vFuture
 
-<<<<<<< HEAD
 	// bolson's hackery -- 20220622_144944
 	vFuWat := vFuture
 	vFuWat.ApprovedUpgrades = map[protocol.ConsensusVersion]uint64{}
-	vFuWat.MaxTxnBytesPerBlock = 5*1024*1024
+	vFuWat.MaxTxnBytesPerBlock = 5 * 1024 * 1024
 	vFuWat.AgreementFilterTimeoutPeriod0 = 3500 * time.Millisecond
 	Consensus[protocol.ConsensusVersion("wat")] = vFuWat
-=======
+
 	vAlpha1 := v32
 	vAlpha1.ApprovedUpgrades = map[protocol.ConsensusVersion]uint64{}
 
@@ -1208,7 +1207,6 @@
 
 	// vAlpha1 can be upgraded to vAlpha2, with a short update delay of a few hours
 	vAlpha1.ApprovedUpgrades[protocol.ConsensusVAlpha2] = 10000
->>>>>>> fa0af5f8
 }
 
 // Global defines global Algorand protocol parameters which should not be overridden.
