--- conflicted
+++ resolved
@@ -52,23 +52,15 @@
 		registry: registry,
 	})
 	metricService.Start(context.Background())
-<<<<<<< HEAD
-
-	gauge := MakeGauge(MetricName{Name: "metric_test_name1", Description: "this is the metric test for counter object"})
-	gauge.Deregister(nil)
-	gauge.Register(registry)
-
-	for i := 0; i < 20; i++ {
-		gauge.Set(float64(i*10), map[string]string{"pid": "123", "data_host": fmt.Sprintf("host%d", i%5)})
-=======
 	gauges := make([]*Gauge, 3)
 	for i := 0; i < 3; i++ {
 		gauges[i] = MakeGauge(MetricName{Name: fmt.Sprintf("gauge_%d", i), Description: "this is the metric test for gauge object"})
+		gauges[i].Deregister(nil)
+		gauges[i].Register(registry)
 	}
 	for i := 0; i < 9; i++ {
 		gauges[i%3].Set(uint64(i * 100))
 		gauges[i%3].Add(uint64(i))
->>>>>>> 67d0d2c8
 		// wait half-a cycle
 		time.Sleep(test.sampleRate / 2)
 	}
@@ -77,13 +69,9 @@
 	time.Sleep(test.sampleRate * 2)
 
 	metricService.Shutdown()
-<<<<<<< HEAD
-	gauge.Deregister(registry)
-=======
 	for _, gauge := range gauges {
-		gauge.Deregister(nil)
+		gauge.Deregister(registry)
 	}
->>>>>>> 67d0d2c8
 	// test the metrics values.
 
 	test.Lock()
