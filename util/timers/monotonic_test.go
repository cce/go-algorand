// Copyright (C) 2019-2023 Algorand, Inc.
// This file is part of go-algorand
//
// go-algorand is free software: you can redistribute it and/or modify
// it under the terms of the GNU Affero General Public License as
// published by the Free Software Foundation, either version 3 of the
// License, or (at your option) any later version.
//
// go-algorand is distributed in the hope that it will be useful,
// but WITHOUT ANY WARRANTY; without even the implied warranty of
// MERCHANTABILITY or FITNESS FOR A PARTICULAR PURPOSE.  See the
// GNU Affero General Public License for more details.
//
// You should have received a copy of the GNU Affero General Public License
// along with go-algorand.  If not, see <https://www.gnu.org/licenses/>.

package timers

import (
	"math/rand"
	"testing"
	"time"

	"github.com/algorand/go-algorand/test/partitiontest"
)

func polled(ch <-chan time.Time) bool {
	select {
	case <-ch:
		return true
	default:
		return false
	}
}

func TestMonotonicDelta(t *testing.T) {
	partitiontest.PartitionTest(t)

	var m Monotonic[int]
	var c Clock[int]
	var ch <-chan time.Time

	d := time.Millisecond * 100

	c = m.Zero()
<<<<<<< HEAD
	ch = c.TimeoutAt(d, Filter)
=======
	ch = c.TimeoutAt(d, 0)
>>>>>>> bb94590d
	if polled(ch) {
		t.Errorf("channel fired ~100ms early")
	}

	<-time.After(d * 2)
	if !polled(ch) {
		t.Errorf("channel failed to fire at 100ms")
	}

<<<<<<< HEAD
	ch = c.TimeoutAt(d/2, Filter)
=======
	ch = c.TimeoutAt(d/2, 0)
>>>>>>> bb94590d
	if !polled(ch) {
		t.Errorf("channel failed to fire at 50ms")
	}
}

func TestMonotonicZeroDelta(t *testing.T) {
	partitiontest.PartitionTest(t)

	var m Monotonic[int]
	var c Clock[int]
	var ch <-chan time.Time

	c = m.Zero()
<<<<<<< HEAD
	ch = c.TimeoutAt(0, Filter)
=======
	ch = c.TimeoutAt(0, 0)
>>>>>>> bb94590d
	if !polled(ch) {
		t.Errorf("read failed on channel at zero timeout")
	}
}

func TestMonotonicNegativeDelta(t *testing.T) {
	partitiontest.PartitionTest(t)

	var m Monotonic[int]
	var c Clock[int]
	var ch <-chan time.Time

	c = m.Zero()
<<<<<<< HEAD
	ch = c.TimeoutAt(-time.Second, Filter)
=======
	ch = c.TimeoutAt(-time.Second, 0)
>>>>>>> bb94590d
	if !polled(ch) {
		t.Errorf("read failed on channel at negative timeout")
	}
}

func TestMonotonicZeroTwice(t *testing.T) {
	partitiontest.PartitionTest(t)

	var m Monotonic[int]
	var c Clock[int]
	var ch <-chan time.Time

	d := time.Millisecond * 100

	c = m.Zero()
<<<<<<< HEAD
	ch = c.TimeoutAt(d, Filter)
=======
	ch = c.TimeoutAt(d, 0)
>>>>>>> bb94590d
	if polled(ch) {
		t.Errorf("channel fired ~100ms early")
	}

	<-time.After(d * 2)
	if !polled(ch) {
		t.Errorf("channel failed to fire at 100ms")
	}

	c = c.Zero()
<<<<<<< HEAD
	ch = c.TimeoutAt(d, Filter)
=======
	ch = c.TimeoutAt(d, 0)
>>>>>>> bb94590d
	if polled(ch) {
		t.Errorf("channel fired ~100ms early after call to Zero")
	}

	<-time.After(d * 2)
	if !polled(ch) {
		t.Errorf("channel failed to fire at 100ms after call to Zero")
	}
}

func TestMonotonicEncodeDecode(t *testing.T) {
	partitiontest.PartitionTest(t)

	singleTest := func(c Clock[int], descr string) {
		data := c.Encode()
		c0, err := c.Decode(data)
		if err != nil {
			t.Errorf("decoding error: %v", err)
		}
		if !time.Time(c.(*Monotonic[int]).zero).Equal(time.Time(c0.(*Monotonic[int]).zero)) {
			t.Errorf("%v clock not encoded properly: %v != %v", descr, c, c0)
		}
	}

	var c Clock[int]
	var m Monotonic[int]

	c = Clock[int](&m)
	singleTest(c, "empty")

	c = c.Zero()
	singleTest(c, "Zero()'ed")

	now := time.Now()
	for i := 0; i < 100; i++ {
		r := time.Duration(rand.Int63())
		c = Clock[int](
			&Monotonic[int]{
				zero: now.Add(r),
			},
		)
		singleTest(c, "random")
	}
}

func TestTimeoutTypes(t *testing.T) {
	partitiontest.PartitionTest(t)

<<<<<<< HEAD
	var m Monotonic
	var c Clock
=======
	var m Monotonic[int]
	var c Clock[int]
>>>>>>> bb94590d

	d := time.Millisecond * 100

	c = m.Zero()
<<<<<<< HEAD
	ch1 := c.TimeoutAt(d, Filter)
	ch2 := c.TimeoutAt(d, FastRecovery)
=======
	ch1 := c.TimeoutAt(d, 0)
	ch2 := c.TimeoutAt(d, 1)
>>>>>>> bb94590d
	if polled(ch1) {
		t.Errorf("channel fired ~100ms early")
	}
	if polled(ch2) {
		t.Errorf("channel fired ~100ms early")
	}

	if ch1 == ch2 {
		t.Errorf("equal channels for different timeout types")
	}

	<-time.After(d * 2)
	if !polled(ch1) {
		t.Errorf("channel failed to fire at 100ms")
	}
	if !polled(ch2) {
		t.Errorf("channel failed to fire at 100ms")
	}

<<<<<<< HEAD
	ch1 = c.TimeoutAt(d/2, Filter)
	if !polled(ch1) {
		t.Errorf("channel failed to fire at 50ms")
	}
	ch2 = c.TimeoutAt(d/2, Filter)
=======
	ch1 = c.TimeoutAt(d/2, 0)
	if !polled(ch1) {
		t.Errorf("channel failed to fire at 50ms")
	}
	ch2 = c.TimeoutAt(d/2, 0)
>>>>>>> bb94590d
	if !polled(ch2) {
		t.Errorf("channel failed to fire at 50ms")
	}
}<|MERGE_RESOLUTION|>--- conflicted
+++ resolved
@@ -43,11 +43,7 @@
 	d := time.Millisecond * 100
 
 	c = m.Zero()
-<<<<<<< HEAD
-	ch = c.TimeoutAt(d, Filter)
-=======
 	ch = c.TimeoutAt(d, 0)
->>>>>>> bb94590d
 	if polled(ch) {
 		t.Errorf("channel fired ~100ms early")
 	}
@@ -57,11 +53,7 @@
 		t.Errorf("channel failed to fire at 100ms")
 	}
 
-<<<<<<< HEAD
-	ch = c.TimeoutAt(d/2, Filter)
-=======
 	ch = c.TimeoutAt(d/2, 0)
->>>>>>> bb94590d
 	if !polled(ch) {
 		t.Errorf("channel failed to fire at 50ms")
 	}
@@ -75,11 +67,7 @@
 	var ch <-chan time.Time
 
 	c = m.Zero()
-<<<<<<< HEAD
-	ch = c.TimeoutAt(0, Filter)
-=======
 	ch = c.TimeoutAt(0, 0)
->>>>>>> bb94590d
 	if !polled(ch) {
 		t.Errorf("read failed on channel at zero timeout")
 	}
@@ -93,11 +81,7 @@
 	var ch <-chan time.Time
 
 	c = m.Zero()
-<<<<<<< HEAD
-	ch = c.TimeoutAt(-time.Second, Filter)
-=======
 	ch = c.TimeoutAt(-time.Second, 0)
->>>>>>> bb94590d
 	if !polled(ch) {
 		t.Errorf("read failed on channel at negative timeout")
 	}
@@ -113,11 +97,7 @@
 	d := time.Millisecond * 100
 
 	c = m.Zero()
-<<<<<<< HEAD
-	ch = c.TimeoutAt(d, Filter)
-=======
 	ch = c.TimeoutAt(d, 0)
->>>>>>> bb94590d
 	if polled(ch) {
 		t.Errorf("channel fired ~100ms early")
 	}
@@ -128,11 +108,7 @@
 	}
 
 	c = c.Zero()
-<<<<<<< HEAD
-	ch = c.TimeoutAt(d, Filter)
-=======
 	ch = c.TimeoutAt(d, 0)
->>>>>>> bb94590d
 	if polled(ch) {
 		t.Errorf("channel fired ~100ms early after call to Zero")
 	}
@@ -181,24 +157,14 @@
 func TestTimeoutTypes(t *testing.T) {
 	partitiontest.PartitionTest(t)
 
-<<<<<<< HEAD
-	var m Monotonic
-	var c Clock
-=======
 	var m Monotonic[int]
 	var c Clock[int]
->>>>>>> bb94590d
 
 	d := time.Millisecond * 100
 
 	c = m.Zero()
-<<<<<<< HEAD
-	ch1 := c.TimeoutAt(d, Filter)
-	ch2 := c.TimeoutAt(d, FastRecovery)
-=======
 	ch1 := c.TimeoutAt(d, 0)
 	ch2 := c.TimeoutAt(d, 1)
->>>>>>> bb94590d
 	if polled(ch1) {
 		t.Errorf("channel fired ~100ms early")
 	}
@@ -218,19 +184,11 @@
 		t.Errorf("channel failed to fire at 100ms")
 	}
 
-<<<<<<< HEAD
-	ch1 = c.TimeoutAt(d/2, Filter)
-	if !polled(ch1) {
-		t.Errorf("channel failed to fire at 50ms")
-	}
-	ch2 = c.TimeoutAt(d/2, Filter)
-=======
 	ch1 = c.TimeoutAt(d/2, 0)
 	if !polled(ch1) {
 		t.Errorf("channel failed to fire at 50ms")
 	}
 	ch2 = c.TimeoutAt(d/2, 0)
->>>>>>> bb94590d
 	if !polled(ch2) {
 		t.Errorf("channel failed to fire at 50ms")
 	}
