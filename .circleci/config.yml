version: 2.1

orbs:
  win: circleci/windows@2.3.0
  go: circleci/go@1.7.0

workflows:
  version: 2
  build_pr:
    jobs:
      - codegen_verification
      - amd64_build
      - amd64_test:
          requires:
            - amd64_build
      - amd64_integration:
          requires:
            - amd64_build
      - amd64_e2e_subs:
          requires:
            - amd64_build
      - arm64_build
      - arm64_test:
          requires:
            - arm64_build
      - arm64_integration:
          requires:
            - arm64_build
<<<<<<< HEAD
      - arm64_e2e_subs:
          requires:
            - arm64_build
  # build_mac:
  #   jobs:
  #     - mac_amd64_build
  #     - mac_amd64_test:
  #         requires:
  #           - mac_amd64_build
  #     - mac_amd64_integration:
  #         requires:
  #           - mac_amd64_build
=======
      - mac_amd64_build
      - mac_amd64_test:
          requires:
            - mac_amd64_build
      - mac_amd64_integration:
          requires:
            - mac_amd64_build
>>>>>>> 4ff1ad8d
  #build_windows:
  #  jobs:
      #- windows_x64_build

commands:
  prepare_go:
    description: Clean out existing Go so we can use our preferred version
    parameters:
      circleci_home:
        type: string
        default: "/home/circleci"
    steps:
      - run: |
<<<<<<< HEAD
          sudo rm -rf /home/circleci/.go_workspace /usr/local/go
=======
          sudo rm -rf << parameters.circleci_home >>/.go_workspace /usr/local/go
          sudo rm -rf << parameters.circleci_home >>/.go_workspace/bin /usr/local/go/bin
>>>>>>> 4ff1ad8d

  generic_build:
    description: Run basic build and store in workspace for re-use by different architectures
    parameters:
      circleci_home:
        type: string
        default: "/home/circleci"
    steps:
      - restore_cache:
          keys:
            - 'go-mod-1-14-7-v1-{{ arch }}-{{ checksum "go.mod" }}-{{ checksum "go.sum" }}'
      - run:
          name: scripts/travis/build.sh --make_debug
          command: |
            export PATH=$(echo "$PATH" | sed -e 's|:<< parameters.circleci_home >>/\.go_workspace/bin||g' | sed -e 's|:/usr/local/go/bin||g')
            export GOPATH="<< parameters.circleci_home >>/go"
            export ALGORAND_DEADLOCK=enable
            scripts/travis/build.sh --make_debug
      - save_cache:
          key: 'go-mod-1-14-7-v1-{{ arch }}-{{ checksum "go.mod" }}-{{ checksum "go.sum" }}'
          paths:
            - << parameters.circleci_home >>/go/pkg/mod
      - persist_to_workspace:
          root: << parameters.circleci_home >>
          paths:
            - project
            - go
            - gimme
            - .gimme

  generic_shorttest:
    description: Run short tests from build workspace, for re-use by diferent architectures
    parameters:
      circleci_home:
        type: string
        default: "/home/circleci"
      result_subdir:
        type: string
    steps:
      - attach_workspace:
          at: << parameters.circleci_home >>
      - run: mkdir -p /tmp/results/<< parameters.result_subdir >>
      - run:
          name: Run short tests
          no_output_timeout: 30m
          command: |
            set -e
            set -x
            export PATH=$(echo "$PATH" | sed -e 's|:<< parameters.circleci_home >>/\.go_workspace/bin||g' | sed -e 's|:/usr/local/go/bin||g')
            export GOPATH="<< parameters.circleci_home >>/go"
            export PATH="${PATH}:${GOPATH}/bin"
            export ALGORAND_DEADLOCK=enable
            GOLANG_VERSION=$(./scripts/get_golang_version.sh)
            eval "$(~/gimme "${GOLANG_VERSION}")"
            scripts/configure_dev.sh
            scripts/buildtools/install_buildtools.sh -o "gotest.tools/gotestsum"
            PACKAGES="$(go list ./... | grep -v /go-algorand/test/)"
            export PACKAGE_NAMES=$(echo $PACKAGES | tr -d '\n')
            export PARTITION_TOTAL=$CIRCLE_NODE_TOTAL
            export PARTITION_ID=$CIRCLE_NODE_INDEX
            export PARALLEL_FLAG="-p 1"
            gotestsum --format pkgname --junitfile /tmp/results/<< parameters.result_subdir >>/results.xml --jsonfile /tmp/results/<< parameters.result_subdir >>/testresults.json -- --tags "sqlite_unlock_notify sqlite_omit_load_extension" -short -race -timeout 1h -coverprofile=coverage.txt -covermode=atomic -p 1 $PACKAGE_NAMES
      - store_artifacts:
          path: /tmp/results
          destination: test-results
      - store_test_results:
          path: /tmp/results

  generic_integration:
    description: Run integration tests from build workspace, for re-use by diferent architectures
    parameters:
      circleci_home:
        type: string
        default: "/home/circleci"
      result_subdir:
        type: string
    steps:
      - attach_workspace:
          at: << parameters.circleci_home >>
      - run: mkdir -p /tmp/results/<< parameters.result_subdir >>
      - run:
          name: Run integration tests
          no_output_timeout: 30m
          command: |
            set -x
            export PATH=$(echo "$PATH" | sed -e 's|:<< parameters.circleci_home >>/\.go_workspace/bin||g' | sed -e 's|:/usr/local/go/bin||g')
            export GOPATH="<< parameters.circleci_home >>/go"
            export PATH="${PATH}:${GOPATH}/bin"
            export ALGORAND_DEADLOCK=enable
            export BUILD_TYPE=integration
            GOLANG_VERSION=$(./scripts/get_golang_version.sh)
            eval "$(~/gimme "${GOLANG_VERSION}")"
            scripts/configure_dev.sh
            scripts/buildtools/install_buildtools.sh -o "gotest.tools/gotestsum"
            export ALGOTEST=1
            export SHORTTEST=-short
            export TEST_RESULTS=/tmp/results/<< parameters.result_subdir >>
            export PARTITION_TOTAL=$CIRCLE_NODE_TOTAL
            export PARTITION_ID=$CIRCLE_NODE_INDEX
            test/scripts/run_integration_tests.sh
      - store_artifacts:
          path: /tmp/results
          destination: test-results
      - store_test_results:
          path: /tmp/results

jobs:
  codegen_verification:
    machine:
      image: ubuntu-2004:202104-01
    resource_class: xlarge
    steps:
      - checkout
      - prepare_go
      - run: |
          export PATH=$(echo "$PATH" | sed -e 's|:/home/circleci/\.go_workspace/bin||g' | sed -e 's|:/usr/local/go/bin||g')
          export GOPATH="/home/circleci/go"
          scripts/travis/codegen_verification.sh

  amd64_build:
    machine:
      image: ubuntu-2004:202104-01
    resource_class: xlarge
    steps:
      - checkout
      - prepare_go
      - generic_build

  amd64_test:
    machine:
      image: ubuntu-2004:202104-01
    resource_class: xlarge
    parallelism: 4
    steps:
      - prepare_go
      - generic_shorttest:
          result_subdir: amd64-short

  amd64_integration:
    machine:
      image: ubuntu-2004:202104-01
    resource_class: large
    parallelism: 4
    environment:
      SKIP_E2E_SUBS: "true"
    steps:
      - prepare_go
      - generic_integration:
          result_subdir: amd64-integration

  amd64_e2e_subs:
    machine:
      image: ubuntu-2004:202104-01
    resource_class: large
    environment:
      E2E_SUBS_ONLY: "true"
    steps:
      - prepare_go
      - generic_integration:
          result_subdir: amd64-e2e_subs

  arm64_build:
    machine:
      image: ubuntu-2004:202101-01
    resource_class: arm.large
    steps:
      - checkout
      - prepare_go
      - generic_build

  arm64_test:
    machine:
      image: ubuntu-2004:202101-01
    resource_class: arm.large
    parallelism: 4
    steps:
      - checkout
      - prepare_go
      - generic_shorttest:
          result_subdir: arm64-short

  arm64_integration:
    machine:
      image: ubuntu-2004:202101-01
    resource_class: arm.large
    parallelism: 4
    environment:
      SKIP_E2E_SUBS: "true"
    steps:
      - checkout
      - prepare_go
      - generic_integration:
          result_subdir: arm64-integration

  arm64_e2e_subs:
    machine:
      image: ubuntu-2004:202101-01
    resource_class: arm.large
    environment:
      E2E_SUBS_ONLY: "true"
    steps:
      - checkout
      - prepare_go
      - generic_integration:
          result_subdir: arm64-e2e_subs

  mac_amd64_build:
    macos:
      xcode: 12.4.0
    steps:
      #- run: git -C /usr/local/Homebrew/Library/Taps/homebrew/homebrew-core fetch --unshallow
      - checkout
      - prepare_go
      - generic_build:
          circleci_home: /Users/distiller

  mac_amd64_test:
    macos:
      xcode: 12.4.0
    parallelism: 8
    steps:
      #- run: git -C /usr/local/Homebrew/Library/Taps/homebrew/homebrew-core fetch --unshallow
      - prepare_go
      - generic_shorttest:
          result_subdir: mac-amd64-short
          circleci_home: /Users/distiller

  mac_amd64_integration:
    macos:
      xcode: 12.4.0
    parallelism: 8
    environment:
      TEST_RESULTS: /tmp/results/integration
    steps:
      #- run: git -C /usr/local/Homebrew/Library/Taps/homebrew/homebrew-core fetch --unshallow
      - prepare_go
      - generic_integration:
          result_subdir: mac-amd64-integration
          circleci_home: /Users/distiller

  windows_x64_build:
    executor:
      name: win/default
      size: large
    steps:
      - checkout
      - prepare_go
      - run:
          no_output_timeout: 30m
          command: |
            export PATH=$(echo "$PATH" | sed -e 's|:/home/circleci/\.go_workspace/bin||g' | sed -e 's|:/usr/local/go/bin||g')
            export GOPATH="/home/circleci/go"
            export ALGORAND_DEADLOCK=enable
            scripts/travis/build_test.sh
          shell: bash.exe<|MERGE_RESOLUTION|>--- conflicted
+++ resolved
@@ -26,20 +26,9 @@
       - arm64_integration:
           requires:
             - arm64_build
-<<<<<<< HEAD
       - arm64_e2e_subs:
           requires:
             - arm64_build
-  # build_mac:
-  #   jobs:
-  #     - mac_amd64_build
-  #     - mac_amd64_test:
-  #         requires:
-  #           - mac_amd64_build
-  #     - mac_amd64_integration:
-  #         requires:
-  #           - mac_amd64_build
-=======
       - mac_amd64_build
       - mac_amd64_test:
           requires:
@@ -47,7 +36,6 @@
       - mac_amd64_integration:
           requires:
             - mac_amd64_build
->>>>>>> 4ff1ad8d
   #build_windows:
   #  jobs:
       #- windows_x64_build
@@ -61,12 +49,7 @@
         default: "/home/circleci"
     steps:
       - run: |
-<<<<<<< HEAD
-          sudo rm -rf /home/circleci/.go_workspace /usr/local/go
-=======
           sudo rm -rf << parameters.circleci_home >>/.go_workspace /usr/local/go
-          sudo rm -rf << parameters.circleci_home >>/.go_workspace/bin /usr/local/go/bin
->>>>>>> 4ff1ad8d
 
   generic_build:
     description: Run basic build and store in workspace for re-use by different architectures
