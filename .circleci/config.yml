version: 2.1

orbs:
  win: circleci/windows@2.3.0
  go: circleci/go@1.7.0

workflows:
  version: 2
  build_pr:
    jobs:
      - codegen_verification
      - amd64_build
      - amd64_test:
          requires:
            - amd64_build
      - amd64_integration:
          requires:
            - amd64_build
<<<<<<< HEAD
      #- arm64_build
      #- arm64_test:
      #    requires:
      #      - arm64_build
      #- arm64_integration:
      #    requires:
      #      - arm64_build
      #- mac_amd64_build
=======
      - arm64_build
      - arm64_test:
          requires:
            - arm64_build
      - arm64_integration:
          requires:
            - arm64_build
  # build_mac:
  #   jobs:
  #     - mac_amd64_build
  #     - mac_amd64_test:
  #         requires:
  #           - mac_amd64_build
  #     - mac_amd64_integration:
  #         requires:
  #           - mac_amd64_build
  #build_windows:
  #  jobs:
>>>>>>> 5a4de45f
      #- windows_x64_build

commands:
  prepare_go:
    description: Clean out existing Go so we can use our preferred version
    steps:
      - run: |
          sudo rm -rf /home/circleci/.go_workspace /usr/local/go
          sudo rm -rf /home/circleci/.go_workspace/bin /usr/local/go/bin

  generic_build:
    description: Run basic build and store in workspace for re-use by different architectures
    steps:
      - restore_cache:
          keys:
            - 'go-mod-1-14-7-v1-{{ arch }}-{{ checksum "go.mod" }}-{{ checksum "go.sum" }}'
      - run:
          name: scripts/travis/build.sh --make_debug
          command: |
            export PATH=$(echo "$PATH" | sed -e 's|:/home/circleci/\.go_workspace/bin||g' | sed -e 's|:/usr/local/go/bin||g')
            export GOPATH="/home/circleci/go"
            export ALGORAND_DEADLOCK=enable
            scripts/travis/build.sh --make_debug
      - save_cache:
          key: 'go-mod-1-14-7-v1-{{ arch }}-{{ checksum "go.mod" }}-{{ checksum "go.sum" }}'
          paths:
            - /home/circleci/go/pkg/mod
      - persist_to_workspace:
          root: /home/circleci
          paths:
            - project
            - go
            - gimme
            - .gimme

  generic_shorttest:
    description: Run short tests from build workspace, for re-use by diferent architectures
    parameters:
      result_subdir:
        type: string
    steps:
      - attach_workspace:
          at: /home/circleci
      - run: mkdir -p /tmp/results/<< parameters.result_subdir >>
      - run:
          name: Run short tests
          no_output_timeout: 30m
          command: |
            set -e
            set -x
            export PATH=$(echo "$PATH" | sed -e 's|:/home/circleci/\.go_workspace/bin||g' | sed -e 's|:/usr/local/go/bin||g')
            export GOPATH="/home/circleci/go"
            export PATH="${PATH}:${GOPATH}/bin"
            export ALGORAND_DEADLOCK=enable
            GOLANG_VERSION=$(./scripts/get_golang_version.sh)
            eval "$(~/gimme "${GOLANG_VERSION}")"
            scripts/configure_dev.sh
            scripts/buildtools/install_buildtools.sh -o "gotest.tools/gotestsum"
            PACKAGES="$(go list ./... | grep -v /go-algorand/test/)"
            export PACKAGE_NAMES=$(echo $PACKAGES | tr -d '\n')
            export PARTITION_TOTAL=$CIRCLE_NODE_TOTAL
            export PARTITION_ID=$CIRCLE_NODE_INDEX
            export PARALLEL_FLAG="-p 1"
            gotestsum --format pkgname --junitfile /tmp/results/<< parameters.result_subdir >>/results.xml --jsonfile /tmp/results/<< parameters.result_subdir >>/testresults.json -- --tags "sqlite_unlock_notify sqlite_omit_load_extension" -short -race -timeout 1h -coverprofile=coverage.txt -covermode=atomic -p 1 $PACKAGE_NAMES
      - store_artifacts:
          path: /tmp/results
          destination: test-results
      - store_test_results:
          path: /tmp/results

  generic_integration:
    description: Run integration tests from build workspace, for re-use by diferent architectures
    parameters:
      result_subdir:
        type: string
    steps:
      - attach_workspace:
          at: /home/circleci
      - run: mkdir -p /tmp/results/<< parameters.result_subdir >>
      - run:
          name: Run integration tests
          no_output_timeout: 30m
          command: |
            set -x
            export PATH=$(echo "$PATH" | sed -e 's|:/home/circleci/\.go_workspace/bin||g' | sed -e 's|:/usr/local/go/bin||g')
            export GOPATH="/home/circleci/go"
            export PATH="${PATH}:${GOPATH}/bin"
            export ALGORAND_DEADLOCK=enable
            export BUILD_TYPE=integration
            GOLANG_VERSION=$(./scripts/get_golang_version.sh)
            eval "$(~/gimme "${GOLANG_VERSION}")"
            scripts/configure_dev.sh
            scripts/buildtools/install_buildtools.sh -o "gotest.tools/gotestsum"
            export ALGOTEST=1
            export SHORTTEST=-short
            export TEST_RESULTS=/tmp/results/<< parameters.result_subdir >>
            export PARTITION_TOTAL=$CIRCLE_NODE_TOTAL
            export PARTITION_ID=$CIRCLE_NODE_INDEX
            test/scripts/run_integration_tests.sh
      - store_artifacts:
          path: /tmp/results
          destination: test-results
      - store_test_results:
          path: /tmp/results

jobs:
  codegen_verification:
    machine:
      image: ubuntu-2004:202104-01
    resource_class: xlarge
    steps:
      - checkout
      - prepare_go
      - run: |
          export PATH=$(echo "$PATH" | sed -e 's|:/home/circleci/\.go_workspace/bin||g' | sed -e 's|:/usr/local/go/bin||g')
          export GOPATH="/home/circleci/go"
          scripts/travis/codegen_verification.sh

  amd64_build:
    machine:
      image: ubuntu-2004:202104-01
    resource_class: xlarge
    steps:
      - checkout
      - prepare_go
      - generic_build

  amd64_test:
    machine:
      image: ubuntu-2004:202104-01
    resource_class: xlarge
    parallelism: 8
    steps:
      - prepare_go
      - generic_shorttest:
          result_subdir: amd64-short

  amd64_integration:
    machine:
      image: ubuntu-2004:202104-01
    resource_class: xlarge
    parallelism: 8
    environment:
      TEST_RESULTS: /tmp/results/integration
    steps:
      - prepare_go
      - generic_integration:
          result_subdir: amd64-integration

  arm64_build:
    machine:
      image: ubuntu-2004:202101-01
    resource_class: arm.large
    parallelism: 8
    steps:
      - checkout
      - prepare_go
      - generic_build

  arm64_test:
    machine:
      image: ubuntu-2004:202101-01
    resource_class: arm.large
    parallelism: 8
    steps:
      - checkout
      - prepare_go
      - generic_shorttest:
          result_subdir: arm64-short

  arm64_integration:
    machine:
      image: ubuntu-2004:202101-01
    resource_class: arm.large
    parallelism: 8
    steps:
      - checkout
      - prepare_go
      - generic_integration:
          result_subdir: arm64-integration

  mac_amd64_build:
    macos:
      xcode: 11.0.0
    steps:
      - checkout
      - prepare_go
      - run:
          no_output_timeout: 30m
          command: |
            export PATH=$(echo "$PATH" | sed -e 's|:/home/circleci/\.go_workspace/bin||g' | sed -e 's|:/usr/local/go/bin||g')
            export GOPATH="/home/circleci/go"
            scripts/travis/build_test.sh

  mac_amd64_integration:
    macos:
      xcode: 11.0.0
    steps:
      - checkout
      - prepare_go
      - run:
          no_output_timeout: 30m
          command: |
            export PATH=$(echo "$PATH" | sed -e 's|:/home/circleci/\.go_workspace/bin||g' | sed -e 's|:/usr/local/go/bin||g')
            export GOPATH="/home/circleci/go"
            scripts/travis/integration_test.sh

  windows_x64_build:
    executor:
      name: win/default
      size: medium
    steps:
      - checkout
      - prepare_go
      - run:
          no_output_timeout: 30m
          command: |
            export PATH=$(echo "$PATH" | sed -e 's|:/home/circleci/\.go_workspace/bin||g' | sed -e 's|:/usr/local/go/bin||g')
            export GOPATH="/home/circleci/go"
            scripts/travis/build_test.sh
          shell: bash.exe<|MERGE_RESOLUTION|>--- conflicted
+++ resolved
@@ -16,16 +16,6 @@
       - amd64_integration:
           requires:
             - amd64_build
-<<<<<<< HEAD
-      #- arm64_build
-      #- arm64_test:
-      #    requires:
-      #      - arm64_build
-      #- arm64_integration:
-      #    requires:
-      #      - arm64_build
-      #- mac_amd64_build
-=======
       - arm64_build
       - arm64_test:
           requires:
@@ -44,7 +34,6 @@
   #           - mac_amd64_build
   #build_windows:
   #  jobs:
->>>>>>> 5a4de45f
       #- windows_x64_build
 
 commands:
