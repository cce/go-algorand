--- conflicted
+++ resolved
@@ -428,13 +428,8 @@
 }
 
 // implement timers.Clock
-<<<<<<< HEAD
-func (t *demuxTester) TimeoutAt(delta time.Duration, timeoutType timers.TimeoutType) <-chan time.Time {
-	if timeoutType == timers.FastRecovery {
-=======
 func (t *demuxTester) TimeoutAt(delta time.Duration, timeoutType TimeoutType) <-chan time.Time {
 	if timeoutType == TimeoutFastRecovery {
->>>>>>> bb94590d
 		return nil
 	}
 
@@ -680,11 +675,7 @@
 		close(s.quit)
 	}
 
-<<<<<<< HEAD
-	e, ok := dmx.next(s, Deadline{Duration: time.Second, Type: timers.Deadline}, fastTimeoutChTime, 300)
-=======
 	e, ok := dmx.next(s, Deadline{Duration: time.Second, Type: TimeoutDeadline}, Deadline{Duration: fastTimeoutChTime, Type: TimeoutFastRecovery}, 300)
->>>>>>> bb94590d
 
 	if !assert.Equal(t, testcase.ok, ok) {
 		return false
