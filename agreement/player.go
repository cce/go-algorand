--- conflicted
+++ resolved
@@ -24,15 +24,6 @@
 	"github.com/algorand/go-algorand/protocol"
 )
 
-// Deadline marks a timeout event of type Type that the player schedules to
-// happen after Duration time.
-type Deadline struct {
-	_struct  struct{} `codec:","`
-	Duration time.Duration
-	// Type is used to allow tests fire timeouts of specific types.
-	Type TimeoutType
-}
-
 // The player implements the top-level state machine functionality of the
 // agreement protocol.
 type player struct {
@@ -54,10 +45,7 @@
 
 	// OldDeadline contains the value of Deadline used from a previous version,
 	// for backwards compatibility when deserializing player.
-<<<<<<< HEAD
 	// TODO: remove after consensus upgrade that introduces the Deadline struct.
-=======
->>>>>>> b88eab33
 	OldDeadline time.Duration `codec:"Deadline,omitempty"`
 
 	// Napping is set when the player is expecting a random timeout (i.e.,
@@ -134,12 +122,7 @@
 			delta := time.Duration(e.RandomEntropy % uint64(upper-lower))
 
 			p.Napping = true
-<<<<<<< HEAD
 			p.Deadline = Deadline{Duration: lower + delta, Type: TimeoutDeadline}
-=======
-			p.Deadline.Duration = lower + delta
-			p.Deadline.Type = TimeoutDeadline
->>>>>>> b88eab33
 			return actions
 		}
 	case roundInterruptionEvent:
@@ -173,12 +156,7 @@
 
 func (p *player) issueSoftVote(r routerHandle) (actions []action) {
 	defer func() {
-<<<<<<< HEAD
 		p.Deadline = Deadline{Duration: deadlineTimeout, Type: TimeoutDeadline}
-=======
-		p.Deadline.Duration = deadlineTimeout
-		p.Deadline.Type = TimeoutDeadline
->>>>>>> b88eab33
 	}()
 
 	e := r.dispatch(*p, proposalFrozenEvent{}, proposalMachinePeriod, p.Round, p.Period, 0)
@@ -246,12 +224,7 @@
 
 	_, upper := p.Step.nextVoteRanges()
 	p.Napping = false
-<<<<<<< HEAD
 	p.Deadline = Deadline{Duration: upper, Type: TimeoutDeadline}
-=======
-	p.Deadline.Duration = upper
-	p.Deadline.Type = TimeoutDeadline
->>>>>>> b88eab33
 	return actions
 }
 
@@ -327,10 +300,6 @@
 		// and therefore, can't use dynamic timeout
 		return FilterTimeout(p.Period, ver)
 	}
-<<<<<<< HEAD
-
-=======
->>>>>>> b88eab33
 	defaultTimeout := FilterTimeout(0, ver)
 	if proto.DynamicFilterCredentialArrivalHistory > len(p.lowestCredentialArrivals) {
 		// not enough samples, use the default
@@ -441,12 +410,7 @@
 		// calculation mechanism.
 		p.lowestCredentialArrivals = nil
 	}
-<<<<<<< HEAD
-	p.Deadline = Deadline{Duration: FilterTimeout(target, source.Proto), Type: TimeoutFilter}
-=======
-	p.Deadline.Duration = p.calculateFilterTimeout(source.Proto, r.t)
-	p.Deadline.Type = TimeoutFilter
->>>>>>> b88eab33
+	p.Deadline = Deadline{Duration: p.calculateFilterTimeout(source.Proto, r.t), Type: TimeoutFilter}
 
 	// update tracer state to match player
 	r.t.setMetadata(tracerMetadata{p.Round, p.Period, p.Step})
@@ -494,22 +458,11 @@
 
 	switch source := source.(type) {
 	case roundInterruptionEvent:
-<<<<<<< HEAD
 		p.Deadline = Deadline{Duration: p.calculateFilterTimeout(source.Proto.Version, r.t), Type: TimeoutFilter}
 	case thresholdEvent:
 		p.Deadline = Deadline{Duration: p.calculateFilterTimeout(source.Proto, r.t), Type: TimeoutFilter}
 	case filterableMessageEvent:
 		p.Deadline = Deadline{Duration: p.calculateFilterTimeout(source.Proto.Version, r.t), Type: TimeoutFilter}
-=======
-		p.Deadline.Duration = p.calculateFilterTimeout(source.Proto.Version, r.t)
-		p.Deadline.Type = TimeoutFilter
-	case thresholdEvent:
-		p.Deadline.Duration = p.calculateFilterTimeout(source.Proto, r.t)
-		p.Deadline.Type = TimeoutFilter
-	case filterableMessageEvent:
-		p.Deadline.Duration = p.calculateFilterTimeout(source.Proto.Version, r.t)
-		p.Deadline.Type = TimeoutFilter
->>>>>>> b88eab33
 	}
 
 	// update tracer state to match player
