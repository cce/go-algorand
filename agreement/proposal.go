--- conflicted
+++ resolved
@@ -273,13 +273,6 @@
 	return nil
 }
 
-<<<<<<< HEAD
-func proposalForBlock(traceCtx context.Context, address basics.Address, vrf *crypto.VRFSecrets, ve ValidatedBlock, period period, ledger LedgerReader) (proposal, proposalValue, error) {
-	traceCtx, span := tracing.StartSpan(traceCtx, "proposalForBlock")
-	defer span.End()
-	rnd := ve.Block().Round()
-	newSeed, seedProof, err := deriveNewSeed(address, vrf, rnd, period, ledger)
-=======
 // payoutEligible determines whether the proposer is eligible for block
 // incentive payout.  It will return false before payouts begin since no record
 // will be IncentiveEligible. But, since we feed the true proposer in even if
@@ -288,7 +281,6 @@
 	// Check the balance from the agreement round
 	balanceRound := BalanceRound(rnd, cparams)
 	balanceRecord, err := ledger.LookupAgreement(balanceRound, proposer)
->>>>>>> f6338578
 	if err != nil {
 		return false, basics.OnlineAccountData{}, err
 	}
@@ -305,7 +297,9 @@
 	return eligible, balanceRecord, nil
 }
 
-func proposalForBlock(address basics.Address, vrf *crypto.VRFSecrets, blk UnfinishedBlock, period period, ledger LedgerReader) (proposal, proposalValue, error) {
+func proposalForBlock(traceCtx context.Context, address basics.Address, vrf *crypto.VRFSecrets, blk UnfinishedBlock, period period, ledger LedgerReader) (proposal, proposalValue, error) {
+	traceCtx, span := tracing.StartSpan(traceCtx, "proposalForBlock")
+	defer span.End()
 	rnd := blk.Round()
 
 	cparams, err := ledger.ConsensusParams(ParamsRound(rnd))
