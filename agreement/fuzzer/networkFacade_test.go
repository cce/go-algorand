// Copyright (C) 2019-2023 Algorand, Inc.
// This file is part of go-algorand
//
// go-algorand is free software: you can redistribute it and/or modify
// it under the terms of the GNU Affero General Public License as
// published by the Free Software Foundation, either version 3 of the
// License, or (at your option) any later version.
//
// go-algorand is distributed in the hope that it will be useful,
// but WITHOUT ANY WARRANTY; without even the implied warranty of
// MERCHANTABILITY or FITNESS FOR A PARTICULAR PURPOSE.  See the
// GNU Affero General Public License for more details.
//
// You should have received a copy of the GNU Affero General Public License
// along with go-algorand.  If not, see <https://www.gnu.org/licenses/>.

package fuzzer

import (
	"bytes"
	"context"
	"encoding/binary"
	"fmt"
	"io"
	"math/rand"
	"os"
	"reflect"
	"runtime/pprof"
	"sync"
	"time"

	"github.com/algorand/go-deadlock"

	"github.com/algorand/go-algorand/agreement"
	"github.com/algorand/go-algorand/network"
	"github.com/algorand/go-algorand/protocol"
	"github.com/algorand/go-algorand/util/timers"
)

var maxEventQueueWait = time.Second * 3

type NetworkFacadeMessage struct {
	tag    protocol.Tag
	data   []byte
	source int
}

// NetworkFacade is the "stub" that is applied between the agreement service gossip network implementation and the fuzzer network.
type NetworkFacade struct {
	network.GossipNode
	NetworkFilter
	timers.Clock[agreement.TimeoutType]
	nodeID                         int
	mux                            *network.Multiplexer
	fuzzer                         *Fuzzer
	downstream                     DownstreamFilter
	downstreamMu                   deadlock.Mutex
	clockSync                      deadlock.Mutex
	zeroClock                      int
	clocks                         map[int]chan time.Time
	pendingOutgoingMsg             []NetworkFacadeMessage
	pendingOutgoingMsgMu           deadlock.Mutex
	pendingIncomingMsg             []NetworkFacadeMessage
	pendingIncomingMsgMu           deadlock.Mutex
	pendingOutgoingMsgNotification context.CancelFunc
	debugMessages                  bool
	eventsQueues                   map[string]int
	eventsQueuesMu                 deadlock.Mutex
	eventsQueuesCh                 chan int
	rand                           *rand.Rand
	timeoutAtInitOnce              sync.Once
	timeoutAtInitWait              sync.WaitGroup
	peerToNode                     map[network.Peer]int
}

// MakeNetworkFacade creates a facade with a given nodeID.
func MakeNetworkFacade(fuzzer *Fuzzer, nodeID int) *NetworkFacade {
	n := &NetworkFacade{
		fuzzer:         fuzzer,
		nodeID:         nodeID,
		mux:            network.MakeMultiplexer(),
		clocks:         make(map[int]chan time.Time),
		eventsQueues:   make(map[string]int),
		eventsQueuesCh: make(chan int, 1000),
		rand:           rand.New(rand.NewSource(int64(nodeID))),
		peerToNode:     make(map[network.Peer]int, fuzzer.nodesCount),
		debugMessages:  false,
	}
	n.timeoutAtInitWait.Add(1)
	for i := 0; i < fuzzer.nodesCount; i++ {
		n.peerToNode[network.Peer(new(int))] = i
	}
	return n
}

func (n *NetworkFacade) WaitForTimeoutAt() {
	n.timeoutAtInitWait.Wait()
}

func (n *NetworkFacade) ResetWaitForTimeoutAt() {
	n.timeoutAtInitWait = sync.WaitGroup{}
	n.timeoutAtInitWait.Add(1)
	n.timeoutAtInitOnce = sync.Once{}
}

func (n *NetworkFacade) UpdateEventsQueue(queueName string, queueLength int) {
	n.eventsQueuesMu.Lock()
	n.eventsQueues[queueName] = queueLength
	sum := 0
	for _, v := range n.eventsQueues {
		sum += v
	}
	n.eventsQueuesMu.Unlock()
	n.eventsQueuesCh <- sum
}

func (n *NetworkFacade) DumpQueues() {
	queues := "----------------------\n"
	n.eventsQueuesMu.Lock()
	for k, v := range n.eventsQueues {
		queues += fmt.Sprintf("Queue %s has %d items\n", k, v)
	}
	n.eventsQueuesMu.Unlock()
	queues += "----------------------\n"
	fmt.Printf(queues)
}

func (n *NetworkFacade) WaitForEventsQueue(cleared bool) {
	ledger := n.fuzzer.ledgers[n.nodeID]
	if cleared {
		// wait until we get a zero from the event channel.
		maxWait := time.After(maxEventQueueWait)
		for {

			select {
			case v := <-n.eventsQueuesCh:
				if v == 0 {
					return
				}
			case <-ledger.GetEnsuringDigestCh(true):
				if n.debugMessages {
					fmt.Printf("NetworkFacade service-%v entered ensuring digest mode\n", n.nodeID)
				}
				// ensure digest started.
				if ledger.TryEnsuringDigest() == true {
					// we've tried and failed to sync the ledger from other nodes/
					return
				}
				// keep waiting, as we've just update the ledger from another node.
			case <-maxWait:
				n.DumpQueues()
				//panic("Waiting for event processing for 0 took too long")
				pprof.Lookup("goroutine").WriteTo(os.Stdout, 1)
				os.Exit(1)
			}

		}
	} else {
		if ledger.IsEnsuringDigest() {
			return
		}
		// wait until we get a non-zero from the event channel.
		maxWait := time.After(maxEventQueueWait)
		for {
			select {
			case v := <-n.eventsQueuesCh:
				if v != 0 {
					return
				}
			case <-maxWait:
				n.DumpQueues()
				panic("Waiting for event processing for non zero took too long")
			}
		}
	}
}

// Broadcast
func (n *NetworkFacade) Broadcast(ctx context.Context, tag protocol.Tag, data []byte, wait bool, exclude network.Peer) error {
	excludeNode := -1
	if exclude != nil {
		excludeNode = n.peerToNode[exclude]
	}
	return n.broadcast(tag, data, excludeNode, "NetworkFacade service-%v Broadcast %v %v\n")
}

// Relay
func (n *NetworkFacade) Relay(ctx context.Context, tag protocol.Tag, data []byte, wait bool, exclude network.Peer) error {
	return n.Broadcast(ctx, tag, data, wait, exclude)
}

func (n *NetworkFacade) broadcast(tag protocol.Tag, data []byte, exclude int, debugMsg string) error {
	n.pendingOutgoingMsgMu.Lock()
	defer n.pendingOutgoingMsgMu.Unlock()
	n.pendingOutgoingMsg = append(n.pendingOutgoingMsg, NetworkFacadeMessage{tag, data, exclude})
	if len(n.pendingOutgoingMsg) == 1 && n.pendingOutgoingMsgNotification != nil {
		n.pendingOutgoingMsgNotification()
		n.pendingOutgoingMsgNotification = nil
	}
	if n.debugMessages {
		fmt.Printf(debugMsg, n.nodeID, tag, data[:6])
	}
	return nil
}

// push the queued message downstream.
func (n *NetworkFacade) PushDownstreamMessage(newMsg context.CancelFunc) bool {
	n.pendingOutgoingMsgMu.Lock()

	if len(n.pendingOutgoingMsg) == 0 {
		if newMsg != nil {
			n.pendingOutgoingMsgNotification = newMsg
		}
		n.pendingOutgoingMsgMu.Unlock()
		return false
	}
	msg := n.pendingOutgoingMsg[0]
	n.pendingOutgoingMsg = n.pendingOutgoingMsg[1:]
	if len(n.pendingOutgoingMsg) == 0 && newMsg != nil {
		n.pendingOutgoingMsgNotification = newMsg
	}
	n.pendingOutgoingMsgMu.Unlock()
	if n.debugMessages {
		fmt.Printf("NetworkFacade service-%v SendMessage %v %v\n", n.nodeID, msg.tag, msg.data[:6])
	}
	if msg.source == -1 {
		n.GetDownstreamFilter().SendMessage(n.nodeID, -1, msg.tag, msg.data)
	} else {
		for i := 0; i < n.fuzzer.nodesCount; i++ {
			if i == n.nodeID || i == msg.source {
				continue
			}
			n.GetDownstreamFilter().SendMessage(n.nodeID, i, msg.tag, msg.data)
		}
	}
	return true
}

// Address - unused function
func (n *NetworkFacade) Address() (string, bool) { return "mock network", true }

// Start - unused function
func (n *NetworkFacade) Start() {}

// Stop - unused function
func (n *NetworkFacade) Stop() {}

// Ready - always ready
func (n *NetworkFacade) Ready() chan struct{} {
	c := make(chan struct{})
	close(c)
	return c
}

// RegisterHandlers
func (n *NetworkFacade) RegisterHandlers(dispatch []network.TaggedMessageHandler) {
	n.mux.RegisterHandlers(dispatch)
}

// ClearHandlers
func (n *NetworkFacade) ClearHandlers() {
	n.mux.ClearHandlers([]network.Tag{})
}

// SetDownstreamFilter sets the downstream filter.
func (n *NetworkFacade) SetDownstreamFilter(f DownstreamFilter) {
	n.downstreamMu.Lock()
	defer n.downstreamMu.Unlock()
	n.downstream = f
}

// GetDownstreamFilter retreives the downsteam filter
func (n *NetworkFacade) GetDownstreamFilter() DownstreamFilter {
	n.downstreamMu.Lock()
	defer n.downstreamMu.Unlock()
	return n.downstream
}

func (n *NetworkFacade) pushPendingReceivedMessage() bool {
	if len(n.pendingIncomingMsg) == 0 {
		return false
	}

	if n.fuzzer.ledgers[n.nodeID].IsEnsuringDigest() {
		return false
	}
	storedMsg := n.pendingIncomingMsg[0]
	n.pendingIncomingMsg = n.pendingIncomingMsg[1:]
	msg := network.IncomingMessage{
		Tag:  storedMsg.tag,
		Data: storedMsg.data,
	}
	for peer, nodeID := range n.peerToNode {
		if nodeID == storedMsg.source {
			msg.Sender = peer
			break
		}
	}
	if n.debugMessages {
		fmt.Printf("NetworkFacade service-%v ReceiveMessage %v %v\n", n.nodeID, storedMsg.tag, storedMsg.data[:6])
	}
	outMsg := n.mux.Handle(msg)
	func() {
		defer func() {
			if err := recover(); err != nil {
				fmt.Printf("panic : NetworkFacade service-%v ReceiveMessage %v %v\n", n.nodeID, storedMsg.tag, storedMsg.data[:6])
				panic(err)
			}
		}()
		n.WaitForEventsQueue(false)      // wait for non-zero.
		defer n.WaitForEventsQueue(true) // wait for zero.

	}()

	switch outMsg.Action {
	case network.Disconnect:
		n.fuzzer.Disconnect(n.nodeID, storedMsg.source)
	case network.Ignore:
		// nothing to do.
	case network.Broadcast:
		n.broadcast(storedMsg.tag, storedMsg.data, -1, "NetworkFacade service-%v Broadcast-Action %v %v\n")
	default:
		panic(nil) // not handled; agreement doesn't currently use this one.
	}

	if n.debugMessages {
		fmt.Printf("NetworkFacade service-%v ReceiveMessage done %v %v\n", n.nodeID, storedMsg.tag, storedMsg.data[:6])
	}

	if len(n.pendingIncomingMsg) > 0 {
		n.pushPendingReceivedMessage()
	}
	return true
}

// ReceiveMessage dispatches the message received.
func (n *NetworkFacade) ReceiveMessage(sourceNode int, tag protocol.Tag, data []byte) {
	//fmt.Printf("Node %v received a message %v from %v\n", n.nodeID, tag, sourceNode)
	n.pendingIncomingMsg = append(n.pendingIncomingMsg, NetworkFacadeMessage{tag, data, sourceNode})

	n.pushPendingReceivedMessage()
}

func (n *NetworkFacade) Disconnect(sender network.Peer) {
	sourceNode := n.peerToNode[sender]
	n.fuzzer.Disconnect(n.nodeID, sourceNode)
}

func (n *NetworkFacade) Zero() timers.Clock[agreement.TimeoutType] {
	n.clockSync.Lock()
	defer n.clockSync.Unlock()

	n.zeroClock = n.fuzzer.WallClock()

	// we don't want to expire all the pending clocks here.
	// this callback is coming *only* from the agreement service.
	// it also means that we're not in the demux loop, so no one is blocking
	// on any of the clocks.

	n.clocks = make(map[int]chan time.Time)
	if n.debugMessages {
		fmt.Printf("NetworkFacade service-%v zero clock = %d\n", n.nodeID, n.zeroClock)
	}

	return n
}
func (n *NetworkFacade) Rezero() {
	n.clockSync.Lock()
	defer n.clockSync.Unlock()
	n.zeroClock = n.fuzzer.WallClock()
	if n.debugMessages {
		fmt.Printf("NetworkFacade service-%v rezero clock = %d\n", n.nodeID, n.zeroClock)
	}
}

// Since implements the Clock interface.
func (n *NetworkFacade) Since() time.Duration { return 0 }

<<<<<<< HEAD
func (n *NetworkFacade) TimeoutAt(d time.Duration, timeoutType timers.TimeoutType) <-chan time.Time {
=======
func (n *NetworkFacade) TimeoutAt(d time.Duration, timeoutType agreement.TimeoutType) <-chan time.Time {
>>>>>>> bb94590d
	defer n.timeoutAtInitOnce.Do(func() {
		n.timeoutAtInitWait.Done()
	})
	n.clockSync.Lock()
	defer n.clockSync.Unlock()

	targetTick := int(d / n.fuzzer.tickGranularity)
	ch, have := n.clocks[targetTick]
	if have {
		return ch
	}

	ch = make(chan time.Time)
	if targetTick == 0 {
		close(ch)
	} else {
		n.clocks[targetTick] = ch
	}
	if n.debugMessages {
		fmt.Printf("NetworkFacade service-%v TimeoutAt %d+%d=%d\n", n.nodeID, n.zeroClock, targetTick, targetTick+n.zeroClock)
	}

	return ch
}

func (n *NetworkFacade) Encode() []byte {
	n.clockSync.Lock()
	defer n.clockSync.Unlock()

	buf := new(bytes.Buffer)
	wallClock := int32(n.fuzzer.WallClock())
	binary.Write(buf, binary.LittleEndian, wallClock)
	for targetTick := range n.clocks {
		binary.Write(buf, binary.LittleEndian, int32(targetTick))
	}
	return buf.Bytes()
}

func (n *NetworkFacade) Decode(in []byte) (timers.Clock[agreement.TimeoutType], error) {
	n.clockSync.Lock()
	defer n.clockSync.Unlock()

	n.clocks = make(map[int]chan time.Time)
	buf := bytes.NewReader(in)
	var encodedZero int32

	if err := binary.Read(buf, binary.LittleEndian, &encodedZero); err != nil {
		if err != io.EOF {
			return nil, err
		}
		return n, fmt.Errorf("invalid recovery clock data")
	}
	n.zeroClock = int(encodedZero)
	for {
		var targetTick int32
		if err := binary.Read(buf, binary.LittleEndian, &targetTick); err != nil {
			if err == io.EOF {
				// no more events.
				break
			}
			return nil, err
		}
		n.clocks[int(targetTick)] = make(chan time.Time)
	}
	return n, nil
}

func (n *NetworkFacade) Tick(newClockTime int) bool {
	if n.fuzzer.ledgers[n.nodeID].IsEnsuringDigest() {
		if n.debugMessages {
			fmt.Printf("NetworkFacade service-%v Tick(%d), change false, blocking ensure digest\n", n.nodeID, newClockTime)
		}
		return false
	}
	msgSent := n.pushPendingReceivedMessage()

	if n.fuzzer.ledgers[n.nodeID].IsEnsuringDigest() {
		if n.debugMessages {
			fmt.Printf("NetworkFacade service-%v Tick(%d), change %v, blocking ensure digest after receive message\n", n.nodeID, newClockTime, msgSent)
		}
		return msgSent
	}

	n.clockSync.Lock()
	defer n.clockSync.Unlock()
	expiredClocks := []int{}
	nextTimeoutTick := -1
	// check to see if any of the clocks have expired.
	for targetTick := range n.clocks {
		if (targetTick + n.zeroClock) <= (newClockTime) {
			// this one has expired.
			expiredClocks = append(expiredClocks, targetTick)
			continue
		}
		if nextTimeoutTick == -1 || nextTimeoutTick > targetTick+n.zeroClock {
			nextTimeoutTick = targetTick + n.zeroClock
		}
	}
	if n.debugMessages {
		if nextTimeoutTick >= 0 {
			fmt.Printf("NetworkFacade service-%v Tick(%d), change %v/%v next timeout %d+%d=%d\n", n.nodeID, newClockTime, len(expiredClocks) > 0, msgSent, n.zeroClock, nextTimeoutTick-n.zeroClock, nextTimeoutTick)
		} else {
			fmt.Printf("NetworkFacade service-%v Tick(%d), change %v/%v\n", n.nodeID, newClockTime, len(expiredClocks) > 0, msgSent)
		}
	}
	for _, targetTick := range expiredClocks {
		close(n.clocks[targetTick])
		delete(n.clocks, targetTick)
		//fmt.Printf("Node %v clock %v reached\n", n.nodeID, targetTick)
	}
	const NumberOfDemuxClocks = 2
	if len(expiredClocks) > 0 && len(n.clocks) < NumberOfDemuxClocks {
		func() {
			n.clockSync.Unlock()
			defer n.clockSync.Lock()
			n.WaitForEventsQueue(false) // wait for non-zero.
			n.WaitForEventsQueue(true)  // wait for zero.
		}()
		if len(n.clocks) > 0 {
			func() {
				n.clockSync.Unlock()
				defer n.clockSync.Lock()
				n.Tick(newClockTime)
			}()
		}

	}
	return len(expiredClocks) > 0 || msgSent
}

func (n *NetworkFacade) GetFilterByType(filterType reflect.Type) interface{} {
	currentFilter := n.GetDownstreamFilter()
	for {
		if currentFilter == nil || currentFilter == n.fuzzer.router.GetDownstreamFilter() {
			return nil
		}
		if reflect.TypeOf(currentFilter) == filterType {
			return currentFilter
		}
		currentFilter = currentFilter.GetDownstreamFilter()
	}
}

// Uint64 disable the randomness, which is a good thing for our test
func (n *NetworkFacade) Uint64() uint64 {
	return n.rand.Uint64()
}<|MERGE_RESOLUTION|>--- conflicted
+++ resolved
@@ -376,11 +376,7 @@
 // Since implements the Clock interface.
 func (n *NetworkFacade) Since() time.Duration { return 0 }
 
-<<<<<<< HEAD
-func (n *NetworkFacade) TimeoutAt(d time.Duration, timeoutType timers.TimeoutType) <-chan time.Time {
-=======
 func (n *NetworkFacade) TimeoutAt(d time.Duration, timeoutType agreement.TimeoutType) <-chan time.Time {
->>>>>>> bb94590d
 	defer n.timeoutAtInitOnce.Do(func() {
 		n.timeoutAtInitWait.Done()
 	})
