// Copyright (C) 2019-2024 Algorand, Inc.
// This file is part of go-algorand
//
// go-algorand is free software: you can redistribute it and/or modify
// it under the terms of the GNU Affero General Public License as
// published by the Free Software Foundation, either version 3 of the
// License, or (at your option) any later version.
//
// go-algorand is distributed in the hope that it will be useful,
// but WITHOUT ANY WARRANTY; without even the implied warranty of
// MERCHANTABILITY or FITNESS FOR A PARTICULAR PURPOSE.  See the
// GNU Affero General Public License for more details.
//
// You should have received a copy of the GNU Affero General Public License
// along with go-algorand.  If not, see <https://www.gnu.org/licenses/>.

package agreement

import (
	"context"
	"fmt"
	"time"

	"github.com/algorand/go-algorand/logging/logspec"
	"github.com/algorand/go-algorand/logging/telemetryspec"
	"github.com/algorand/go-algorand/protocol"
	"github.com/algorand/go-algorand/util/tracing"
	"go.opentelemetry.io/otel/attribute"
	"go.opentelemetry.io/otel/trace"
)

//go:generate stringer -type=actionType
type actionType uint8

const (
	noop actionType = iota

	// network
	ignore
	broadcast
	relay
	disconnect
	broadcastVotes

	// crypto
	verifyVote
	verifyPayload
	verifyBundle

	// ledger
	ensure
	stageDigest

	// time
	rezero

	// logical
	attest
	assemble
	repropose

	// disk
	checkpoint
)

type action interface {
	t() actionType
	persistent() bool
	do(context.Context, *Service)

	String() string
	ComparableStr() string
}

type nonpersistent struct{}

func (nonpersistent) persistent() bool {
	return false
}

type noopAction struct {
	nonpersistent
}

func (a noopAction) t() actionType {
	return noop
}

func (a noopAction) do(context.Context, *Service) {}

func (a noopAction) String() string {
	return a.t().String()
}

func (a noopAction) ComparableStr() string { return a.String() }

type networkAction struct {
	nonpersistent

	// ignore, broadcast, broadcastVotes, relay, disconnect
	T actionType

	Tag protocol.Tag
	h   MessageHandle // this is cleared to correctly handle ephemeral network state on recovery

	UnauthenticatedVote   unauthenticatedVote
	UnauthenticatedBundle unauthenticatedBundle
	CompoundMessage       compoundMessage

	UnauthenticatedVotes []unauthenticatedVote

<<<<<<< HEAD
	Err serializableError

	traceCtx context.Context
=======
	Err *serializableError
>>>>>>> f6338578
}

func (a networkAction) t() actionType {
	return a.T
}

func (a networkAction) String() string {
	if a.t() == ignore || a.t() == disconnect {
		return fmt.Sprintf("%s: %5v", a.t().String(), a.Err)
	}
	if a.Tag == protocol.ProposalPayloadTag {
		return fmt.Sprintf("%s: %2v: %5v", a.t().String(), a.Tag, a.CompoundMessage.Proposal.value())
	}
	return fmt.Sprintf("%s: %2v", a.t().String(), a.Tag)
}

func (a networkAction) ComparableStr() string {
	if a.Tag == protocol.AgreementVoteTag {
		return fmt.Sprintf("%s: %2v: %3v-%2v-%2v", a.t().String(), a.Tag, a.UnauthenticatedVote.R.Round, a.UnauthenticatedVote.R.Period, a.UnauthenticatedVote.R.Step)
	}
	return a.String()
}

func (a networkAction) do(ctx context.Context, s *Service) {
	var traceCtx context.Context
	if a.traceCtx != nil {
		var span trace.Span
		traceCtx, span = tracing.StartSpan(a.traceCtx, "agreement.networkAction.do",
			trace.WithAttributes(attribute.String("actionType", a.T.String())),
			trace.WithAttributes(attribute.String("tag", string(a.Tag))))
		defer span.End()
	}

	if a.T == broadcastVotes {
		tag := protocol.AgreementVoteTag
		for i, uv := range a.UnauthenticatedVotes {
			data := protocol.Encode(&uv)
			sendErr := s.Network.Broadcast(traceCtx, tag, data)
			if sendErr != nil {
				s.log.Warnf("Network was unable to queue votes for broadcast(%v). %d / %d votes for round %d period %d step %d were dropped.",
					sendErr,
					len(a.UnauthenticatedVotes)-i, len(a.UnauthenticatedVotes),
					uv.R.Round,
					uv.R.Period,
					uv.R.Step)
				break
			}
			if ctx.Err() != nil {
				break
			}
		}
		return
	}

	var data []byte
	switch a.Tag {
	case protocol.AgreementVoteTag:
		data = protocol.Encode(&a.UnauthenticatedVote)
	case protocol.VoteBundleTag:
		data = protocol.Encode(&a.UnauthenticatedBundle)
	case protocol.ProposalPayloadTag:
		msg := a.CompoundMessage
		payload := transmittedPayload{
			unauthenticatedProposal: msg.Proposal,
			PriorVote:               msg.Vote,
		}
		data = protocol.Encode(&payload)
	}

	switch a.T {
	case broadcast:
		s.Network.Broadcast(traceCtx, a.Tag, data)
	case relay:
		s.Network.Relay(traceCtx, a.h, a.Tag, data)
	case disconnect:
		s.Network.Disconnect(a.h)
	case ignore:
		// pass
	}
}

type cryptoAction struct {
	nonpersistent

	// verify{Vote,Payload,Bundle}
	T actionType

	M         message
	Proposal  proposalValue // TODO deprecate
	Round     round
	Period    period
	Step      step
	Pinned    bool
	TaskIndex uint64
}

func (a cryptoAction) t() actionType {
	return a.T
}

func (a cryptoAction) String() string {
	return a.t().String()
}

func (a cryptoAction) ComparableStr() (s string) {
	switch a.T {
	case verifyVote:
		s = fmt.Sprintf("%s: %3v-%2v TaskIndex %d", a.t().String(), a.Round, a.Period, a.TaskIndex)
	case verifyPayload:
		s = fmt.Sprintf("%s: %3v-%2v Pinned %v", a.t().String(), a.Round, a.Period, a.Pinned)
	case verifyBundle:
		s = fmt.Sprintf("%s: %3v-%2v-%2v", a.t().String(), a.Round, a.Period, a.Step)
	}
	return
}

func (a cryptoAction) do(ctx context.Context, s *Service) {
	switch a.T {
	case verifyVote:
		s.demux.verifyVote(ctx, a.M, a.TaskIndex, a.Round, a.Period)
	case verifyPayload:
		s.demux.verifyPayload(ctx, a.M, a.Round, a.Period, a.Pinned)
	case verifyBundle:
		s.demux.verifyBundle(ctx, a.M, a.Round, a.Period, a.Step)
	}
}

type ensureAction struct {
	nonpersistent

	// the payload that we will give to the ledger
	Payload proposal
	// the certificate proving commitment
	Certificate Certificate
	// The time that the lowest proposal-vote was validated for `credentialRoundLag` rounds ago (R-credentialRoundLag). This may not have been the winning proposal, since we wait `credentialRoundLag` rounds to see if there was a better one.
	voteValidatedAt time.Duration
	// The dynamic filter timeout calculated for this round, even if not enabled, for reporting to telemetry.
	dynamicFilterTimeout time.Duration
}

func (a ensureAction) t() actionType {
	return ensure
}

func (a ensureAction) String() string {
	return fmt.Sprintf("%s: %.5s: %v, %v, %.5s", a.t().String(), a.Payload.Digest().String(), a.Certificate.Round, a.Certificate.Period, a.Certificate.Proposal.BlockDigest.String())
}

func (a ensureAction) ComparableStr() string { return a.String() }

func (a ensureAction) do(ctx context.Context, s *Service) {
	logEvent := logspec.AgreementEvent{
		Hash:   a.Certificate.Proposal.BlockDigest.String(),
		Round:  uint64(a.Certificate.Round),
		Period: uint64(a.Certificate.Period),
		Sender: a.Certificate.Proposal.OriginalProposer.String(),
	}

	if a.Payload.ve != nil {
		logEvent.Type = logspec.RoundConcluded
		s.log.with(logEvent).Infof("committed round %d with pre-validated block %v", a.Certificate.Round, a.Certificate.Proposal)
		s.log.EventWithDetails(telemetryspec.Agreement, telemetryspec.BlockAcceptedEvent, telemetryspec.BlockAcceptedEventDetails{
			Address:              a.Certificate.Proposal.OriginalProposer.String(),
			Hash:                 a.Certificate.Proposal.BlockDigest.String(),
			Round:                uint64(a.Certificate.Round),
			ValidatedAt:          a.Payload.validatedAt,
			ReceivedAt:           a.Payload.receivedAt,
			VoteValidatedAt:      a.voteValidatedAt,
			DynamicFilterTimeout: a.dynamicFilterTimeout,
			PreValidated:         true,
			PropBufLen:           uint64(len(s.demux.rawProposals)),
			VoteBufLen:           uint64(len(s.demux.rawVotes)),
		})
		s.Ledger.EnsureValidatedBlock(a.Payload.ve, a.Certificate)
	} else {
		block := a.Payload.Block
		logEvent.Type = logspec.RoundConcluded
		s.log.with(logEvent).Infof("committed round %d with block %v", a.Certificate.Round, a.Certificate.Proposal)
		s.log.EventWithDetails(telemetryspec.Agreement, telemetryspec.BlockAcceptedEvent, telemetryspec.BlockAcceptedEventDetails{
			Address:              a.Certificate.Proposal.OriginalProposer.String(),
			Hash:                 a.Certificate.Proposal.BlockDigest.String(),
			Round:                uint64(a.Certificate.Round),
			ValidatedAt:          a.Payload.validatedAt,
			ReceivedAt:           a.Payload.receivedAt,
			VoteValidatedAt:      a.voteValidatedAt,
			DynamicFilterTimeout: a.dynamicFilterTimeout,
			PreValidated:         false,
			PropBufLen:           uint64(len(s.demux.rawProposals)),
			VoteBufLen:           uint64(len(s.demux.rawVotes)),
		})
		s.Ledger.EnsureBlock(block, a.Certificate)
	}
	logEventStart := logEvent
	logEventStart.Type = logspec.RoundStart
	s.log.with(logEventStart).Infof("finished round %d", a.Certificate.Round)
	s.tracer.timeR().StartRound(a.Certificate.Round + 1)
	s.tracer.timeR().RecStep(0, propose, bottom)
}

type stageDigestAction struct {
	nonpersistent
	// Certificate identifies a block and is a proof commitment
	Certificate Certificate // a block digest is probably sufficient; keep certificate for now to match ledger interface
}

func (a stageDigestAction) t() actionType {
	return stageDigest
}

func (a stageDigestAction) String() string {
	return fmt.Sprintf("%s: %.5s. %v. %v", a.t().String(), a.Certificate.Proposal.BlockDigest.String(), a.Certificate.Round, a.Certificate.Period)
}

func (a stageDigestAction) ComparableStr() string { return a.String() }

func (a stageDigestAction) do(ctx context.Context, service *Service) {
	logEvent := logspec.AgreementEvent{
		Hash:   a.Certificate.Proposal.BlockDigest.String(),
		Round:  uint64(a.Certificate.Round),
		Period: uint64(a.Certificate.Period),
		Sender: a.Certificate.Proposal.OriginalProposer.String(),
		Type:   logspec.RoundWaiting,
	}
	service.log.with(logEvent).Infof("round %v concluded without block for %v; (async) waiting on ledger", a.Certificate.Round, a.Certificate.Proposal)
	service.Ledger.EnsureDigest(a.Certificate, service.voteVerifier)
}

type rezeroAction struct {
	nonpersistent

	Round round
}

func (a rezeroAction) t() actionType {
	return rezero
}

func (a rezeroAction) String() string {
	return a.t().String()
}

func (a rezeroAction) ComparableStr() string {
	return fmt.Sprintf("%s: %d", a.t().String(), a.Round)
}

func (a rezeroAction) do(ctx context.Context, s *Service) {
	s.Clock = s.Clock.Zero()
	// Preserve the zero time of the new round a.Round (for
	// period 0) for future use if a late proposal-vote arrives,
	// for late credential tracking.
	if _, ok := s.historicalClocks[a.Round]; !ok {
		s.historicalClocks[a.Round] = s.Clock
	}

	// Garbage collect clocks that are too old
	for rnd := range s.historicalClocks {
		if a.Round > rnd+credentialRoundLag {
			delete(s.historicalClocks, rnd)
		}
	}
}

type pseudonodeAction struct {
	// assemble, repropose, attest
	T actionType

	Round    round
	Period   period
	Step     step
	Proposal proposalValue

	traceCtx context.Context
}

func (a pseudonodeAction) t() actionType {
	return a.T
}

func (a pseudonodeAction) String() string {
	return fmt.Sprintf("%v %3v-%2v-%2v: %.5v", a.t().String(), a.Round, a.Period, a.Step, a.Proposal.BlockDigest.String())
}

func (a pseudonodeAction) ComparableStr() string { return a.String() }

func (a pseudonodeAction) persistent() bool {
	return a.T == attest
}

func (a pseudonodeAction) do(ctx context.Context, s *Service) {
	// making proposals and/or voting are opportunistic actions. If we're unable to generate the proposals/votes
	// due some internal reason, we should just drop that; the protocol would recover by using other proposers and/or
	// will go to the next period.
	switch a.T {
	// loopback
	case assemble:
		// this starts a trace -- parent ctx has no trace context
		ctx, span := tracing.StartSpan(ctx, "pseudonodeAction.assemble",
			trace.WithAttributes(attribute.Int64("round", int64(a.Round))),
			trace.WithAttributes(attribute.Int64("period", int64(a.Period))),
			trace.WithAttributes(attribute.Int64("step", int64(a.Step))),
		)
		defer span.End()
		events, err := s.loopback.MakeProposals(ctx, a.Round, a.Period)
		switch err {
		case nil:
			s.demux.prioritize(events)
		case errPseudonodeNoProposals:
			// no participation keys, do nothing.
		default:
			s.log.Errorf("pseudonode.MakeProposals call failed %v", err)
		}
	case repropose:
		logEvent := logspec.AgreementEvent{
			Type:   logspec.VoteAttest,
			Round:  uint64(a.Round),
			Period: uint64(a.Period),
			Step:   uint64(propose),
			Hash:   a.Proposal.BlockDigest.String(),
		}
		s.log.with(logEvent).Infof("repropose to %v at (%v, %v, %v)", a.Proposal, a.Round, a.Period, propose)
		// create a channel that would get closed when we're done storing the persistence information to disk.
		// ( or will let us know if we failed ! )
		persistStateDone := make(chan error)
		close(persistStateDone)
		events, err := s.loopback.MakeVotes(ctx, a.Round, a.Period, propose, a.Proposal, persistStateDone)
		switch err {
		case nil:
			// no error.
			s.demux.prioritize(events)
		case errPseudonodeNoVotes:
			// do nothing
		default:
			// otherwise,
			s.log.Errorf("pseudonode.MakeVotes call failed for reproposal(%v) %v", a.T, err)
		}
	case attest:
		logEvent := logspec.AgreementEvent{
			Type:   logspec.VoteAttest,
			Round:  uint64(a.Round),
			Period: uint64(a.Period),
			Step:   uint64(a.Step),
			Hash:   a.Proposal.BlockDigest.String(),
		}
		s.log.with(logEvent).Infof("attested to %v at (%v, %v, %v)", a.Proposal, a.Round, a.Period, a.Step)
		// join pseudonode traceCtx with this func's ctx
		ctx = trace.ContextWithSpanContext(ctx, trace.SpanContextFromContext(a.traceCtx))
		ctx, span := tracing.StartSpan(ctx, "pseudonodeAction.attest",
			trace.WithAttributes(attribute.Int64("round", int64(a.Round))),
			trace.WithAttributes(attribute.Int64("period", int64(a.Period))),
			trace.WithAttributes(attribute.Int64("step", int64(a.Step))),
		)
		defer span.End()
		// create a channel that would get closed when we're done storing the persistence information to disk.
		// ( or will let us know if we failed ! )
		persistStateDone := make(chan error)
		voteEvents, err := s.loopback.MakeVotes(ctx, a.Round, a.Period, a.Step, a.Proposal, persistStateDone)
		switch err {
		case nil:
			// no error.
			persistCompleteEvents := s.persistState(persistStateDone)
			// we want to place these two one after the other. That way, the second would not get executed up until the first one is complete.
			s.demux.prioritize(persistCompleteEvents)
			s.demux.prioritize(voteEvents)
		default:
			// otherwise,
			s.log.Errorf("pseudonode.MakeVotes call failed(%v) %v", a.T, err)
			fallthrough // just so that we would close the channel.
		case errPseudonodeNoVotes:
			// do nothing; we're closing the channel just to avoid leaving open channels, but it's not
			// really do anything at this point.
			close(persistStateDone)
		}
	}
}

func ignoreAction(e messageEvent, err *serializableError) action {
	return networkAction{T: ignore, Err: err, h: e.Input.messageHandle}
}

func disconnectAction(e messageEvent, err *serializableError) action {
	return networkAction{T: disconnect, Err: err, h: e.Input.messageHandle}
}

func broadcastAction(traceCtx context.Context, tag protocol.Tag, o interface{}) action {
	a := networkAction{T: broadcast, Tag: tag, traceCtx: traceCtx}
	// TODO would be good to have compiler check this (and related) type switch
	// by specializing one method per type
	switch tag {
	case protocol.AgreementVoteTag:
		a.UnauthenticatedVote = o.(unauthenticatedVote)
	case protocol.VoteBundleTag:
		a.UnauthenticatedBundle = o.(unauthenticatedBundle)
	case protocol.ProposalPayloadTag:
		a.CompoundMessage = o.(compoundMessage)
	}
	return a
}

func relayAction(e messageEvent, tag protocol.Tag, o interface{}) action {
<<<<<<< HEAD
	a := networkAction{T: relay, h: e.Input.MessageHandle, Tag: tag, traceCtx: e.Input.traceCtx}
=======
	a := networkAction{T: relay, h: e.Input.messageHandle, Tag: tag}
>>>>>>> f6338578
	// TODO would be good to have compiler check this (and related) type switch
	// by specializing one method per type
	switch tag {
	case protocol.AgreementVoteTag:
		a.UnauthenticatedVote = o.(unauthenticatedVote)
	case protocol.VoteBundleTag:
		a.UnauthenticatedBundle = o.(unauthenticatedBundle)
	case protocol.ProposalPayloadTag:
		a.CompoundMessage = o.(compoundMessage)
	}
	return a
}

func verifyVoteAction(e messageEvent, r round, p period, taskIndex uint64) action {
	return cryptoAction{T: verifyVote, M: e.Input, Round: r, Period: p, TaskIndex: taskIndex}
}

func verifyPayloadAction(e messageEvent, r round, p period, pinned bool) action {
	return cryptoAction{T: verifyPayload, M: e.Input, Round: r, Period: p, Pinned: pinned}
}

func verifyBundleAction(e messageEvent, r round, p period, s step) action {
	return cryptoAction{T: verifyBundle, M: e.Input, Round: r, Period: p, Step: s}
}

func zeroAction(t actionType) action {
	switch t {
	case noop:
		return noopAction{}
	case ignore, broadcast, relay, disconnect, broadcastVotes:
		return networkAction{}
	case verifyVote, verifyPayload, verifyBundle:
		return cryptoAction{}
	case ensure:
		return ensureAction{}
	case rezero:
		return rezeroAction{}
	case attest, assemble, repropose:
		return pseudonodeAction{}
	case checkpoint:
		return checkpointAction{}
	default:
		err := fmt.Errorf("bad action type: %v", t)
		panic(err)
	}
}

type checkpointAction struct {
	Round  round
	Period period
	Step   step
	Err    *serializableError
	done   chan error // an output channel to let the pseudonode that we're done processing. We don't want to serialize that, since it's not needed in recovery/autopsy
}

func (c checkpointAction) t() actionType {
	return checkpoint
}

func (c checkpointAction) persistent() bool {
	return false
}

func (c checkpointAction) do(ctx context.Context, s *Service) {
	logEvent := logspec.AgreementEvent{
		Type:   logspec.Persisted,
		Round:  uint64(c.Round),
		Period: uint64(c.Period),
		Step:   uint64(c.Step),
	}
	if c.Err == nil {
		s.log.with(logEvent).Infof("checkpoint at (%v, %v, %v)", c.Round, c.Period, c.Step)
	} else {
		s.log.with(logEvent).Errorf("checkpoint at (%v, %v, %v) failed : %v", c.Round, c.Period, c.Step, c.Err)
		if c.done != nil {
			c.done <- c.Err
		}
	}
	if c.done != nil {
		close(c.done)
	} else {
		// c.done == nil
		// we don't expect this to happen in recovery
		s.log.with(logEvent).Errorf("checkpoint action for (%v, %v, %v) reached with nil completion channel", c.Round, c.Period, c.Step)
	}
	return
}

func (c checkpointAction) String() string {
	return c.t().String()
}

func (c checkpointAction) ComparableStr() string { return c.String() }<|MERGE_RESOLUTION|>--- conflicted
+++ resolved
@@ -109,13 +109,9 @@
 
 	UnauthenticatedVotes []unauthenticatedVote
 
-<<<<<<< HEAD
-	Err serializableError
+	Err *serializableError
 
 	traceCtx context.Context
-=======
-	Err *serializableError
->>>>>>> f6338578
 }
 
 func (a networkAction) t() actionType {
@@ -515,11 +511,7 @@
 }
 
 func relayAction(e messageEvent, tag protocol.Tag, o interface{}) action {
-<<<<<<< HEAD
-	a := networkAction{T: relay, h: e.Input.MessageHandle, Tag: tag, traceCtx: e.Input.traceCtx}
-=======
-	a := networkAction{T: relay, h: e.Input.messageHandle, Tag: tag}
->>>>>>> f6338578
+	a := networkAction{T: relay, h: e.Input.messageHandle, Tag: tag, traceCtx: e.Input.traceCtx}
 	// TODO would be good to have compiler check this (and related) type switch
 	// by specializing one method per type
 	switch tag {
