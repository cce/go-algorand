--- conflicted
+++ resolved
@@ -284,20 +284,16 @@
 
 // makeProposals creates a slice of block proposals for the given round and period.
 func (n asyncPseudonode) makeProposals(round basics.Round, period period, accounts []account.ParticipationRecordForRound) ([]proposal, []unauthenticatedVote) {
-<<<<<<< HEAD
 	if len(accounts) == 0 {
 		// If we don't have any participating accounts: no need to call AssembleBlock
 		return nil, nil
 	}
 
-	ve, err := n.factory.AssembleBlock(round)
-=======
 	addresses := make([]basics.Address, len(accounts))
 	for i := range accounts {
 		addresses[i] = accounts[i].Account
 	}
 	ve, err := n.factory.AssembleBlock(round, addresses)
->>>>>>> 64ae8b05
 	if err != nil {
 		if err != ErrAssembleBlockRoundStale {
 			n.log.Errorf("pseudonode.makeProposals: could not generate a proposal for round %d: %v", round, err)
