--- conflicted
+++ resolved
@@ -581,13 +581,9 @@
 
 	// Err is set to be the reason the proposal payload was rejected in
 	// payloadRejected.
-<<<<<<< HEAD
-	Err serializableError
+	Err *serializableError
 
 	traceCtx context.Context
-=======
-	Err *serializableError
->>>>>>> f6338578
 }
 
 func (e payloadProcessedEvent) t() eventType {
