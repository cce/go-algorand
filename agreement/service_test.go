--- conflicted
+++ resolved
@@ -959,12 +959,8 @@
 }
 
 func TestAgreementSynchronous10(t *testing.T) {
-<<<<<<< HEAD
 	testpartitioning.PartitionTest(t)
-
-=======
 	t.Skip("Skipping flaky agreement integration test")
->>>>>>> f2a48c98
 	if testing.Short() {
 		t.Skip("Skipping agreement integration test")
 	}
