// Copyright (C) 2019-2023 Algorand, Inc.
// This file is part of go-algorand
//
// go-algorand is free software: you can redistribute it and/or modify
// it under the terms of the GNU Affero General Public License as
// published by the Free Software Foundation, either version 3 of the
// License, or (at your option) any later version.
//
// go-algorand is distributed in the hope that it will be useful,
// but WITHOUT ANY WARRANTY; without even the implied warranty of
// MERCHANTABILITY or FITNESS FOR A PARTICULAR PURPOSE.  See the
// GNU Affero General Public License for more details.
//
// You should have received a copy of the GNU Affero General Public License
// along with go-algorand.  If not, see <https://www.gnu.org/licenses/>.

package agreement

import (
	"fmt"
	"testing"
	"time"

	"github.com/stretchr/testify/require"

	"github.com/algorand/go-algorand/config"
	"github.com/algorand/go-algorand/crypto"
	"github.com/algorand/go-algorand/logging"
	"github.com/algorand/go-algorand/protocol"
	"github.com/algorand/go-algorand/test/partitiontest"
	"github.com/algorand/go-algorand/util/timers"
)

var playerTracer tracer

func init() {
	playerTracer.log = serviceLogger{logging.Base()}
}

func makeTimeoutEvent() timeoutEvent {
	return timeoutEvent{T: timeout, RandomEntropy: crypto.RandUint64()}
}

func generateProposalEvents(t *testing.T, player player, accs testAccountData, f testBlockFactory, ledger Ledger) (voteBatch []event, payloadBatch []event, lowestProposal proposalValue) {
	payloads, votes := makeProposalsTesting(accs, player.Round, player.Period, f, ledger)
	if len(votes) == 0 {
		return
	}

	for i := range votes {
		vote := votes[i]
		msg := message{Tag: protocol.AgreementVoteTag, Vote: vote, UnauthenticatedVote: vote.u()}
		e := messageEvent{T: voteVerified, Input: msg, Proto: ConsensusVersionView{Version: protocol.ConsensusCurrentVersion}}
		voteBatch = append(voteBatch, e)

		payload := payloads[i]
		msg = message{Tag: protocol.ProposalPayloadTag, Proposal: payload, UnauthenticatedProposal: payload.u()}
		e = messageEvent{T: payloadVerified, Input: msg, Proto: ConsensusVersionView{Version: protocol.ConsensusCurrentVersion}}
		payloadBatch = append(payloadBatch, e)
	}

	lowestCredential := votes[0].Cred
	lowestProposal = votes[0].R.Proposal
	for _, vote := range votes {
		if vote.Cred.Less(lowestCredential) {
			lowestCredential = vote.Cred
			lowestProposal = vote.R.Proposal
		}
	}

	return
}

func generateVoteEvents(t *testing.T, player player, step step, accs testAccountData, proposal proposalValue, ledger Ledger) (batch []event) {
	votes := makeVotesTesting(accs, player.Round, player.Period, step, proposal, ledger)
	for i := range votes {
		vote := votes[i]
		msg := message{Tag: protocol.AgreementVoteTag, Vote: vote, UnauthenticatedVote: vote.u()}
		e := messageEvent{T: voteVerified, Input: msg, Proto: ConsensusVersionView{Version: protocol.ConsensusCurrentVersion}}
		batch = append(batch, e)
	}
	return batch
}

func simulateProposalVotes(t *testing.T, router *rootRouter, player *player, batch []event) {
	for _, e := range batch {
		*player, _ = router.submitTop(&playerTracer, *player, e)
	}
}

func (prop proposalValue) matches(dig, encdig crypto.Digest) error {
	if prop.BlockDigest != dig {
		return fmt.Errorf("proposal block digest mismatches payload: %v != %v", prop.BlockDigest, dig)
	}
	if prop.EncodingDigest != encdig {
		return fmt.Errorf("proposal encoding digest mismatches payload: %v != %v", prop.EncodingDigest, encdig)
	}
	return nil
}

func simulateProposalPayloads(t *testing.T, router *rootRouter, player *player, expected proposalValue, batch []event) {
	for _, e := range batch {
		var res []action
		*player, res = router.submitTop(&playerTracer, *player, e)
		for _, a := range res {
			if a.t() != relay {
				continue
			}
			received := e.(messageEvent).Input.Proposal
			err := expected.matches(received.Digest(), crypto.HashObj(received))
			if expected != bottom && err != nil {
				panic("wrong payload relayed")
			}
		}
	}
}

func simulateProposals(t *testing.T, router *rootRouter, player *player, voteBatch []event, payloadBatch []event) {
	for i, e := range voteBatch {
		var res []action
		*player, res = router.submitTop(&playerTracer, *player, e)

		earlier := res
		*player, res = router.submitTop(&playerTracer, *player, payloadBatch[i])
		if len(res) != len(earlier) {
			panic("proposal action mismatch")
		}
		for i := range res {
			if res[i].t() != earlier[i].t() {
				panic("proposal action mismatch")
			}
		}
	}
}

func simulateTimeoutExpectSoft(t *testing.T, router *rootRouter, player *player, expected proposalValue) {
	var res []action
	e := makeTimeoutEvent()
	*player, res = router.submitTop(&playerTracer, *player, e)
	if len(res) != 1 {
		panic("wrong number of actions")
	}

	a1x := res[0]
	if a1x.t() != attest {
		panic("action 1 is not attest")
	}

	a1 := a1x.(pseudonodeAction)
	if a1.Proposal != expected {
		panic("bad soft vote")
	}
	if a1.Step != soft {
		panic("bad soft step")
	}

	if player.Napping {
		panic("player is napping")
	}
}

// TODO this should check that player.Deadline is set correctly
func simulateTimeoutExpectAlarm(t *testing.T, router *rootRouter, player *player) {
	var res []action
	e := makeTimeoutEvent()
	*player, res = router.submitTop(&playerTracer, *player, e)

	for _, a := range res {
		if a.t() == noop {
			continue
		}
		panic("got some non-noop action")
	}
	if player.Napping {
		panic("player is napping")
	}
}

func simulateTimeoutExpectNext(t *testing.T, router *rootRouter, player *player, expected proposalValue, step step) {
	var res []action
	e := makeTimeoutEvent()
	*player, res = router.submitTop(&playerTracer, *player, e)

	if len(res) != 1 {
		panic("wrong number of actions")
	}

	a1x := res[0]
	if a1x.t() != attest {
		panic("action 1 is not attest")
	}

	a1 := a1x.(pseudonodeAction)
	if a1.Proposal != expected {
		panic("bad next vote")
	}
	if a1.Step != step {
		panic("bad next step")
	}

	if player.Napping {
		panic("player is napping")
	}
}

func simulateTimeoutExpectNextPartitioned(t *testing.T, router *rootRouter, player *player, expected proposalValue, step step) {
	var res []action
	e := makeTimeoutEvent()
	*player, res = router.submitTop(&playerTracer, *player, e)

	if len(res) != 2 && len(res) != 3 {
		panic("wrong number of actions not in [2, 3]")
	}

	a0x, a1x := res[0], res[1]
	if len(res) == 3 {
		a1x = res[2]

		abx := res[1]
		if abx.t() != broadcast {
			panic("action 1.5 is not broadcast")
		}

		ab := abx.(networkAction)
		if ab.Tag != protocol.ProposalPayloadTag {
			panic("action 1 has no proposal payload tag")
		}
		// TODO check payload matches bundle value
	}

	if a0x.t() != broadcast {
		panic("action 1 is not broadcast")
	}
	if a1x.t() != attest {
		panic("action 2 is not attest")
	}

	a0 := a0x.(networkAction)
	if a0.Tag != protocol.VoteBundleTag {
		panic("action 1 has no vote bundle tag")
	}
	ub := a0.UnauthenticatedBundle
	if ub.Proposal != expected {
		panic("bad bundle proposal")
	}

	a1 := a1x.(pseudonodeAction)
	if a1.Proposal != expected {
		panic("bad next vote")
	}
	if a1.Step != step {
		panic("bad next step")
	}

	if player.Napping {
		panic("player is napping")
	}
}

func simulateTimeoutExpectNextNap(t *testing.T, router *rootRouter, player *player, expected proposalValue, step step) {
	var res []action
	e := makeTimeoutEvent()
	*player, res = router.submitTop(&playerTracer, *player, e)
	if len(res) != 0 {
		panic("some event emitted")
	}
	if !player.Napping {
		panic("player is not napping")
	}
}

func simulateSoftExpectAttest(t *testing.T, router *rootRouter, player *player, expected proposalValue, batch []event) {
	var softActions []action
	for _, e := range batch {
		var res []action
		*player, res = router.submitTop(&playerTracer, *player, e)
		softActions = append(softActions, res...)
	}

	attestsSent := 0
	for _, a := range softActions {
		if a.t() == attest {
			a := a.(pseudonodeAction)
			attestsSent++
			if a.Proposal != expected {
				panic("bad cert vote")
			}
			if a.Step != cert {
				panic("not cert step")
			}
		}
	}
	if attestsSent == 0 {
		panic("no attestations sent")
	}
	if attestsSent > 1 {
		panic("sent too many attestations")
	}
}

func simulateSoftExpectNoAttest(t *testing.T, router *rootRouter, player *player, batch []event) {
	var softActions []action
	for _, e := range batch {
		var res []action
		*player, res = router.submitTop(&playerTracer, *player, e)
		softActions = append(softActions, res...)
	}

	for _, a := range softActions {
		if a.t() == attest {
			panic("attestation sent")
		}
	}
}

func simulateCertExpectEnsureAssemble(t *testing.T, router *rootRouter, player *player, expected proposalValue, batch []event) (act ensureAction) {
	var certActions []action
	for _, e := range batch {
		var res []action
		*player, res = router.submitTop(&playerTracer, *player, e)
		certActions = append(certActions, res...)
	}

	ensuresSent := 0
	assemblesSent := 0
	assembleAfter := false
	for _, a := range certActions {
		if a.t() == ensure {
			act = a.(ensureAction)
			ensuresSent++
			if act.Certificate.Proposal != expected {
				panic("bad ensure certificate")
			}
			if act.Payload.Digest() != expected.BlockDigest {
				panic("bad ensure digest")
			}
		} else if a.t() == assemble {
			assemblesSent++
			if ensuresSent == 1 {
				assembleAfter = true
			}
		}
	}
	if ensuresSent == 0 {
		panic("no ensures sent")
	}
	if ensuresSent > 1 {
		panic("sent too many ensures")
	}
	if assemblesSent == 0 {
		panic("no assembles sent")
	}
	if assemblesSent > 1 {
		panic("sent too many assembles")
	}
	if !assembleAfter {
		panic("assemble not after ensure")
	}

	return act
}

func simulateNextExpectRecover(t *testing.T, router *rootRouter, player *player, expected proposalValue, batch []event) {
	var certActions []action
	for _, e := range batch {
		var res []action
		*player, res = router.submitTop(&playerTracer, *player, e)
		certActions = append(certActions, res...)
	}

	assemblesSent := 0
	for _, a := range certActions {
		if a.t() == assemble {
			assemblesSent++
		}
	}
	if assemblesSent == 0 {
		panic("no assembles sent")
	}
	if assemblesSent > 1 {
		panic("sent too many assembles")
	}
}

func simulateSingleSynchronousRound(t *testing.T, router *rootRouter, player *player, accs testAccountData, f testBlockFactory, ledger Ledger) {
	proposalVoteEventBatch, proposalPayloadEventBatch, lowestProposal := generateProposalEvents(t, *player, accs, f, ledger)
	softEventBatch := generateVoteEvents(t, *player, soft, accs, lowestProposal, ledger)
	certEventBatch := generateVoteEvents(t, *player, cert, accs, lowestProposal, ledger)

	simulateProposals(t, router, player, proposalVoteEventBatch, proposalPayloadEventBatch)
	simulateTimeoutExpectSoft(t, router, player, lowestProposal)
	simulateSoftExpectAttest(t, router, player, lowestProposal, softEventBatch)

	act := simulateCertExpectEnsureAssemble(t, router, player, lowestProposal, certEventBatch)
	ledger.EnsureBlock(act.Payload.Block, act.Certificate)
}

func simulateSynchronousRoundRecovery(t *testing.T, router *rootRouter, player *player, accs testAccountData, f testBlockFactory, ledger Ledger) {
	nextEventBatch := generateVoteEvents(t, *player, next, accs, bottom, ledger)

	simulateNextExpectRecover(t, router, player, bottom, nextEventBatch)

	proposalVoteEventBatch, proposalPayloadEventBatch, lowestProposal := generateProposalEvents(t, *player, accs, f, ledger)
	softEventBatch := generateVoteEvents(t, *player, soft, accs, lowestProposal, ledger)
	certEventBatch := generateVoteEvents(t, *player, cert, accs, lowestProposal, ledger)

	simulateProposals(t, router, player, proposalVoteEventBatch, proposalPayloadEventBatch)
	simulateTimeoutExpectSoft(t, router, player, lowestProposal)
	simulateSoftExpectAttest(t, router, player, lowestProposal, softEventBatch)

	act := simulateCertExpectEnsureAssemble(t, router, player, lowestProposal, certEventBatch)
	ledger.EnsureBlock(act.Payload.Block, act.Certificate)
}

func testPlayerSetup() (player, rootRouter, testAccountData, testBlockFactory, Ledger) {
	ledger, addresses, vrfSecrets, otSecrets := readOnlyFixture10()
	accs := testAccountData{addresses: addresses, vrfs: vrfSecrets, ots: otSecrets}
	round := ledger.NextRound()
	period := period(0)
	historyBuffer := makeCredentialArrivalHistory(dynamicFilterCredentialArrivalHistory)
	player := player{Round: round, Period: period, Step: soft, lowestCredentialArrivals: historyBuffer}

	var p actor = ioLoggedActor{checkedActor{actor: &player, actorContract: playerContract{}}, playerTracer}
	router := routerFixture
	router.root = p
	f := testBlockFactory{Owner: 1} // TODO this should change with given address

	return player, router, accs, f, ledger
}

func TestPlayerSynchronous(t *testing.T) {
	partitiontest.PartitionTest(t)

	player, router, accs, f, ledger := testPlayerSetup()

	for i := 0; i < 20; i++ {
		simulateSingleSynchronousRound(t, &router, &player, accs, f, ledger)
	}
}

func TestPlayerOffsetStart(t *testing.T) {
	partitiontest.PartitionTest(t)

	player, router, accs, f, ledger := testPlayerSetup()

	simulateTimeoutExpectAlarm(t, &router, &player)
	simulateTimeoutExpectNext(t, &router, &player, bottom, next)

	for i := step(1); i < 10; i++ {
		simulateTimeoutExpectNextNap(t, &router, &player, bottom, next+i)
		simulateTimeoutExpectNext(t, &router, &player, bottom, next+i)
	}

	simulateSynchronousRoundRecovery(t, &router, &player, accs, f, ledger)

	for i := 0; i < 5; i++ {
		simulateSingleSynchronousRound(t, &router, &player, accs, f, ledger)
	}
}

func TestPlayerLateBlockProposalPeriod0(t *testing.T) {
	partitiontest.PartitionTest(t)

	player, router, accs, f, ledger := testPlayerSetup()

	proposalVoteEventBatch, proposalPayloadEventBatch, lowestProposal := generateProposalEvents(t, player, accs, f, ledger)
	softEventBatch := generateVoteEvents(t, player, soft, accs, lowestProposal, ledger)
	certEventBatch := generateVoteEvents(t, player, cert, accs, lowestProposal, ledger)

	simulateProposalVotes(t, &router, &player, proposalVoteEventBatch)
	simulateTimeoutExpectSoft(t, &router, &player, lowestProposal)
	simulateSoftExpectNoAttest(t, &router, &player, softEventBatch)
	simulateTimeoutExpectNext(t, &router, &player, bottom, next)

	simulateProposalPayloads(t, &router, &player, lowestProposal, proposalPayloadEventBatch)

	for i := step(1); i < 10; i++ {
		simulateTimeoutExpectNextNap(t, &router, &player, lowestProposal, next+i)
		if !player.partitioned() {
			simulateTimeoutExpectNext(t, &router, &player, lowestProposal, next+i)
		} else {
			simulateTimeoutExpectNextPartitioned(t, &router, &player, lowestProposal, next+i)
		}
	}

	act := simulateCertExpectEnsureAssemble(t, &router, &player, lowestProposal, certEventBatch)
	ledger.EnsureBlock(act.Payload.Block, act.Certificate)

	for i := 0; i < 5; i++ {
		simulateSingleSynchronousRound(t, &router, &player, accs, f, ledger)
	}
}

/*
 * Automata-style trace based integration tests.
 * ---------------------------------------------
 * There is significant overlap with the tests above, but that's ok.
 * TODO use bundle creation logic in common_test.go
 */

/* White box tests that make sure player enters the right state */

func setupP(t *testing.T, r round, p period, s step) (plyr *player, pMachine ioAutomata, helper *voteMakerHelper) {
	// Set up a composed test machine starting at specified rps
	history := makeCredentialArrivalHistory(dynamicFilterCredentialArrivalHistory)
	rRouter := makeRootRouter(player{Round: r, Period: p, Step: s, Deadline: Deadline{Duration: FilterTimeout(p, protocol.ConsensusCurrentVersion), Type: TimeoutFilter}, lowestCredentialArrivals: history})
	concreteMachine := ioAutomataConcretePlayer{rootRouter: &rRouter}
	plyr = concreteMachine.underlying()
	plyr.lowestCredentialArrivals = makeCredentialArrivalHistory(dynamicFilterCredentialArrivalHistory)
	pMachine = &concreteMachine
	helper = &voteMakerHelper{}
	helper.Setup()
	// return plyr so we can inspect its state in white box manner
	return
}

// ISV = Issue Soft Vote
func TestPlayerISVDoesNotSoftVoteBottom(t *testing.T) {
	partitiontest.PartitionTest(t)

	// every soft vote is associated with a proposalValue != bottom.
	const r = round(209)
	const p = period(1)
	_, pM, helper := setupP(t, r, p, soft)

	pV := &bottom

	vv := helper.MakeVerifiedVote(t, 0, r, p, soft, *pV)
	inMsg := messageEvent{
		T: voteVerified,
		Input: message{
			Vote:                vv,
			UnauthenticatedVote: vv.u(),
		},
		Proto: ConsensusVersionView{Version: protocol.ConsensusCurrentVersion},
	}
	err, panicErr := pM.transition(inMsg)
	require.NoError(t, err)
	require.NoError(t, panicErr)
	softVoteEvent := ev(pseudonodeAction{T: attest, Round: r, Period: p, Step: soft, Proposal: *pV})
	require.Falsef(t, pM.getTrace().Contains(softVoteEvent), "Player should not issue soft vote")
}

func TestPlayerISVVoteForStartingValue(t *testing.T) {
	partitiontest.PartitionTest(t)

	// if we see a next value quorum, and no next bottom quorum, vote for that value regardless
	// every soft vote is associated with a proposalValue != bottom.
	const r = round(209)
	const p = period(11)
	_, pM, helper := setupP(t, r, p, soft)

	pV := helper.MakeRandomProposalValue()
	votes := make([]vote, int(next.threshold(config.Consensus[protocol.ConsensusCurrentVersion])))
	for i := 0; i < int(next.threshold(config.Consensus[protocol.ConsensusCurrentVersion])); i++ {
		votes[i] = helper.MakeVerifiedVote(t, i, r, p-1, next, *pV)
	}
	bun := unauthenticatedBundle{
		Round:    r,
		Period:   p - 1,
		Step:     next,
		Proposal: *pV,
	}

	inMsg := messageEvent{
		T: bundleVerified,
		Input: message{
			Bundle: bundle{
				U:     bun,
				Votes: votes,
			},
			UnauthenticatedBundle: bun,
		},
		Proto: ConsensusVersionView{Version: protocol.ConsensusCurrentVersion},
	}
	err, panicErr := pM.transition(inMsg)
	require.NoError(t, err)
	require.NoError(t, panicErr)

	// now, trigger soft vote timeout
	err, panicErr = pM.transition(makeTimeoutEvent())
	require.NoError(t, err)
	require.NoError(t, panicErr)

	softVoteEvent := ev(pseudonodeAction{T: attest, Round: r, Period: p, Step: soft, Proposal: *pV})
	require.Truef(t, pM.getTrace().Contains(softVoteEvent), "Player should issue soft vote")
}

func TestPlayerISVVoteNoVoteSansProposal(t *testing.T) {
	partitiontest.PartitionTest(t)

	// if we see no proposal, even if we see a next-value bottom quorum, do not issue a soft vote

	const r = round(209)
	const p = period(11)
	_, pM, helper := setupP(t, r, p, soft)

	pV := &bottom
	votes := make([]vote, int(next.threshold(config.Consensus[protocol.ConsensusCurrentVersion])))
	for i := 0; i < int(next.threshold(config.Consensus[protocol.ConsensusCurrentVersion])); i++ {
		votes[i] = helper.MakeVerifiedVote(t, i, r, p-1, next, *pV)
	}
	bun := unauthenticatedBundle{
		Round:    r,
		Period:   p - 1,
		Step:     next,
		Proposal: *pV,
	}

	inMsg := messageEvent{
		T: bundleVerified,
		Input: message{
			Bundle: bundle{
				U:     bun,
				Votes: votes,
			},
			UnauthenticatedBundle: bun,
		},
		Proto: ConsensusVersionView{Version: protocol.ConsensusCurrentVersion},
	}
	err, panicErr := pM.transition(inMsg)
	require.NoError(t, err)
	require.NoError(t, panicErr)

	// now, trigger soft vote timeout
	err, panicErr = pM.transition(makeTimeoutEvent())
	require.NoError(t, err)
	require.NoError(t, panicErr)

	require.Falsef(t, pM.getTrace().ContainsFn(func(b event) bool {
		switch b.t() {
		case wrappedAction:
			e := b.(wrappedActionEvent)
			if e.action.t() == attest {
				return true
			}
		}
		return false
	}), "Player should not issue any vote, especially soft vote")
}

func TestPlayerISVVoteForReProposal(t *testing.T) {
	partitiontest.PartitionTest(t)

	// even if we saw bottom, if we see reproposal, and a next value quorum, vote for it
	// why do reproposals need to be associated with next value quorums? (instead of just a next
	// bottom quorum) - seems to be important for seed biasing
	const r = round(209)
	const p = period(11)
	_, pM, helper := setupP(t, r, p, soft)

	pV := &bottom
	votes := make([]vote, int(next.threshold(config.Consensus[protocol.ConsensusCurrentVersion])))
	for i := 0; i < int(next.threshold(config.Consensus[protocol.ConsensusCurrentVersion])); i++ {
		votes[i] = helper.MakeVerifiedVote(t, i, r, p-1, next, *pV)
	}
	bun := unauthenticatedBundle{
		Round:    r,
		Period:   p - 1,
		Step:     next,
		Proposal: *pV,
	}

	inMsg := messageEvent{
		T: bundleVerified,
		Input: message{
			Bundle: bundle{
				U:     bun,
				Votes: votes,
			},
			UnauthenticatedBundle: bun,
		},
		Proto: ConsensusVersionView{Version: protocol.ConsensusCurrentVersion},
	}
	err, panicErr := pM.transition(inMsg)
	require.NoError(t, err)
	require.NoError(t, panicErr)

	// now feed value quorum
	pV = helper.MakeRandomProposalValue()
	votes = make([]vote, int((next + 1).threshold(config.Consensus[protocol.ConsensusCurrentVersion])))
	for i := 0; i < int((next + 1).threshold(config.Consensus[protocol.ConsensusCurrentVersion])); i++ {
		votes[i] = helper.MakeVerifiedVote(t, i, r, p-1, next+1, *pV)
	}
	bun = unauthenticatedBundle{
		Round:    r,
		Period:   p - 1,
		Step:     (next + 1),
		Proposal: *pV,
	}

	inMsg = messageEvent{
		T: bundleVerified,
		Input: message{
			Bundle: bundle{
				U:     bun,
				Votes: votes,
			},
			UnauthenticatedBundle: bun,
		},
		Proto: ConsensusVersionView{Version: protocol.ConsensusCurrentVersion},
	}
	err, panicErr = pM.transition(inMsg)
	require.NoError(t, err)
	require.NoError(t, panicErr)

	// now feed reproposal

	vv := helper.MakeVerifiedVote(t, 0, r, p, propose, *pV)
	inMsg = messageEvent{
		T: voteVerified,
		Input: message{
			Vote:                vv,
			UnauthenticatedVote: vv.u(),
		},
		Proto: ConsensusVersionView{Version: protocol.ConsensusCurrentVersion},
	}
	err, panicErr = pM.transition(inMsg)
	require.NoError(t, err)
	require.NoError(t, panicErr)

	// now, trigger soft vote timeout
	err, panicErr = pM.transition(makeTimeoutEvent())
	require.NoError(t, err)
	require.NoError(t, panicErr)

	softVoteEvent := ev(pseudonodeAction{T: attest, Round: r, Period: p, Step: soft, Proposal: *pV})
	require.Truef(t, pM.getTrace().Contains(softVoteEvent), "Player should issue soft vote")
}

func TestPlayerISVNoVoteForUnsupportedReProposal(t *testing.T) {
	partitiontest.PartitionTest(t)

	// if there's no next value quorum, don't support the reproposal
	const r = round(209)
	const p = period(11)
	_, pM, helper := setupP(t, r, p, soft)

	// feed bottom quorum, this is how the machine got into this period
	pV := &bottom
	votes := make([]vote, int(next.threshold(config.Consensus[protocol.ConsensusCurrentVersion])))
	for i := 0; i < int(next.threshold(config.Consensus[protocol.ConsensusCurrentVersion])); i++ {
		votes[i] = helper.MakeVerifiedVote(t, i, r, p-1, next, *pV)
	}
	bun := unauthenticatedBundle{
		Round:    r,
		Period:   p - 1,
		Step:     next,
		Proposal: *pV,
	}

	inMsg := messageEvent{
		T: bundleVerified,
		Input: message{
			Bundle: bundle{
				U:     bun,
				Votes: votes,
			},
			UnauthenticatedBundle: bun,
		},
		Proto: ConsensusVersionView{Version: protocol.ConsensusCurrentVersion},
	}
	err, panicErr := pM.transition(inMsg)
	require.NoError(t, err)
	require.NoError(t, panicErr)

	// now feed reproposal
	vv := helper.MakeVerifiedVote(t, 0, r, p, propose, *pV)
	inMsg = messageEvent{
		T: voteVerified,
		Input: message{
			Vote:                vv,
			UnauthenticatedVote: vv.u(),
		},
		Proto: ConsensusVersionView{Version: protocol.ConsensusCurrentVersion},
	}
	err, panicErr = pM.transition(inMsg)
	require.NoError(t, err)
	require.NoError(t, panicErr)

	// now, trigger soft vote timeout
	err, panicErr = pM.transition(makeTimeoutEvent())
	require.NoError(t, err)
	require.NoError(t, panicErr)

	softVoteEvent := ev(pseudonodeAction{T: attest, Round: r, Period: p, Step: soft, Proposal: *pV})
	require.Falsef(t, pM.getTrace().Contains(softVoteEvent), "Player should not issue soft vote without corresponding next threshold")
}

// ICV = Issue Cert Vote
func TestPlayerICVOnSoftThresholdSamePeriod(t *testing.T) {
	partitiontest.PartitionTest(t)

	// basic cert vote check.
	// This also tests cert vote even if freeze timer has not yet fired
	const r = round(12)
	const p = period(1)
	_, pM, helper := setupP(t, r, p, soft)

	payload, pV := helper.MakeRandomProposalPayload(t, r)

	// now, dispatch a commitable proposal
	//First, send a proposal vote
	//Second, dispatch a payload
	proposalVote := helper.MakeVerifiedVote(t, 0, r, p, propose, *pV)
	inMsg := messageEvent{
		T: voteVerified,
		Input: message{
			Vote:                proposalVote,
			UnauthenticatedVote: proposalVote.u(),
		},
		Proto: ConsensusVersionView{Version: protocol.ConsensusCurrentVersion},
	}
	err, panicErr := pM.transition(inMsg)
	require.NoError(t, err)
	require.NoError(t, panicErr)

	inMsg = messageEvent{
		T: payloadVerified,
		Input: message{
			Proposal:                *payload,
			UnauthenticatedProposal: payload.u(),
		},
		Proto: ConsensusVersionView{Version: protocol.ConsensusCurrentVersion},
	}
	err, panicErr = pM.transition(inMsg)
	require.NoError(t, err)
	require.NoError(t, panicErr)

	votes := make([]vote, int(soft.threshold(config.Consensus[protocol.ConsensusCurrentVersion])))
	for i := 0; i < int(soft.threshold(config.Consensus[protocol.ConsensusCurrentVersion])); i++ {
		votes[i] = helper.MakeVerifiedVote(t, i, r, p, soft, *pV)
	}
	bun := unauthenticatedBundle{
		Round:    r,
		Period:   p,
		Step:     soft,
		Proposal: *pV,
	}

	inMsg = messageEvent{
		T: bundleVerified,
		Input: message{
			Bundle: bundle{
				U:     bun,
				Votes: votes,
			},
			UnauthenticatedBundle: bun,
		},
		Proto: ConsensusVersionView{Version: protocol.ConsensusCurrentVersion},
	}
	err, panicErr = pM.transition(inMsg)
	require.NoError(t, err)
	require.NoError(t, panicErr)

	// now, check cert vote generated
	certVoteEvent := ev(pseudonodeAction{T: attest, Round: r, Period: p, Step: cert, Proposal: *pV})
	require.Truef(t, pM.getTrace().Contains(certVoteEvent), "Player should issue cert vote")
	// the semantics of p.Step may be revised; we can cert vote at any time, regardless
	// of step. p.Step is set to cert only after issuing a soft vote. (So it seems that we can,
	// in fact, issue a cert vote, and then a soft vote in the same period).
	//require.Truef(t, pWhite.Step == cert, "Player should move into cert step") // white box
}

func TestPlayerICVOnSoftThresholdPrePayload(t *testing.T) {
	partitiontest.PartitionTest(t)

	// Check cert voting when soft bundle is received
	// before a proposal payload. Should still generate cert vote.

	// This also tests cert vote even if freeze timer has not yet fired
	const r = round(12)
	const p = period(1)
	_, pM, helper := setupP(t, r, p, soft)

	// feed soft quorum for pV
	payload, pV := helper.MakeRandomProposalPayload(t, r)
	votes := make([]vote, int(soft.threshold(config.Consensus[protocol.ConsensusCurrentVersion])))
	for i := 0; i < int(soft.threshold(config.Consensus[protocol.ConsensusCurrentVersion])); i++ {
		votes[i] = helper.MakeVerifiedVote(t, i, r, p, soft, *pV)
	}
	bun := unauthenticatedBundle{
		Round:    r,
		Period:   p,
		Step:     soft,
		Proposal: *pV,
	}

	inMsg := messageEvent{
		T: bundleVerified,
		Input: message{
			Bundle: bundle{
				U:     bun,
				Votes: votes,
			},
			UnauthenticatedBundle: bun,
		},
		Proto: ConsensusVersionView{Version: protocol.ConsensusCurrentVersion},
	}
	err, panicErr := pM.transition(inMsg)
	require.NoError(t, err)
	require.NoError(t, panicErr)

	// now, dispatch a commitable proposal
	//First, send a proposal vote
	//Second, dispatch a payload
	proposalVote := helper.MakeVerifiedVote(t, 0, r, p, propose, *pV)
	inMsg = messageEvent{
		T: voteVerified,
		Input: message{
			Vote:                proposalVote,
			UnauthenticatedVote: proposalVote.u(),
		},
		Proto: ConsensusVersionView{Version: protocol.ConsensusCurrentVersion},
	}
	err, panicErr = pM.transition(inMsg)
	require.NoError(t, err)
	require.NoError(t, panicErr)

	inMsg = messageEvent{
		T: payloadVerified,
		Input: message{
			Proposal:                *payload,
			UnauthenticatedProposal: payload.u(),
		},
		Proto: ConsensusVersionView{Version: protocol.ConsensusCurrentVersion},
	}
	err, panicErr = pM.transition(inMsg)
	require.NoError(t, err)
	require.NoError(t, panicErr)

	// now, check cert vote generated
	certVoteEvent := ev(pseudonodeAction{T: attest, Round: r, Period: p, Step: cert, Proposal: *pV})
	require.Truef(t, pM.getTrace().Contains(certVoteEvent), "Player should issue cert vote")
}

func TestPlayerICVOnSoftThresholdThenPayloadNoProposalVote(t *testing.T) {
	partitiontest.PartitionTest(t)

	// if there's no proposal vote, a soft threshold should still trigger a cert vote
	const r = round(12)
	const p = period(1)
	_, pM, helper := setupP(t, r, p, soft)

	// feed soft quorum for pV
	payload, pV := helper.MakeRandomProposalPayload(t, r)
	votes := make([]vote, int(soft.threshold(config.Consensus[protocol.ConsensusCurrentVersion])))
	for i := 0; i < int(soft.threshold(config.Consensus[protocol.ConsensusCurrentVersion])); i++ {
		votes[i] = helper.MakeVerifiedVote(t, i, r, p, soft, *pV)
	}
	bun := unauthenticatedBundle{
		Round:    r,
		Period:   p,
		Step:     soft,
		Proposal: *pV,
	}

	inMsg := messageEvent{
		T: bundleVerified,
		Input: message{
			Bundle: bundle{
				U:     bun,
				Votes: votes,
			},
			UnauthenticatedBundle: bun,
		},
		Proto: ConsensusVersionView{Version: protocol.ConsensusCurrentVersion},
	}
	err, panicErr := pM.transition(inMsg)
	require.NoError(t, err)
	require.NoError(t, panicErr)

	// now, dispatch a payload with no proposal
	inMsg = messageEvent{
		T: payloadVerified,
		Input: message{
			Proposal:                *payload,
			UnauthenticatedProposal: payload.u(),
		},
		Proto: ConsensusVersionView{Version: protocol.ConsensusCurrentVersion},
	}
	err, panicErr = pM.transition(inMsg)
	require.NoError(t, err)
	require.NoError(t, panicErr)

	// now, check cert vote generated
	certVoteEvent := ev(pseudonodeAction{T: attest, Round: r, Period: p, Step: cert, Proposal: *pV})
	require.Truef(t, pM.getTrace().Contains(certVoteEvent), "Player should issue cert vote")
}

func TestPlayerICVNoVoteForUncommittableProposal(t *testing.T) {
	partitiontest.PartitionTest(t)

	const r = round(12)
	const p = period(1)
	pWhite, pM, helper := setupP(t, r, p, soft)

	// feed soft quorum for pV
	pV := helper.MakeRandomProposalValue()

	// now, dispatch an uncommitable proposal
	// First, send a proposal vote, without corresponding payload.
	proposalVote := helper.MakeVerifiedVote(t, 0, r, p, propose, *pV)
	inMsg := messageEvent{
		T: voteVerified,
		Input: message{
			Vote:                proposalVote,
			UnauthenticatedVote: proposalVote.u(),
		},
		Proto: ConsensusVersionView{Version: protocol.ConsensusCurrentVersion},
	}
	err, panicErr := pM.transition(inMsg)
	require.NoError(t, err)
	require.NoError(t, panicErr)

	votes := make([]vote, int(soft.threshold(config.Consensus[protocol.ConsensusCurrentVersion])))
	for i := 0; i < int(soft.threshold(config.Consensus[protocol.ConsensusCurrentVersion])); i++ {
		votes[i] = helper.MakeVerifiedVote(t, i, r, p, soft, *pV)
	}
	bun := unauthenticatedBundle{
		Round:    r,
		Period:   p,
		Step:     soft,
		Proposal: *pV,
	}

	inMsg = messageEvent{
		T: bundleVerified,
		Input: message{
			Bundle: bundle{
				U:     bun,
				Votes: votes,
			},
			UnauthenticatedBundle: bun,
		},
		Proto: ConsensusVersionView{Version: protocol.ConsensusCurrentVersion},
	}
	err, panicErr = pM.transition(inMsg)
	require.NoError(t, err)
	require.NoError(t, panicErr)

	// now, check cert vote generated
	certVoteEvent := ev(pseudonodeAction{T: attest, Round: r, Period: p, Step: cert, Proposal: *pV})
	require.Falsef(t, pM.getTrace().Contains(certVoteEvent), "Player should not issue cert vote")
	require.Truef(t, pWhite.Step == soft, "Player should not move out of soft step") // white box
}

func TestPlayerICVPanicOnSoftBottomThreshold(t *testing.T) {
	partitiontest.PartitionTest(t)

	const r = round(209)
	const p = period(1)
	_, pM, helper := setupP(t, r, p, 0)
	// make sure a next vote bottom for a future period fast forwards us to that period
	pV := &bottom
	votes := make([]vote, int(soft.threshold(config.Consensus[protocol.ConsensusCurrentVersion])))
	for i := 0; i < int(soft.threshold(config.Consensus[protocol.ConsensusCurrentVersion])); i++ {
		votes[i] = helper.MakeVerifiedVote(t, i, r, p, soft, *pV)
	}
	bun := unauthenticatedBundle{
		Round:    r,
		Period:   p,
		Proposal: *pV,
	}
	inMsg := messageEvent{
		T: bundleVerified,
		Input: message{
			Bundle: bundle{
				U:     bun,
				Votes: votes,
			},
			UnauthenticatedBundle: bun,
		},
		Proto: ConsensusVersionView{Version: protocol.ConsensusCurrentVersion},
	}
	err, panicErr := pM.transition(inMsg)
	require.NoError(t, err)
	require.Errorf(t, panicErr, "player should never see softThreshold = bottom")
}

// FF = Fast Forwarding
func TestPlayerFFSoftThreshold(t *testing.T) {
	partitiontest.PartitionTest(t)

	// future periods
	const r = round(201221)
	const p = period(0)
	pWhite, pM, helper := setupP(t, r, p, cert)

	// now, dispatch a commitable proposal
	//First, send a proposal vote
	//Second, dispatch a payload
	pV := helper.MakeRandomProposalValue()
	votes := make([]vote, int(soft.threshold(config.Consensus[protocol.ConsensusCurrentVersion])))
	for i := 0; i < int(soft.threshold(config.Consensus[protocol.ConsensusCurrentVersion])); i++ {
		votes[i] = helper.MakeVerifiedVote(t, i, r, p+100, soft, *pV)
	}
	bun := unauthenticatedBundle{
		Round:    r,
		Period:   p + 100,
		Step:     soft,
		Proposal: *pV,
	}

	inMsg := messageEvent{
		T: bundleVerified,
		Input: message{
			Bundle: bundle{
				U:     bun,
				Votes: votes,
			},
			UnauthenticatedBundle: bun,
		},
		Proto: ConsensusVersionView{Version: protocol.ConsensusCurrentVersion},
	}
	err, panicErr := pM.transition(inMsg)
	require.NoError(t, err)
	require.NoError(t, panicErr)
	require.Equalf(t, p+100, pWhite.Period, "player did not fast forward to new period")
}

func TestPlayerFFSoftThresholdWithPayload(t *testing.T) {
	partitiontest.PartitionTest(t)

	// future periods
	// must also cert vote
	const r = round(201221)
	const p = period(0)
	pWhite, pM, helper := setupP(t, r, p, cert)

	// now, dispatch a commitable proposal
	//First, send a proposal vote. Note that proposal votes for periods
	// far in the future will be filtered, along with corresponding payload (if new)
	//Second, dispatch a payload.
	payload, pV := helper.MakeRandomProposalPayload(t, r)
	proposalVote := helper.MakeVerifiedVote(t, 0, r, p, propose, *pV)
	inMsg := messageEvent{
		T: voteVerified,
		Input: message{
			Vote:                proposalVote,
			UnauthenticatedVote: proposalVote.u(),
		},
		Proto: ConsensusVersionView{Version: protocol.ConsensusCurrentVersion},
	}
	err, panicErr := pM.transition(inMsg)
	require.NoError(t, err)
	require.NoError(t, panicErr)

	// note that payloads are generally round/period agnostic, and cached only if
	// there is a corresponding (filterable) proposalVote or relevant proposal.
	inMsg = messageEvent{
		T: payloadVerified,
		Input: message{
			Proposal:                *payload,
			UnauthenticatedProposal: payload.u(),
		},
		Proto: ConsensusVersionView{Version: protocol.ConsensusCurrentVersion},
	}
	err, panicErr = pM.transition(inMsg)
	require.NoError(t, err)
	require.NoError(t, panicErr)

	votes := make([]vote, int(soft.threshold(config.Consensus[protocol.ConsensusCurrentVersion])))
	for i := 0; i < int(soft.threshold(config.Consensus[protocol.ConsensusCurrentVersion])); i++ {
		votes[i] = helper.MakeVerifiedVote(t, i, r, p+100, soft, *pV)
	}
	bun := unauthenticatedBundle{
		Round:    r,
		Period:   p + 100,
		Step:     soft,
		Proposal: *pV,
	}

	inMsg = messageEvent{
		T: bundleVerified,
		Input: message{
			Bundle: bundle{
				U:     bun,
				Votes: votes,
			},
			UnauthenticatedBundle: bun,
		},
		Proto: ConsensusVersionView{Version: protocol.ConsensusCurrentVersion},
	}
	err, panicErr = pM.transition(inMsg)
	require.NoError(t, err)
	require.NoError(t, panicErr)

	// now, check cert vote generated
	certVoteEvent := ev(pseudonodeAction{T: attest, Round: r, Period: p + 100, Step: cert, Proposal: *pV})
	require.Truef(t, pM.getTrace().Contains(certVoteEvent), "Player should issue cert vote")
	require.Equalf(t, p+100, pWhite.Period, "player did not fast forward to new period")
}

func TestPlayerFFSoftThresholdLatePayloadCert(t *testing.T) {
	partitiontest.PartitionTest(t)

	// should cert vote after fast forwarding due to soft bundle, if we see late payload
	const r = round(201221)
	const p = period(0)
	pWhite, pM, helper := setupP(t, r, p, cert)

	payload, pV := helper.MakeRandomProposalPayload(t, r)

	votes := make([]vote, int(soft.threshold(config.Consensus[protocol.ConsensusCurrentVersion])))
	for i := 0; i < int(soft.threshold(config.Consensus[protocol.ConsensusCurrentVersion])); i++ {
		votes[i] = helper.MakeVerifiedVote(t, i, r, p+100, soft, *pV)
	}
	bun := unauthenticatedBundle{
		Round:    r,
		Period:   p + 100,
		Step:     soft,
		Proposal: *pV,
	}

	inMsg := messageEvent{
		T: bundleVerified,
		Input: message{
			Bundle: bundle{
				U:     bun,
				Votes: votes,
			},
			UnauthenticatedBundle: bun,
		},
		Proto: ConsensusVersionView{Version: protocol.ConsensusCurrentVersion},
	}
	err, panicErr := pM.transition(inMsg)
	require.NoError(t, err)
	require.NoError(t, panicErr)

	// now, dispatch a commitable proposal
	//First, send a proposal vote. Note that proposal votes for periods
	// far in the future will be filtered, along with corresponding payload (if new)
	//Second, dispatch a payload.
	proposalVote := helper.MakeVerifiedVote(t, 0, r, p+100, propose, *pV)
	inMsg = messageEvent{
		T: voteVerified,
		Input: message{
			Vote: proposalVote,
		},
		Proto: ConsensusVersionView{Version: protocol.ConsensusCurrentVersion},
	}
	err, panicErr = pM.transition(inMsg)
	require.NoError(t, err)
	require.NoError(t, panicErr)

	// note that payloads are generally round/period agnostic, and cached only if
	// there is a corresponding (filterable) proposalVote or relevant proposal.
	inMsg = messageEvent{
		T: payloadVerified,
		Input: message{
			Proposal:                *payload,
			UnauthenticatedProposal: payload.u(),
		},
		Proto: ConsensusVersionView{Version: protocol.ConsensusCurrentVersion},
	}
	err, panicErr = pM.transition(inMsg)
	require.NoError(t, err)
	require.NoError(t, panicErr)

	// now, check cert vote generated
	certVoteEvent := ev(pseudonodeAction{T: attest, Round: r, Period: p + 100, Step: cert, Proposal: *pV})
	require.Truef(t, pM.getTrace().Contains(certVoteEvent), "Player should issue cert vote")
	require.Equalf(t, p+100, pWhite.Period, "player did not fast forward to new period")
}

func TestPlayerFFNextThresholdBottom(t *testing.T) {
	partitiontest.PartitionTest(t)

	// Set up a composed test machine starting at period 0
	const r = round(209)
	pWhite, pM, helper := setupP(t, r, period(0), soft)

	// make sure a next vote bottom for a future period fast forwards us to that period
	pV := &bottom
	futureP := period(10)
	votes := make([]vote, int(next.threshold(config.Consensus[protocol.ConsensusCurrentVersion])))
	for i := 0; i < int(next.threshold(config.Consensus[protocol.ConsensusCurrentVersion])); i++ {
		votes[i] = helper.MakeVerifiedVote(t, i, r, futureP, next, *pV)
	}
	bun := unauthenticatedBundle{
		Round:    r,
		Period:   futureP,
		Proposal: *pV,
	}
	inMsg := messageEvent{
		T: bundleVerified,
		Input: message{
			Bundle: bundle{
				U:     bun,
				Votes: votes,
			},
			UnauthenticatedBundle: bun,
		},
		Proto: ConsensusVersionView{Version: protocol.ConsensusCurrentVersion},
	}
	err, panicErr := pM.transition(inMsg)
	require.NoError(t, err)
	require.NoError(t, panicErr)
	require.Equalf(t, futureP+1, pWhite.Period, "player did not fast forward to new period")
}

func TestPlayerFFNextThresholdValue(t *testing.T) {
	partitiontest.PartitionTest(t)

	// Set up a composed test machine starting at period 0
	const r = round(209)
	pWhite, pM, helper := setupP(t, r, period(0), soft)

	// make sure a next vote bottom for a future period fast forwards us to that period
	pV := helper.MakeRandomProposalValue()
	futureP := period(10)
	votes := make([]vote, int(next.threshold(config.Consensus[protocol.ConsensusCurrentVersion])))
	for i := 0; i < int(next.threshold(config.Consensus[protocol.ConsensusCurrentVersion])); i++ {
		votes[i] = helper.MakeVerifiedVote(t, i, r, futureP, next, *pV)
	}
	bun := unauthenticatedBundle{
		Round:    r,
		Period:   futureP,
		Proposal: *pV,
	}
	inMsg := messageEvent{
		T: bundleVerified,
		Input: message{
			Bundle: bundle{
				U:     bun,
				Votes: votes,
			},
			UnauthenticatedBundle: bun,
		},
		Proto: ConsensusVersionView{Version: protocol.ConsensusCurrentVersion},
	}
	err, panicErr := pM.transition(inMsg)
	require.NoError(t, err)
	require.NoError(t, panicErr)
	require.Equalf(t, futureP+1, pWhite.Period, "player did not fast forward to new period")
}

func TestPlayerDoesNotFastForwardOldThresholdEvents(t *testing.T) {
	partitiontest.PartitionTest(t)

	// thresholds/bundles with p_k < p are useless and should not cause any logic
	// (though, in the process of generating the threshold, it should update cached next bundle)
	const r = round(209)
	const p = period(11)
	pWhite, pM, helper := setupP(t, r, p-1, soft)

	pV := helper.MakeRandomProposalValue()
	votes := make([]vote, int(next.threshold(config.Consensus[protocol.ConsensusCurrentVersion])))
	for i := 0; i < int(next.threshold(config.Consensus[protocol.ConsensusCurrentVersion])); i++ {
		votes[i] = helper.MakeVerifiedVote(t, i, r, p-1, next, *pV)
	}
	bun := unauthenticatedBundle{
		Round:    r,
		Period:   p - 1,
		Proposal: *pV,
	}
	inMsg := messageEvent{
		T: bundleVerified,
		Input: message{
			Bundle: bundle{
				U:     bun,
				Votes: votes,
			},
			UnauthenticatedBundle: bun,
		},
		Proto: ConsensusVersionView{Version: protocol.ConsensusCurrentVersion},
	}
	err, panicErr := pM.transition(inMsg)
	require.NoError(t, err)
	require.NoError(t, panicErr)

	require.Equalf(t, p, pWhite.Period, "player did not fast forward to new period")

	// update old cached next bundle
	pV = &bottom
	votes = make([]vote, int((next + 1).threshold(config.Consensus[protocol.ConsensusCurrentVersion])))
	for i := 0; i < int((next + 1).threshold(config.Consensus[protocol.ConsensusCurrentVersion])); i++ {
		votes[i] = helper.MakeVerifiedVote(t, i, r, p-1, (next + 1), *pV)
	}
	bun = unauthenticatedBundle{
		Round:    r,
		Period:   p - 1,
		Proposal: *pV,
	}
	inMsg = messageEvent{
		T: bundleVerified,
		Input: message{
			Bundle: bundle{
				U:     bun,
				Votes: votes,
			},
			UnauthenticatedBundle: bun,
		},
		Proto: ConsensusVersionView{Version: protocol.ConsensusCurrentVersion},
	}
	err, panicErr = pM.transition(inMsg)
	require.NoError(t, err)
	require.NoError(t, panicErr)

	// allow soft voting for new proposal based on bottom
	pV = helper.MakeRandomProposalValue()
	pV.OriginalPeriod = p // we need to set this to trigger soft vote; else, its a reproposal
	vv := helper.MakeVerifiedVote(t, 0, r, p, propose, *pV)
	inMsg = messageEvent{
		T: voteVerified,
		Input: message{
			Vote:                vv,
			UnauthenticatedVote: vv.u(),
		},
		Proto: ConsensusVersionView{Version: protocol.ConsensusCurrentVersion},
	}
	err, panicErr = pM.transition(inMsg)
	require.NoError(t, err)
	require.NoError(t, panicErr)

	// now, trigger soft vote timeout
	err, panicErr = pM.transition(makeTimeoutEvent())
	require.NoError(t, err)
	require.NoError(t, panicErr)

	softVoteEvent := ev(pseudonodeAction{T: attest, Round: r, Period: p, Step: soft, Proposal: *pV})
	require.Truef(t, pM.getTrace().Contains(softVoteEvent), "Player should issue soft vote")
}

// Proposals
// Contract: player should not propose unless it sees valid proof of proposal safety
func TestPlayerProposesBottomBundle(t *testing.T) {
	partitiontest.PartitionTest(t)

	// sanity check that player actually proposes something
	// player should create a new proposal
	const r = round(209)
	const p = period(11)
	pWhite, pM, helper := setupP(t, r, p-1, soft)

	// gen bottom bundle to fast forward into period 11
	pV := &bottom
	votes := make([]vote, int(next.threshold(config.Consensus[protocol.ConsensusCurrentVersion])))
	for i := 0; i < int(next.threshold(config.Consensus[protocol.ConsensusCurrentVersion])); i++ {
		votes[i] = helper.MakeVerifiedVote(t, i, r, p-1, next, *pV)
	}
	bun := unauthenticatedBundle{
		Round:    r,
		Period:   p - 1,
		Proposal: *pV,
	}
	inMsg := messageEvent{
		T: bundleVerified,
		Input: message{
			Bundle: bundle{
				U:     bun,
				Votes: votes,
			},
			UnauthenticatedBundle: bun,
		},
		Proto: ConsensusVersionView{Version: protocol.ConsensusCurrentVersion},
	}
	err, panicErr := pM.transition(inMsg)
	require.NoError(t, err)
	require.NoError(t, panicErr)

	require.Equalf(t, p, pWhite.Period, "player did not fast forward to new period")
	assembleEvent := ev(pseudonodeAction{T: assemble, Round: r, Period: p})
	require.Truef(t, pM.getTrace().Contains(assembleEvent), "Player should try to assemble new proposal")
}

func TestPlayerProposesNewRound(t *testing.T) {
	partitiontest.PartitionTest(t)

	// player should create a new proposal on new round
	const r = round(209)
	const p = period(0)
	pWhite, pM, helper := setupP(t, r-1, p, soft)
	pP, pV := helper.MakeRandomProposalPayload(t, r-1)

	// send a payload
	// store an arbitrary proposal/payload
	vVote := helper.MakeVerifiedVote(t, 0, r-1, p, propose, *pV)
	inMsg := messageEvent{
		T: voteVerified,
		Input: message{
			Vote:                vVote,
			UnauthenticatedVote: vVote.u(),
		},
	}
	err, panicErr := pM.transition(inMsg)
	require.NoError(t, err)
	require.NoError(t, panicErr)
	inMsg = messageEvent{
		T: payloadVerified,
		Input: message{
			Proposal: *pP,
		},
		Proto: ConsensusVersionView{Version: protocol.ConsensusCurrentVersion},
	}
	err, panicErr = pM.transition(inMsg)
	require.NoError(t, err)
	require.NoError(t, panicErr)

	// gen cert to move into the next round
	votes := make([]vote, int(cert.threshold(config.Consensus[protocol.ConsensusCurrentVersion])))
	for i := 0; i < int(cert.threshold(config.Consensus[protocol.ConsensusCurrentVersion])); i++ {
		votes[i] = helper.MakeVerifiedVote(t, i, r-1, p, cert, *pV)
	}
	bun := unauthenticatedBundle{
		Round:    r - 1,
		Period:   p,
		Proposal: *pV,
	}
	inMsg = messageEvent{
		T: bundleVerified,
		Input: message{
			Bundle: bundle{
				U:     bun,
				Votes: votes,
			},
			UnauthenticatedBundle: bun,
		},
		Proto: ConsensusVersionView{Version: protocol.ConsensusCurrentVersion},
	}
	err, panicErr = pM.transition(inMsg)
	require.NoError(t, err)
	require.NoError(t, panicErr)

	require.Equalf(t, r, pWhite.Round, "player did not enter new round")
	require.Equalf(t, period(0), pWhite.Period, "player did not enter period 0 in new round")
	assembleEvent := ev(pseudonodeAction{T: assemble, Round: r, Period: 0})
	require.Truef(t, pM.getTrace().Contains(assembleEvent), "Player should try to assemble new proposal")
}

func TestPlayerCertificateThenPayloadEntersNewRound(t *testing.T) {
	partitiontest.PartitionTest(t)

	// player should create a new proposal on new round
	const r = round(209)
	const p = period(0)
	pWhite, pM, helper := setupP(t, r-1, p, soft)
	pP, pV := helper.MakeRandomProposalPayload(t, r-1)

	// gen cert; this should not advance into next round
	votes := make([]vote, int(cert.threshold(config.Consensus[protocol.ConsensusCurrentVersion])))
	for i := 0; i < int(cert.threshold(config.Consensus[protocol.ConsensusCurrentVersion])); i++ {
		votes[i] = helper.MakeVerifiedVote(t, i, r-1, p, cert, *pV)
	}
	bun := unauthenticatedBundle{
		Round:    r - 1,
		Period:   p,
		Proposal: *pV,
	}
	inMsg := messageEvent{
		T: bundleVerified,
		Input: message{
			Bundle: bundle{
				U:     bun,
				Votes: votes,
			},
			UnauthenticatedBundle: bun,
		},
		Proto: ConsensusVersionView{Version: protocol.ConsensusCurrentVersion},
	}
	err, panicErr := pM.transition(inMsg)
	require.NoError(t, err)
	require.NoError(t, panicErr)

	require.Equalf(t, r-1, pWhite.Round, "player entered new round but shouldn't have without payload")
	assembleEvent := ev(pseudonodeAction{T: assemble, Round: r, Period: 0})
	require.Falsef(t, pM.getTrace().Contains(assembleEvent), "Player should not try to assemble new proposal without new round")

	// send a payload corresponding with previous cert. now we should enter new round
	inMsg = messageEvent{
		T: payloadVerified,
		Input: message{
			Proposal: *pP,
		},
		Proto: ConsensusVersionView{Version: protocol.ConsensusCurrentVersion},
	}
	err, panicErr = pM.transition(inMsg)
	require.NoError(t, err)
	require.NoError(t, panicErr)

	require.Equalf(t, r, pWhite.Round, "player did not enter new round")
	require.Equalf(t, period(0), pWhite.Period, "player did not enter period 0 in new round")
	require.Truef(t, pM.getTrace().Contains(assembleEvent), "Player should try to assemble new proposal")
}

func TestPlayerReproposesNextValueBundleWithoutPayload(t *testing.T) {
	partitiontest.PartitionTest(t)

	// Even having not seen the payload, player should still repropose
	const r = round(209)
	const p = period(11)
	pWhite, pM, helper := setupP(t, r, p-1, soft)
	pV := helper.MakeRandomProposalValue()

	// gen next value bundle to fast forward into period 11
	votes := make([]vote, int(next.threshold(config.Consensus[protocol.ConsensusCurrentVersion])))
	for i := 0; i < int(next.threshold(config.Consensus[protocol.ConsensusCurrentVersion])); i++ {
		votes[i] = helper.MakeVerifiedVote(t, i, r, p-1, next, *pV)
	}
	bun := unauthenticatedBundle{
		Round:    r,
		Period:   p - 1,
		Proposal: *pV,
	}
	inMsg := messageEvent{
		T: bundleVerified,
		Input: message{
			Bundle: bundle{
				U:     bun,
				Votes: votes,
			},
			UnauthenticatedBundle: bun,
		},
		Proto: ConsensusVersionView{Version: protocol.ConsensusCurrentVersion},
	}
	err, panicErr := pM.transition(inMsg)
	require.NoError(t, err)
	require.NoError(t, panicErr)

	// check player fast-forwarded, rezeros, reproposed, relays next-value bundle
	require.Equalf(t, p, pWhite.Period, "player did not fast forward to new period")
	zeroEvent := ev(rezeroAction{})
	require.Truef(t, pM.getTrace().Contains(zeroEvent), "Player should reset clock")
	reproposeEvent := ev(pseudonodeAction{T: repropose, Round: r, Period: p, Proposal: *pV})
	require.Truef(t, pM.getTrace().Contains(reproposeEvent), "Player should repropose from next-value quorum")
	relayEvent := ev(networkAction{T: broadcast, Tag: protocol.VoteBundleTag, UnauthenticatedBundle: bun})
	require.Truef(t, pM.getTrace().Contains(relayEvent), "Player should relay freshest bundle = next value bundle")
}

func TestPlayerReproposesNextValueBundleRelaysPayload(t *testing.T) {
	partitiontest.PartitionTest(t)

	// player should forward the proposal payload, forwad freshest bundle, and broadcast a reproposal vote.
	// which comes from the previous period. (has period set to p - 1)
	const r = round(209)
	const p = period(11)
	pWhite, pM, helper := setupP(t, r, p-1, soft)
	payload, pV := helper.MakeRandomProposalPayload(t, r)

	// submit a proposal/payload
	vv := helper.MakeVerifiedVote(t, 0, r, p-1, propose, *pV)
	inMsg := messageEvent{
		T: voteVerified,
		Input: message{
			Vote:                vv,
			UnauthenticatedVote: vv.u(),
		},
		Proto: ConsensusVersionView{Version: protocol.ConsensusCurrentVersion},
	}
	err, panicErr := pM.transition(inMsg)
	require.NoError(t, err)
	require.NoError(t, panicErr)
	inMsg = messageEvent{
		T: payloadVerified,
		Input: message{
			Proposal:                *payload,
			UnauthenticatedProposal: payload.u(),
		},
		Proto: ConsensusVersionView{Version: protocol.ConsensusCurrentVersion},
	}
	err, panicErr = pM.transition(inMsg)
	require.NoError(t, err)
	require.NoError(t, panicErr)

	// gen next value bundle to fast forward into period 11
	votes := make([]vote, int(next.threshold(config.Consensus[protocol.ConsensusCurrentVersion])))
	for i := 0; i < int(next.threshold(config.Consensus[protocol.ConsensusCurrentVersion])); i++ {
		votes[i] = helper.MakeVerifiedVote(t, i, r, p-1, next, *pV)
	}
	bun := unauthenticatedBundle{
		Round:    r,
		Period:   p - 1,
		Proposal: *pV,
	}
	inMsg = messageEvent{
		T: bundleVerified,
		Input: message{
			Bundle: bundle{
				U:     bun,
				Votes: votes,
			},
			UnauthenticatedBundle: bun,
		},
		Proto: ConsensusVersionView{Version: protocol.ConsensusCurrentVersion},
	}
	err, panicErr = pM.transition(inMsg)
	require.NoError(t, err)
	require.NoError(t, panicErr)

	// check player fast-forwarded, rezeros, reproposed, relays next-value bundle
	require.Equalf(t, p, pWhite.Period, "player did not fast forward to new period")
	zeroEvent := ev(rezeroAction{})
	require.Truef(t, pM.getTrace().Contains(zeroEvent), "Player should reset clock")
	reproposeEvent := ev(pseudonodeAction{T: repropose, Round: r, Period: p, Proposal: *pV})
	require.Truef(t, pM.getTrace().Contains(reproposeEvent), "Player should repropose from next-value quorum")
	relayEvent := ev(networkAction{T: broadcast, Tag: protocol.VoteBundleTag, UnauthenticatedBundle: bun})
	require.Truef(t, pM.getTrace().Contains(relayEvent), "Player should relay freshest bundle = next value bundle")

	// simulate the pseudonode
	vote := helper.MakeVerifiedVote(t, 0, r, p, propose, *pV)
	inMsg = messageEvent{
		T: votePresent,
		Input: message{
			UnauthenticatedVote: vote.u(),
		},
		Proto: ConsensusVersionView{Version: protocol.ConsensusCurrentVersion},
	}
	err, panicErr = pM.transition(inMsg)
	require.NoError(t, err)
	require.NoError(t, panicErr)

	// simulate the cryptoverifier
	inMsg = messageEvent{
		T: voteVerified,
		Input: message{
			Vote:                vote,
			UnauthenticatedVote: vote.u(),
		},
		Proto: ConsensusVersionView{Version: protocol.ConsensusCurrentVersion},
	}
	err, panicErr = pM.transition(inMsg)
	require.NoError(t, err)
	require.NoError(t, panicErr)

	// check payload is relayed
	relayPayloadEvent := ev(networkAction{T: relay, Tag: protocol.ProposalPayloadTag, CompoundMessage: compoundMessage{Proposal: payload.u(), Vote: vote.u()}})
	require.Truef(t, pM.getTrace().Contains(relayPayloadEvent), "Player should relay payload on reproposal")
}

// Commitment
func TestPlayerCommitsCertThreshold(t *testing.T) {
	partitiontest.PartitionTest(t)

	const r = round(20239)
	const p = period(1001)
	pWhite, pM, helper := setupP(t, r-1, p, soft)
	pP, pV := helper.MakeRandomProposalPayload(t, r-1)

	// send a payload
	// store an arbitrary proposal/payload
	vVote := helper.MakeVerifiedVote(t, 0, r-1, p, propose, *pV)
	inMsg := messageEvent{
		T: voteVerified,
		Input: message{
			Vote:                vVote,
			UnauthenticatedVote: vVote.u(),
		},
	}
	err, panicErr := pM.transition(inMsg)
	require.NoError(t, err)
	require.NoError(t, panicErr)
	inMsg = messageEvent{
		T: payloadVerified,
		Input: message{
			Proposal: *pP,
		},
		Proto: ConsensusVersionView{Version: protocol.ConsensusCurrentVersion},
	}
	err, panicErr = pM.transition(inMsg)
	require.NoError(t, err)
	require.NoError(t, panicErr)

	// gen cert to move into the next round
	votes := make([]vote, int(cert.threshold(config.Consensus[protocol.ConsensusCurrentVersion])))
	for i := 0; i < int(cert.threshold(config.Consensus[protocol.ConsensusCurrentVersion])); i++ {
		votes[i] = helper.MakeVerifiedVote(t, i, r-1, p, cert, *pV)
	}
	bun := unauthenticatedBundle{
		Round:    r - 1,
		Period:   p,
		Proposal: *pV,
	}
	inMsg = messageEvent{
		T: bundleVerified,
		Input: message{
			Bundle: bundle{
				U:     bun,
				Votes: votes,
			},
			UnauthenticatedBundle: bun,
		},
		Proto: ConsensusVersionView{Version: protocol.ConsensusCurrentVersion},
	}
	err, panicErr = pM.transition(inMsg)
	require.NoError(t, err)
	require.NoError(t, panicErr)

	require.Equalf(t, r, pWhite.Round, "player did not enter new round")
	require.Equalf(t, period(0), pWhite.Period, "player did not enter period 0 in new round")
	commitEvent := ev(ensureAction{Certificate: Certificate(bun), Payload: *pP})
	require.Truef(t, pM.getTrace().Contains(commitEvent), "Player should try to ensure block/digest on ledger")
}

// Recovery = Re
const testPartitionPeriod = 3

var testPartitionStep = partitionStep

func TestPlayerRePropagatesFreshestBundle(t *testing.T) {
	partitiontest.PartitionTest(t)

	// let's just fire a bunch of timeouts
	const r = round(20239)
	const p = period(2)
	pWhite, pM, helper := setupP(t, r, p, soft)

	// gen next bundle to move into the next round
	pV := helper.MakeRandomProposalValue()
	votes := make([]vote, int(next.threshold(config.Consensus[protocol.ConsensusCurrentVersion])))
	for i := 0; i < int(next.threshold(config.Consensus[protocol.ConsensusCurrentVersion])); i++ {
		votes[i] = helper.MakeVerifiedVote(t, i, r, p-1, next, *pV)
	}
	bun := unauthenticatedBundle{
		Round:    r,
		Period:   p - 1,
		Proposal: *pV,
	}
	inMsg := messageEvent{
		T: bundleVerified,
		Input: message{
			Bundle: bundle{
				U:     bun,
				Votes: votes,
			},
			UnauthenticatedBundle: bun,
		},
		Proto: ConsensusVersionView{Version: protocol.ConsensusCurrentVersion},
	}
	err, panicErr := pM.transition(inMsg)
	require.NoError(t, err)
	require.NoError(t, panicErr)

	require.Equalf(t, p, pWhite.Period, "player did not enter new period")

	// now, trigger soft vote timeout
	err, panicErr = pM.transition(makeTimeoutEvent())
	require.NoError(t, err)
	require.NoError(t, panicErr)

	// now, trigger cert vote timeout; now step = next
	err, panicErr = pM.transition(makeTimeoutEvent())
	require.NoError(t, err)
	require.NoError(t, panicErr)

	for i := 3; i < int(testPartitionStep); i++ {
		err, panicErr = pM.transition(makeTimeoutEvent())
		require.NoError(t, err)
		require.NoError(t, panicErr)
		// actually send the next next vote
		err, panicErr = pM.transition(makeTimeoutEvent())
		require.NoError(t, err)
		require.NoError(t, panicErr)
	}

	// check if partitioned (this is hardcoded in implementation?)
	require.Truef(t, pWhite.partitioned(), "player should detect partition but isn't")

	resynchEvent := ev(networkAction{T: broadcast, Tag: protocol.VoteBundleTag, UnauthenticatedBundle: bun})
	require.Truef(t, pM.getTrace().Contains(resynchEvent), "Player should try to repropagate freshest bundle")
}

func TestPlayerPropagatesProposalPayload(t *testing.T) {
	partitiontest.PartitionTest(t)

	// if a player receives a payload from the network, it should relay it.
	const r = round(209)
	_, pM, helper := setupP(t, r, 0, soft)
	payload, pV := helper.MakeRandomProposalPayload(t, r)

	// store an arbitrary proposal/payload
	vVote := helper.MakeVerifiedVote(t, 0, r, 0, propose, *pV)
	inMsg := messageEvent{
		T: voteVerified,
		Input: message{
			Vote:                vVote,
			UnauthenticatedVote: vVote.u(),
		},
	}
	err, panicErr := pM.transition(inMsg)
	require.NoError(t, err)
	require.NoError(t, panicErr)

	m := message{
		messageHandle:           "msghandle",
		UnauthenticatedProposal: payload.u(),
	}
	inMsg = messageEvent{
		T:     payloadPresent,
		Input: m,
	}
	err, panicErr = pM.transition(inMsg)
	require.NoError(t, err)
	require.NoError(t, panicErr)

	relayPayloadEvent := ev(networkAction{T: relay, Tag: protocol.ProposalPayloadTag, CompoundMessage: compoundMessage{Proposal: payload.u()}})
	require.Truef(t, pM.getTrace().Contains(relayPayloadEvent), "Player should relay payload on reception")
}

func TestPlayerPropagatesOwnProposalPayload(t *testing.T) {
	partitiontest.PartitionTest(t)

	// if a player receives a PayloadVerified event with its own payload, it should relay it.
	const r = round(209)
	_, pM, helper := setupP(t, r, 0, soft)
	payload, pV := helper.MakeRandomProposalPayload(t, r)

	// store an arbitrary proposal/payload
	vVote := helper.MakeVerifiedVote(t, 0, r, 0, propose, *pV)
	inMsg := messageEvent{
		T: voteVerified,
		Input: message{
			Vote:                vVote,
			UnauthenticatedVote: vVote.u(),
		},
	}
	err, panicErr := pM.transition(inMsg)
	require.NoError(t, err)
	require.NoError(t, panicErr)

	m := message{
		UnauthenticatedProposal: payload.u(),
		Proposal:                *payload,
	}
	inMsg = messageEvent{
		T:     payloadVerified,
		Input: m,
	}
	err, panicErr = pM.transition(inMsg)
	require.NoError(t, err)
	require.NoError(t, panicErr)

	relayPayloadEvent := ev(networkAction{T: relay, Tag: protocol.ProposalPayloadTag, CompoundMessage: compoundMessage{Proposal: payload.u()}})
	require.Truef(t, pM.getTrace().Contains(relayPayloadEvent), "Player should relay own payload")
}

func TestPlayerPropagatesProposalPayloadFutureRound(t *testing.T) {
	partitiontest.PartitionTest(t)

	// if a player receives a proposal payload for a future round, it should still
	// propagate it at some point.
	const r = round(209)
	_, pM, helper := setupP(t, r, 0, soft)
	payload, pV := helper.MakeRandomProposalPayload(t, r+1)

	// store an arbitrary proposal/payload
	vVote := helper.MakeVerifiedVote(t, 0, r+1, 0, propose, *pV)
	inMsg := messageEvent{
		T: voteVerified,
		Input: message{
			Vote:                vVote,
			UnauthenticatedVote: vVote.u(),
		},
	}
	err, panicErr := pM.transition(inMsg)
	require.NoError(t, err)
	require.NoError(t, panicErr)

	m := message{
		messageHandle:           "msghandle",
		UnauthenticatedProposal: payload.u(),
	}
	inMsg = messageEvent{
		T:     payloadPresent,
		Input: m,
	}
	err, panicErr = pM.transition(inMsg)
	require.NoError(t, err)
	require.NoError(t, panicErr)

	// advance to the next round
	msg := roundInterruptionEvent{
		Round: r + 1,
	}
	err, panicErr = pM.transition(msg)
	require.NoError(t, err)
	require.NoError(t, panicErr)

	relayPayloadEvent := ev(networkAction{T: relay, Tag: protocol.ProposalPayloadTag, CompoundMessage: compoundMessage{Proposal: payload.u()}})
	require.Truef(t, pM.getTrace().Contains(relayPayloadEvent), "Player should relay payload on new round")
}

func TestPlayerRePropagatesProposalPayload(t *testing.T) {
	partitiontest.PartitionTest(t)

	// if player broadcasts a non-bottom freshest bundle during recovery/resynch, broadcast the
	// associated proposal payload. note this is distinct from relaying the payload
	// on seeing a reproposal/proposal vote.
	const r = round(209)
	const p = period(11)
	require.Truef(t, p >= testPartitionPeriod, "test case must force player into partitioned period")
	pWhite, pM, helper := setupP(t, r, p-1, soft)
	payload, pV := helper.MakeRandomProposalPayload(t, r)

	// store an arbitrary proposal/payload
	vVote := helper.MakeVerifiedVote(t, 0, r, p-1, propose, *pV)
	inMsg := messageEvent{
		T: voteVerified,
		Input: message{
			Vote:                vVote,
			UnauthenticatedVote: vVote.u(),
		},
	}
	err, panicErr := pM.transition(inMsg)
	require.NoError(t, err)
	require.NoError(t, panicErr)
	inMsg = messageEvent{
		T: payloadVerified,
		Input: message{
			Proposal: *payload,
		},
		Proto: ConsensusVersionView{Version: protocol.ConsensusCurrentVersion},
	}
	err, panicErr = pM.transition(inMsg)
	require.NoError(t, err)
	require.NoError(t, panicErr)

	// let's stage the value in period 10, so that we relay the block at the end of period 10
	votes := make([]vote, int(soft.threshold(config.Consensus[protocol.ConsensusCurrentVersion])))
	for i := 0; i < int(soft.threshold(config.Consensus[protocol.ConsensusCurrentVersion])); i++ {
		votes[i] = helper.MakeVerifiedVote(t, i, r, p-1, soft, *pV)
	}
	bun := unauthenticatedBundle{
		Round:    r,
		Period:   p - 1,
		Proposal: *pV,
	}
	inMsg = messageEvent{
		T: bundleVerified,
		Input: message{
			Bundle: bundle{
				U:     bun,
				Votes: votes,
			},
			UnauthenticatedBundle: bun,
		},
		Proto: ConsensusVersionView{Version: protocol.ConsensusCurrentVersion},
	}
	err, panicErr = pM.transition(inMsg)
	require.NoError(t, err)
	require.NoError(t, panicErr)

	// gen next value bundle to fast forward into period 11
	votes = make([]vote, int(next.threshold(config.Consensus[protocol.ConsensusCurrentVersion])))
	for i := 0; i < int(next.threshold(config.Consensus[protocol.ConsensusCurrentVersion])); i++ {
		votes[i] = helper.MakeVerifiedVote(t, i, r, p-1, next, *pV)
	}
	bun = unauthenticatedBundle{
		Round:    r,
		Period:   p - 1,
		Proposal: *pV,
	}
	inMsg = messageEvent{
		T: bundleVerified,
		Input: message{
			Bundle: bundle{
				U:     bun,
				Votes: votes,
			},
			UnauthenticatedBundle: bun,
		},
		Proto: ConsensusVersionView{Version: protocol.ConsensusCurrentVersion},
	}
	err, panicErr = pM.transition(inMsg)
	require.NoError(t, err)
	require.NoError(t, panicErr)

	// check player is partitioned and is attempting to resynch other processes
	require.Truef(t, pWhite.partitioned(), "player should detect partition but isn't")
	relayEvent := ev(networkAction{T: broadcast, Tag: protocol.VoteBundleTag, UnauthenticatedBundle: bun})
	require.Truef(t, pM.getTrace().Contains(relayEvent), "Player should relay freshest bundle = next value bundle")

	// check payload is relayed due to staging, even if it is not pinned
	relayPayloadEvent := ev(networkAction{T: broadcast, Tag: protocol.ProposalPayloadTag, CompoundMessage: compoundMessage{Proposal: payload.u()}})
	require.Truef(t, pM.getTrace().Contains(relayPayloadEvent), "Player should relay payload on resynch")

	// now, let's say someone saw the next value bundle, and they reproposed
	vVote = helper.MakeVerifiedVote(t, 100, r, p, propose, *pV)
	inMsg = messageEvent{
		T: voteVerified,
		Input: message{
			Vote:                vVote,
			UnauthenticatedVote: vVote.u(),
		},
		Proto: ConsensusVersionView{Version: protocol.ConsensusCurrentVersion},
	}
	err, panicErr = pM.transition(inMsg)
	require.NoError(t, err)
	require.NoError(t, panicErr)

	// we should attach a relay payload to this proposal
	relayPayloadEvent = ev(networkAction{T: broadcast, Tag: protocol.ProposalPayloadTag, CompoundMessage: compoundMessage{Proposal: payload.u(), Vote: vVote.u()}})
	require.Truef(t, pM.getTrace().Contains(relayPayloadEvent), "Player should relay payload on resynch")

	// now, trigger soft vote timeout
	err, panicErr = pM.transition(makeTimeoutEvent())
	require.NoError(t, err)
	require.NoError(t, panicErr)

	// now, trigger cert vote timeout; now step = next
	pM.resetTrace()
	err, panicErr = pM.transition(makeTimeoutEvent())
	require.NoError(t, err)
	require.NoError(t, panicErr)
	// check that this next vote contains old pV
	relayPayloadEvent = ev(networkAction{T: broadcast, Tag: protocol.ProposalPayloadTag, CompoundMessage: compoundMessage{Proposal: payload.u()}})
	require.Truef(t, pM.getTrace().Contains(relayPayloadEvent), "Player should relay payload on resynch")

	// now, stage a new payload for this same period p.
	payloadNext, pVNext := helper.MakeRandomProposalPayload(t, r)
	votes = make([]vote, int(soft.threshold(config.Consensus[protocol.ConsensusCurrentVersion])))
	for i := 0; i < int(soft.threshold(config.Consensus[protocol.ConsensusCurrentVersion])); i++ {
		votes[i] = helper.MakeVerifiedVote(t, i, r, p, soft, *pVNext)
	}
	bun = unauthenticatedBundle{
		Round:    r,
		Period:   p,
		Proposal: *pVNext,
	}
	inMsg = messageEvent{
		T: bundleVerified,
		Input: message{
			Bundle: bundle{
				U:     bun,
				Votes: votes,
			},
			UnauthenticatedBundle: bun,
		},
		Proto: ConsensusVersionView{Version: protocol.ConsensusCurrentVersion},
	}
	err, panicErr = pM.transition(inMsg)
	require.NoError(t, err)
	require.NoError(t, panicErr)
	// Also deliver the payload this period.
	vVote = helper.MakeVerifiedVote(t, 0, r, p, propose, *pVNext)
	inMsg = messageEvent{
		T: voteVerified,
		Input: message{
			Vote:                vVote,
			UnauthenticatedVote: vVote.u(),
		},
	}
	err, panicErr = pM.transition(inMsg)
	require.NoError(t, err)
	require.NoError(t, panicErr)
	inMsg = messageEvent{
		T: payloadVerified,
		Input: message{
			Proposal: *payloadNext,
		},
		Proto: ConsensusVersionView{Version: protocol.ConsensusCurrentVersion},
	}
	err, panicErr = pM.transition(inMsg)
	require.NoError(t, err)
	require.NoError(t, panicErr)

	// make sure we relay the new payload (staged has precedence over pinned)
	// now, trigger second next step
	pM.resetTrace()
	err, panicErr = pM.transition(makeTimeoutEvent()) // inject randomness
	require.NoError(t, err)
	require.NoError(t, panicErr)
	err, panicErr = pM.transition(makeTimeoutEvent()) // actually send next + 1 vote
	require.NoError(t, err)
	require.NoError(t, panicErr)
	relayPayloadEvent = ev(networkAction{T: broadcast, Tag: protocol.ProposalPayloadTag, CompoundMessage: compoundMessage{Proposal: payloadNext.u()}})
	fmt.Println(relayPayloadEvent)
	require.Truef(t, pM.getTrace().Contains(relayPayloadEvent), "Player should relay staged payload over pinned payload on resynch")
}

func TestPlayerPropagatesProposalVote(t *testing.T) {
	partitiontest.PartitionTest(t)

	const r = round(209)
	_, pM, helper := setupP(t, r, 0, soft)
	_, pV := helper.MakeRandomProposalPayload(t, r)

	vVote := helper.MakeVerifiedVote(t, 0, r, 0, propose, *pV)
	inMsg := messageEvent{
		T: voteVerified,
		Input: message{
			Vote:                vVote,
			UnauthenticatedVote: vVote.u(),
		},
		Proto: ConsensusVersionView{Version: protocol.ConsensusCurrentVersion},
	}
	err, panicErr := pM.transition(inMsg)
	require.NoError(t, err)
	require.NoError(t, panicErr)

	relayVoteEvent := ev(networkAction{T: relay, Tag: protocol.AgreementVoteTag, UnauthenticatedVote: vVote.u()})
	require.Truef(t, pM.getTrace().Contains(relayVoteEvent), "Player should relay proposal vote")
}

func TestPlayerPropagatesSoftVote(t *testing.T) {
	partitiontest.PartitionTest(t)

	const r = round(209)
	_, pM, helper := setupP(t, r, 0, soft)
	_, pV := helper.MakeRandomProposalPayload(t, r)

	vVote := helper.MakeVerifiedVote(t, 0, r, 0, soft, *pV)
	inMsg := messageEvent{
		T: voteVerified,
		Input: message{
			Vote:                vVote,
			UnauthenticatedVote: vVote.u(),
		},
		Proto: ConsensusVersionView{Version: protocol.ConsensusCurrentVersion},
	}
	err, panicErr := pM.transition(inMsg)
	require.NoError(t, err)
	require.NoError(t, panicErr)

	relayVoteEvent := ev(networkAction{T: relay, Tag: protocol.AgreementVoteTag, UnauthenticatedVote: vVote.u()})
	require.Truef(t, pM.getTrace().Contains(relayVoteEvent), "Player should relay soft vote")
}

func TestPlayerPropagatesCertVote(t *testing.T) {
	partitiontest.PartitionTest(t)

	const r = round(209)
	_, pM, helper := setupP(t, r, 0, cert)
	_, pV := helper.MakeRandomProposalPayload(t, r)

	vVote := helper.MakeVerifiedVote(t, 0, r, 0, cert, *pV)
	inMsg := messageEvent{
		T: voteVerified,
		Input: message{
			Vote:                vVote,
			UnauthenticatedVote: vVote.u(),
		},
		Proto: ConsensusVersionView{Version: protocol.ConsensusCurrentVersion},
	}
	err, panicErr := pM.transition(inMsg)
	require.NoError(t, err)
	require.NoError(t, panicErr)

	relayVoteEvent := ev(networkAction{T: relay, Tag: protocol.AgreementVoteTag, UnauthenticatedVote: vVote.u()})
	require.Truef(t, pM.getTrace().Contains(relayVoteEvent), "Player should relay cert vote")
}

// Malformed Messages
// check both proposals, proposal payloads, and votes, bundles
func TestPlayerDisconnectsFromMalformedProposalVote(t *testing.T) {
	partitiontest.PartitionTest(t)

	const r = round(201221)
	const p = period(0)
	_, pM, helper := setupP(t, r, p, cert)

	verifyError := makeSerErrStr("test error")

	// check disconnect on malformed proposal votes
	proposalVote := helper.MakeVerifiedVote(t, 0, r, p, propose, bottom)
	m := message{
		Vote:                proposalVote,
		UnauthenticatedVote: proposalVote.u(),
	}
	inMsg := messageEvent{
		T:     voteVerified,
		Input: m,
		Err:   verifyError,
	}
	err, panicErr := pM.transition(inMsg)
	require.NoError(t, err)
	require.NoError(t, panicErr)
	require.Truef(t, pM.getTrace().ContainsFn(func(b event) bool {
		if b.t() != wrappedAction {
			return false
		}
		wrapper := b.(wrappedActionEvent)
		if wrapper.action.t() != disconnect {
			return false
		}
		act := wrapper.action.(networkAction)
		if act.T == disconnect && act.h == m.messageHandle && act.Err != nil {
			return true
		}
		return false
	}), "Player should disconnect due to malformed proposal")
}

func TestPlayerIgnoresMalformedPayload(t *testing.T) {
	partitiontest.PartitionTest(t)

	const r = round(201221)
	const p = period(0)
	_, pM, _ := setupP(t, r, p, cert)

	verifyError := makeSerErrStr("test error")

	// check ignore on malformed payloads
	m := message{
		messageHandle:           "uniquemessage",
		Proposal:                proposal{},
		UnauthenticatedProposal: unauthenticatedProposal{},
	}
	inMsg := messageEvent{
		T:     payloadVerified,
		Input: m,
		Err:   verifyError,
	}
	err, panicErr := pM.transition(inMsg)
	require.NoError(t, err)
	require.NoError(t, panicErr)
	require.Truef(t, pM.getTrace().ContainsFn(func(b event) bool {
		if b.t() != wrappedAction {
			return false
		}
		wrapper := b.(wrappedActionEvent)
		if wrapper.action.t() != ignore {
			return false
		}
		act := wrapper.action.(networkAction)
		if act.T == ignore && act.h == m.messageHandle && act.Err != nil {
			return true
		}
		return false
	}), "Player should ignore malformed payload")
}

func TestPlayerDisconnectsFromMalformedVotes(t *testing.T) {
	partitiontest.PartitionTest(t)

	const r = round(201221)
	const p = period(0)
	_, pM, helper := setupP(t, r, p, cert)

	verifyError := makeSerErrStr("test error")

	// check disconnect on malformed votes
	vv := helper.MakeVerifiedVote(t, 0, r, p, soft, bottom)
	m := message{
		Vote:                vv,
		UnauthenticatedVote: vv.u(),
		messageHandle:       "uniquemalformedvote",
	}
	inMsg := messageEvent{
		T:     voteVerified,
		Input: m,
		Err:   verifyError,
	}
	err, panicErr := pM.transition(inMsg)
	require.NoError(t, err)
	require.NoError(t, panicErr)
	require.Truef(t, pM.getTrace().ContainsFn(func(b event) bool {
		if b.t() != wrappedAction {
			return false
		}
		wrapper := b.(wrappedActionEvent)
		if wrapper.action.t() != disconnect {
			return false
		}
		act := wrapper.action.(networkAction)
		if act.T == disconnect && act.h == m.messageHandle && act.Err != nil {
			return true
		}
		return false
	}), "Player should disconnect due to malformed vote")
}

func TestPlayerDisconnectsFromMalformedBundles(t *testing.T) {
	partitiontest.PartitionTest(t)

	const r = round(201221)
	const p = period(0)
	_, pM, _ := setupP(t, r, p, cert)

	verifyError := makeSerErrStr("test error")

	// check disconnect on malformed bundles
	m := message{
		Bundle:                bundle{},
		UnauthenticatedBundle: unauthenticatedBundle{},
		messageHandle:         "uniquemalformedBundle",
	}
	inMsg := messageEvent{
		Err:   verifyError,
		T:     bundleVerified,
		Input: m,
	}
	err, panicErr := pM.transition(inMsg)
	require.NoError(t, err)
	require.NoError(t, panicErr)
	require.Truef(t, pM.getTrace().ContainsFn(func(b event) bool {
		if b.t() != wrappedAction {
			return false
		}
		wrapper := b.(wrappedActionEvent)
		if wrapper.action.t() != disconnect {
			return false
		}
		act := wrapper.action.(networkAction)
		if act.T == disconnect && act.h == m.messageHandle && act.Err != nil {
			return true
		}
		return false
	}), "Player should disconnect due to malformed bundle")
}

// Helper Sanity Checks
func TestPlayerRequestsVoteVerification(t *testing.T) {
	partitiontest.PartitionTest(t)

	const r = round(201221)
	const p = period(0)
	_, pM, helper := setupP(t, r, p, cert)
	pV := helper.MakeRandomProposalValue()
	vote := helper.MakeVerifiedVote(t, 0, r, p, soft, *pV)
	m := message{
		UnauthenticatedVote: vote.u(),
	}
	inMsg := messageEvent{
		T:     votePresent,
		Input: m,
	}
	err, panicErr := pM.transition(inMsg)
	require.NoError(t, err)
	require.NoError(t, panicErr)

	verifyEvent := ev(cryptoAction{T: verifyVote, M: m, TaskIndex: 0})
	require.Truef(t, pM.getTrace().Contains(verifyEvent), "Player should verify vote")
}

func TestPlayerRequestsProposalVoteVerification(t *testing.T) {
	partitiontest.PartitionTest(t)

	const r = round(1)
	const p = period(0)
	_, pM, helper := setupP(t, r, p, cert)
	pV := helper.MakeRandomProposalValue()
	vote := helper.MakeVerifiedVote(t, 0, r, p, propose, *pV)
	m := message{
		UnauthenticatedVote: vote.u(),
	}
	inMsg := messageEvent{
		T:     votePresent,
		Input: m,
	}
	err, panicErr := pM.transition(inMsg)
	require.NoError(t, err)
	require.NoError(t, panicErr)

	verifyEvent := ev(cryptoAction{T: verifyVote, M: m, TaskIndex: 0})
	require.Truef(t, pM.getTrace().Contains(verifyEvent), "Player should verify vote")
}

func TestPlayerRequestsBundleVerification(t *testing.T) {
	partitiontest.PartitionTest(t)

	const r = round(201221)
	const p = period(0)
	_, pM, _ := setupP(t, r, p, cert)
	bun := unauthenticatedBundle{
		Round:  r,
		Period: p,
	}
	m := message{
		UnauthenticatedBundle: bun,
	}
	inMsg := messageEvent{
		T:     bundlePresent,
		Input: m,
	}
	err, panicErr := pM.transition(inMsg)
	require.NoError(t, err)
	require.NoError(t, panicErr)
	verifyEvent := ev(cryptoAction{T: verifyBundle, M: m, TaskIndex: 0})
	require.Truef(t, pM.getTrace().Contains(verifyEvent), "Player should verify bundle")
}

// Payload Pipelining
func TestPlayerRequestsPayloadVerification(t *testing.T) {
	partitiontest.PartitionTest(t)

	const r = round(201221)
	const p = period(0)
	_, pM, helper := setupP(t, r, p, cert)
	payload, pV := helper.MakeRandomProposalPayload(t, r)

	// submit a proposal/initial payload
	vv := helper.MakeVerifiedVote(t, 0, r, p, propose, *pV)
	inMsg := messageEvent{
		T: voteVerified,
		Input: message{
			Vote:                vv,
			UnauthenticatedVote: vv.u(),
		},
	}
	err, panicErr := pM.transition(inMsg)
	require.NoError(t, err)
	require.NoError(t, panicErr)
	m := message{
		UnauthenticatedProposal: payload.u(),
	}
	inMsg = messageEvent{
		T:     payloadPresent,
		Input: m,
	}
	err, panicErr = pM.transition(inMsg)
	require.NoError(t, err)
	require.NoError(t, panicErr)

	// make sure payload verify request
	verifyEvent := ev(cryptoAction{T: verifyPayload, M: m, TaskIndex: 0})
	require.Truef(t, pM.getTrace().Contains(verifyEvent), "Player should verify payload")

}

func TestPlayerRequestsPipelinedPayloadVerification(t *testing.T) {
	partitiontest.PartitionTest(t)

	const r = round(201221)
	const p = period(0)
	pWhite, pM, helper := setupP(t, r, p, cert)
	// also make sure we ask for payload verification when entering a new round
	payloadTwo, pVTwo := helper.MakeRandomProposalPayload(t, r+1)
	vv := helper.MakeVerifiedVote(t, 0, r+1, 0, propose, *pVTwo)
	inMsg := messageEvent{
		T: voteVerified,
		Input: message{
			Vote:                vv,
			UnauthenticatedVote: vv.u(),
		},
	}
	err, panicErr := pM.transition(inMsg)
	require.NoError(t, err)
	require.NoError(t, panicErr)
	m := message{
		UnauthenticatedProposal: payloadTwo.u(),
		messageHandle:           "r2",
	}
	inMsg = messageEvent{
		T:     payloadPresent,
		Input: m,
	}
	err, panicErr = pM.transition(inMsg)
	require.NoError(t, err)
	require.NoError(t, panicErr)
	// make sure no payload verify request, because its for the next round
	verifyEvent := ev(cryptoAction{T: verifyPayload, M: m, TaskIndex: 0})
	require.Falsef(t, pM.getTrace().Contains(verifyEvent), "Player should not verify payload from r + 1")

	// now enter next round
	pP, pV := helper.MakeRandomProposalPayload(t, r)
	// send a payload
	// store an arbitrary proposal/payload
	vVote := helper.MakeVerifiedVote(t, 0, r, p, propose, *pV)
	inMsg = messageEvent{
		T: voteVerified,
		Input: message{
			Vote:                vVote,
			UnauthenticatedVote: vVote.u(),
		},
	}
	err, panicErr = pM.transition(inMsg)
	require.NoError(t, err)
	require.NoError(t, panicErr)
	inMsg = messageEvent{
		T: payloadVerified,
		Input: message{
			Proposal: *pP,
		},
		Proto: ConsensusVersionView{Version: protocol.ConsensusCurrentVersion},
	}
	err, panicErr = pM.transition(inMsg)
	require.NoError(t, err)
	require.NoError(t, panicErr)

	votes := make([]vote, int(cert.threshold(config.Consensus[protocol.ConsensusCurrentVersion])))
	for i := 0; i < int(cert.threshold(config.Consensus[protocol.ConsensusCurrentVersion])); i++ {
		votes[i] = helper.MakeVerifiedVote(t, i, r, p, cert, *pV)
	}
	bun := unauthenticatedBundle{
		Round:    r,
		Period:   p,
		Proposal: *pV,
	}
	inMsg = messageEvent{
		T: bundleVerified,
		Input: message{
			Bundle: bundle{
				U:     bun,
				Votes: votes,
			},
			UnauthenticatedBundle: bun,
		},
		Proto: ConsensusVersionView{Version: protocol.ConsensusCurrentVersion},
	}
	err, panicErr = pM.transition(inMsg)
	require.NoError(t, err)
	require.NoError(t, panicErr)

	require.Equalf(t, r+1, pWhite.Round, "player did not enter new round")
	require.Equalf(t, period(0), pWhite.Period, "player did not enter period 0 in new round")
	commitEvent := ev(ensureAction{Certificate: Certificate(bun), Payload: *pP})
	require.Truef(t, pM.getTrace().Contains(commitEvent), "Player should try to ensure block/digest on ledger")

	// make sure we sent out pipelined payload verify requests
	verifyEvent = ev(cryptoAction{T: verifyPayload})
	require.Truef(t, pM.getTrace().Contains(verifyEvent), "Player should verify pipelined payload first seen in previous round")
}

// Round pipelining
func TestPlayerHandlesPipelinedThresholds(t *testing.T) {
	partitiontest.PartitionTest(t)

	// make sure we stage a pipelined soft threshold after entering new round
	const r = round(20)
	const p = period(0)
	pWhite, pM, helper := setupP(t, r, p, cert)

	// pipeline a soft threshold for the next round
	payload, pV := helper.MakeRandomProposalPayload(t, r+1)
	votes := make([]vote, int(soft.threshold(config.Consensus[protocol.ConsensusCurrentVersion])))
	for i := 0; i < int(soft.threshold(config.Consensus[protocol.ConsensusCurrentVersion])); i++ {
		votes[i] = helper.MakeVerifiedVote(t, i, r+1, p, soft, *pV)
	}
	// note: we can't just send a bundle - it will get rejected due to freshness rules
	//bun := unauthenticatedBundle{
	//	Round:    r + 1,
	//	Period:   p,
	//	Proposal: *pV,
	//}
	//inMsg := messageEvent{
	//	T: bundleVerified,
	//	Input: message{
	//		Bundle: bundle{
	//			U:     bun,
	//			Votes: votes,
	//		},
	//		UnauthenticatedBundle: bun,
	//	},
	//}
	//err, panicErr := pM.transition(inMsg)
	//require.NoError(t, err)
	//require.NoError(t, panicErr)
	for _, v := range votes {
		inMsg := messageEvent{
			T: voteVerified,
			Input: message{
				Vote:                v,
				UnauthenticatedVote: v.u(),
			},
			Proto: ConsensusVersionView{Version: protocol.ConsensusCurrentVersion},
		}
		err, panicErr := pM.transition(inMsg)
		require.NoError(t, err)
		require.NoError(t, panicErr)
	}

	// now, enter next round
	pPTwo, pVTwo := helper.MakeRandomProposalPayload(t, r)
	// store pPTwo
	vVote := helper.MakeVerifiedVote(t, 0, r, p, propose, *pVTwo)
	inMsg := messageEvent{
		T: voteVerified,
		Input: message{
			Vote:                vVote,
			UnauthenticatedVote: vVote.u(),
		},
	}
	err, panicErr := pM.transition(inMsg)
	require.NoError(t, err)
	require.NoError(t, panicErr)
	inMsg = messageEvent{
		T: payloadVerified,
		Input: message{
			Proposal: *pPTwo,
		},
		Proto: ConsensusVersionView{Version: protocol.ConsensusCurrentVersion},
	}
	err, panicErr = pM.transition(inMsg)
	require.NoError(t, err)
	require.NoError(t, panicErr)

	votes = make([]vote, int(cert.threshold(config.Consensus[protocol.ConsensusCurrentVersion])))
	for i := 0; i < int(cert.threshold(config.Consensus[protocol.ConsensusCurrentVersion])); i++ {
		votes[i] = helper.MakeVerifiedVote(t, i, r, p, cert, *pVTwo)
	}
	bun := unauthenticatedBundle{
		Round:    r,
		Period:   p,
		Proposal: *pVTwo,
	}
	inMsg = messageEvent{
		T: bundleVerified,
		Input: message{
			Bundle: bundle{
				U:     bun,
				Votes: votes,
			},
			UnauthenticatedBundle: bun,
		},
		Proto: ConsensusVersionView{Version: protocol.ConsensusCurrentVersion},
	}
	err, panicErr = pM.transition(inMsg)
	require.NoError(t, err)
	require.NoError(t, panicErr)
	require.Equalf(t, r+1, pWhite.Round, "player did not enter new round")

	// now make sure we stage our soft threshold now
	// we verify this indirectly by attempting to send a payload and making sure it gets verified
	m := message{
		UnauthenticatedProposal: payload.u(),
	}
	inMsg = messageEvent{
		T:     payloadPresent,
		Input: m,
		Proto: ConsensusVersionView{Version: protocol.ConsensusCurrentVersion},
	}
	err, panicErr = pM.transition(inMsg)
	require.NoError(t, err)
	require.NoError(t, panicErr)
	verifyEvent := ev(cryptoAction{T: verifyPayload})
	require.Truef(t, pM.getTrace().Contains(verifyEvent), "Player should verify pipelined payload first seen in previous round")
}

func TestPlayerRegression_EnsuresCertThreshFromOldPeriod_8ba23942(t *testing.T) {
	partitiontest.PartitionTest(t)

	// should not ignore cert thresholds from previous period in same round, if it
	// was saved as freshest threshold
	const r = round(20)
	const p = period(0)
	pWhite, pM, helper := setupP(t, r, p, cert)

	// send a next threshold to send player into period 1
	pP, pV := helper.MakeRandomProposalPayload(t, r)
	votes := make([]vote, int(next.threshold(config.Consensus[protocol.ConsensusCurrentVersion])))
	for i := 0; i < int(next.threshold(config.Consensus[protocol.ConsensusCurrentVersion])); i++ {
		votes[i] = helper.MakeVerifiedVote(t, i, r, p, next, *pV)
	}
	bun := unauthenticatedBundle{
		Round:    r,
		Period:   p,
		Step:     next,
		Proposal: *pV,
	}
	inMsg := messageEvent{
		T: bundleVerified,
		Input: message{
			Bundle: bundle{
				U:     bun,
				Votes: votes,
			},
			UnauthenticatedBundle: bun,
		},
		Proto: ConsensusVersionView{Version: protocol.ConsensusCurrentVersion},
	}
	err, panicErr := pM.transition(inMsg)
	require.NoError(t, err)
	require.NoError(t, panicErr)
	require.Equalf(t, p+1, pWhite.Period, "player did not fast forward to new period")

	// gen cert threshold in period 0, should move into next round
	// store an arbitrary payload. It should be accepted since the next quorum pinned pV.
	inMsg = messageEvent{
		T: payloadVerified,
		Input: message{
			Proposal: *pP,
		},
		Proto: ConsensusVersionView{Version: protocol.ConsensusCurrentVersion},
	}
	err, panicErr = pM.transition(inMsg)
	require.NoError(t, err)
	require.NoError(t, panicErr)
	votes = make([]vote, int(cert.threshold(config.Consensus[protocol.ConsensusCurrentVersion])))
	for i := 0; i < int(cert.threshold(config.Consensus[protocol.ConsensusCurrentVersion])); i++ {
		votes[i] = helper.MakeVerifiedVote(t, i, r, p, cert, *pV) // period 0
		msg := messageEvent{
			T: voteVerified,
			Input: message{
				Vote:                votes[i],
				UnauthenticatedVote: votes[i].u(),
			},
			Proto: ConsensusVersionView{Version: protocol.ConsensusCurrentVersion},
		}
		err, panicErr = pM.transition(msg)
		require.NoError(t, err)
		require.NoError(t, panicErr)
	}
	bun = unauthenticatedBundle{
		Round:    r,
		Period:   p,
		Step:     cert,
		Proposal: *pV,
	}
	require.Equalf(t, r+1, pWhite.Round, "player did not enter new round")
	require.Equalf(t, period(0), pWhite.Period, "player did not enter period 0 in new round")
	commitEvent := ev(ensureAction{Certificate: Certificate(bun), Payload: *pP})
	require.Truef(t, pM.getTrace().Contains(commitEvent), "Player should try to ensure block on ledger")
}

func TestPlayer_RejectsCertThresholdFromPreviousRound(t *testing.T) {
	partitiontest.PartitionTest(t)

	const r = round(20)
	const p = period(0)
	pWhite, pM, helper := setupP(t, r, p, cert)

	_, pV := helper.MakeRandomProposalPayload(t, r)
	votes := make([]vote, int(cert.threshold(config.Consensus[protocol.ConsensusCurrentVersion])))
	for i := 0; i < int(cert.threshold(config.Consensus[protocol.ConsensusCurrentVersion])); i++ {
		votes[i] = helper.MakeVerifiedVote(t, i, r-1, p+1, cert, *pV)
		msg := messageEvent{
			T: voteVerified,
			Input: message{
				Vote:                votes[i],
				UnauthenticatedVote: votes[i].u(),
			},
			Proto: ConsensusVersionView{Version: protocol.ConsensusCurrentVersion},
		}
		err, panicErr := pM.transition(msg)
		require.NoError(t, err)
		require.NoError(t, panicErr)
	}
	bun := unauthenticatedBundle{
		Round:    r - 1,
		Period:   p + 1,
		Step:     cert,
		Proposal: *pV,
	}
	require.Equalf(t, r, pWhite.Round, "player entered new round... bad!")
	require.Equalf(t, p, pWhite.Period, "player changed periods... bad!")
	commitEvent := ev(stageDigestAction{Certificate: Certificate(bun)})
	require.Falsef(t, pM.getTrace().Contains(commitEvent), "Player should not try to stage anything")
}

func TestPlayer_CommitsCertThresholdWithoutPreStaging(t *testing.T) {
	partitiontest.PartitionTest(t)

	// if player has pinned a block, then sees a cert threshold, it should commit
	const r = round(20)
	const p = period(0)
	pWhite, pM, helper := setupP(t, r, p, cert)

	// send a next threshold to send player into period 1
	pP, pV := helper.MakeRandomProposalPayload(t, r)
	votes := make([]vote, int(next.threshold(config.Consensus[protocol.ConsensusCurrentVersion])))
	for i := 0; i < int(next.threshold(config.Consensus[protocol.ConsensusCurrentVersion])); i++ {
		votes[i] = helper.MakeVerifiedVote(t, i, r, p, next, *pV)
	}
	bun := unauthenticatedBundle{
		Round:    r,
		Period:   p,
		Step:     next,
		Proposal: *pV,
	}
	inMsg := messageEvent{
		T: bundleVerified,
		Input: message{
			Bundle: bundle{
				U:     bun,
				Votes: votes,
			},
			UnauthenticatedBundle: bun,
		},
		Proto: ConsensusVersionView{Version: protocol.ConsensusCurrentVersion},
	}
	err, panicErr := pM.transition(inMsg)
	require.NoError(t, err)
	require.NoError(t, panicErr)
	require.Equalf(t, p+1, pWhite.Period, "player did not fast forward to new period")

	// store an arbitrary payload. It should be accepted since the next quorum pinned pV.
	inMsg = messageEvent{
		T: payloadVerified,
		Input: message{
			Proposal: *pP,
		},
		Proto: ConsensusVersionView{Version: protocol.ConsensusCurrentVersion},
	}
	err, panicErr = pM.transition(inMsg)
	require.NoError(t, err)
	require.NoError(t, panicErr)

	// generate a cert threshold for period 1. This should ensureBlock since we have the payload.
	votes = make([]vote, int(cert.threshold(config.Consensus[protocol.ConsensusCurrentVersion])))
	for i := 0; i < int(cert.threshold(config.Consensus[protocol.ConsensusCurrentVersion])); i++ {
		votes[i] = helper.MakeVerifiedVote(t, i, r, p+1, cert, *pV) // period 0
		msg := messageEvent{
			T: voteVerified,
			Input: message{
				Vote:                votes[i],
				UnauthenticatedVote: votes[i].u(),
			},
			Proto: ConsensusVersionView{Version: protocol.ConsensusCurrentVersion},
		}
		err, panicErr = pM.transition(msg)
		require.NoError(t, err)
		require.NoError(t, panicErr)
	}
	bun = unauthenticatedBundle{
		Round:    r,
		Period:   p + 1,
		Step:     cert,
		Proposal: *pV,
	}
	require.Equalf(t, r+1, pWhite.Round, "player did not enter new round")
	require.Equalf(t, period(0), pWhite.Period, "player did not enter period 0 in new round")
	commitEvent := ev(ensureAction{Certificate: Certificate(bun), Payload: *pP})
	require.Truef(t, pM.getTrace().Contains(commitEvent), "Player should try to ensure block on ledger")
}

func TestPlayer_CertThresholdDoesNotBlock(t *testing.T) {
	partitiontest.PartitionTest(t)

	// check that ledger gets a hint to stage digest
	const r = round(20)
	const p = period(0)
	pWhite, pM, helper := setupP(t, r, p, cert)

	_, pV := helper.MakeRandomProposalPayload(t, r)
	votes := make([]vote, int(cert.threshold(config.Consensus[protocol.ConsensusCurrentVersion])))
	for i := 0; i < int(cert.threshold(config.Consensus[protocol.ConsensusCurrentVersion])); i++ {
		votes[i] = helper.MakeVerifiedVote(t, i, r, p, cert, *pV)
		msg := messageEvent{
			T: voteVerified,
			Input: message{
				Vote:                votes[i],
				UnauthenticatedVote: votes[i].u(),
			},
			Proto: ConsensusVersionView{Version: protocol.ConsensusCurrentVersion},
		}
		err, panicErr := pM.transition(msg)
		require.NoError(t, err)
		require.NoError(t, panicErr)
	}
	bun := unauthenticatedBundle{
		Round:    r,
		Period:   p,
		Step:     cert,
		Proposal: *pV,
	}
	require.Equalf(t, r, pWhite.Round, "player entered new round... bad!")
	require.Equalf(t, p, pWhite.Period, "player changed periods... bad!")
	commitEvent := ev(stageDigestAction{Certificate: Certificate(bun)})
	require.Truef(t, pM.getTrace().Contains(commitEvent), "Player should have staged something but didn't")
}

func TestPlayer_CertThresholdDoesNotBlockFuturePeriod(t *testing.T) {
	partitiontest.PartitionTest(t)

	// check that ledger gets a hint to stage digest
	const r = round(20)
	const p = period(0)
	pWhite, pM, helper := setupP(t, r, p, cert)

	_, pV := helper.MakeRandomProposalPayload(t, r)
	votes := make([]vote, int(cert.threshold(config.Consensus[protocol.ConsensusCurrentVersion])))
	for i := 0; i < int(cert.threshold(config.Consensus[protocol.ConsensusCurrentVersion])); i++ {
		votes[i] = helper.MakeVerifiedVote(t, i, r, p+1, cert, *pV)
		msg := messageEvent{
			T: voteVerified,
			Input: message{
				Vote:                votes[i],
				UnauthenticatedVote: votes[i].u(),
			},
			Proto: ConsensusVersionView{Version: protocol.ConsensusCurrentVersion},
		}
		err, panicErr := pM.transition(msg)
		require.NoError(t, err)
		require.NoError(t, panicErr)
	}
	bun := unauthenticatedBundle{
		Round:    r,
		Period:   p + 1,
		Step:     cert,
		Proposal: *pV,
	}
	require.Equalf(t, r, pWhite.Round, "player entered new round... bad!")
	require.Equalf(t, p+1, pWhite.Period, "player should have changed periods but didn't")
	commitEvent := ev(stageDigestAction{Certificate: Certificate(bun)})
	require.Truef(t, pM.getTrace().Contains(commitEvent), "Player should have staged something but didn't")
}

func TestPlayer_CertThresholdFastForwards(t *testing.T) {
	partitiontest.PartitionTest(t)

	const r = round(20)
	const p = period(0)
	pWhite, pM, helper := setupP(t, r, p, cert)

	_, pV := helper.MakeRandomProposalPayload(t, r)
	// send a bundle - individual votes will get filtered.
	votes := make([]vote, int(cert.threshold(config.Consensus[protocol.ConsensusCurrentVersion])))
	for i := 0; i < int(cert.threshold(config.Consensus[protocol.ConsensusCurrentVersion])); i++ {
		votes[i] = helper.MakeVerifiedVote(t, i, r, p+2, cert, *pV)
	}
	bun := unauthenticatedBundle{
		Round:    r,
		Period:   p + 2,
		Step:     cert,
		Proposal: *pV,
	}
	inMsg := messageEvent{
		T: bundleVerified,
		Input: message{
			Bundle: bundle{
				U:     bun,
				Votes: votes,
			},
			UnauthenticatedBundle: bun,
		},
		Proto: ConsensusVersionView{Version: protocol.ConsensusCurrentVersion},
	}
	err, panicErr := pM.transition(inMsg)
	require.NoError(t, err)
	require.NoError(t, panicErr)

	require.Equalf(t, r, pWhite.Round, "player entered new round... bad!")
	require.Equalf(t, p+2, pWhite.Period, "player should have changed periods but didn't")
	commitEvent := ev(stageDigestAction{Certificate: Certificate(bun)})
	require.Truef(t, pM.getTrace().Contains(commitEvent), "Player should have staged something but didn't")
}

func TestPlayer_CertThresholdCommitsFuturePeriodIfAlreadyHasBlock(t *testing.T) {
	partitiontest.PartitionTest(t)

	const r = round(20)
	const p = period(0)
	pWhite, pM, helper := setupP(t, r, p, cert)

	payload, pV := helper.MakeRandomProposalPayload(t, r)
	// give player a proposal/payload.
	proposalVote := helper.MakeVerifiedVote(t, 0, r, p, propose, *pV)
	inMsg := messageEvent{
		T: voteVerified,
		Input: message{
			Vote:                proposalVote,
			UnauthenticatedVote: proposalVote.u(),
		},
		Proto: ConsensusVersionView{Version: protocol.ConsensusCurrentVersion},
	}
	err, panicErr := pM.transition(inMsg)
	require.NoError(t, err)
	require.NoError(t, panicErr)
	inMsg = messageEvent{
		T: payloadVerified,
		Input: message{
			Proposal:                *payload,
			UnauthenticatedProposal: payload.u(),
		},
		Proto: ConsensusVersionView{Version: protocol.ConsensusCurrentVersion},
	}
	err, panicErr = pM.transition(inMsg)
	require.NoError(t, err)
	require.NoError(t, panicErr)

	// send a bundle - individual votes will get filtered.
	votes := make([]vote, int(cert.threshold(config.Consensus[protocol.ConsensusCurrentVersion])))
	for i := 0; i < int(cert.threshold(config.Consensus[protocol.ConsensusCurrentVersion])); i++ {
		votes[i] = helper.MakeVerifiedVote(t, i, r, p+2, cert, *pV)
	}
	bun := unauthenticatedBundle{
		Round:    r,
		Period:   p + 2,
		Step:     cert,
		Proposal: *pV,
	}
	inMsg = messageEvent{
		T: bundleVerified,
		Input: message{
			Bundle: bundle{
				U:     bun,
				Votes: votes,
			},
			UnauthenticatedBundle: bun,
		},
		Proto: ConsensusVersionView{Version: protocol.ConsensusCurrentVersion},
	}
	err, panicErr = pM.transition(inMsg)
	require.NoError(t, err)
	require.NoError(t, panicErr)

	require.Equalf(t, r+1, pWhite.Round, "player did not enter new round... bad!")
	require.Equalf(t, period(0), pWhite.Period, "player should have entered period 0 of new round but didn't")
	commitEvent := ev(ensureAction{Certificate: Certificate(bun), Payload: *payload})
	require.Truef(t, pM.getTrace().Contains(commitEvent), "Player should have committed a block but didn't")
}

func TestPlayer_PayloadAfterCertThresholdCommits(t *testing.T) {
	partitiontest.PartitionTest(t)

	const r = round(20)
	const p = period(0)
	pWhite, pM, helper := setupP(t, r, p, cert)

	pP, pV := helper.MakeRandomProposalPayload(t, r)
	// send a bundle - individual votes will get filtered.
	votes := make([]vote, int(cert.threshold(config.Consensus[protocol.ConsensusCurrentVersion])))
	for i := 0; i < int(cert.threshold(config.Consensus[protocol.ConsensusCurrentVersion])); i++ {
		votes[i] = helper.MakeVerifiedVote(t, i, r, p+2, cert, *pV)
	}
	bun := unauthenticatedBundle{
		Round:    r,
		Period:   p + 2,
		Step:     cert,
		Proposal: *pV,
	}
	inMsg := messageEvent{
		T: bundleVerified,
		Input: message{
			Bundle: bundle{
				U:     bun,
				Votes: votes,
			},
			UnauthenticatedBundle: bun,
		},
		Proto: ConsensusVersionView{Version: protocol.ConsensusCurrentVersion},
	}
	err, panicErr := pM.transition(inMsg)
	require.NoError(t, err)
	require.NoError(t, panicErr)

	require.Equalf(t, r, pWhite.Round, "player entered new round... bad!")
	require.Equalf(t, p+2, pWhite.Period, "player should have changed periods but didn't")
	commitEvent := ev(stageDigestAction{Certificate: Certificate(bun)})
	require.Truef(t, pM.getTrace().Contains(commitEvent), "Player should have staged something but didn't")
	pM.resetTrace()

	// now, deliver payload, commit.
	inMsg = messageEvent{
		T: payloadVerified,
		Input: message{
			Proposal:                *pP,
			UnauthenticatedProposal: pP.u(),
		},
		Proto: ConsensusVersionView{Version: protocol.ConsensusCurrentVersion},
	}
	err, panicErr = pM.transition(inMsg)
	require.NoError(t, err)
	require.NoError(t, panicErr)
	require.Equalf(t, r+1, pWhite.Round, "player did not enter new round... bad!")
	require.Equalf(t, period(0), pWhite.Period, "player should have entered period 0 but didn't")
	commitEvent = ev(ensureAction{Certificate: Certificate(bun), Payload: *pP})
	require.Truef(t, pM.getTrace().Contains(commitEvent), "Player should have committed but didn't")
}

func TestPlayerAlwaysResynchsPinnedValue(t *testing.T) {
	partitiontest.PartitionTest(t)

	// a white box test that checks the pinned value is relayed even it is not staged in the period corresponding to the freshest bundle
	const r = round(209)
	const p = period(12)
	pWhite, pM, helper := setupP(t, r, p-2, soft)
	payload, pV := helper.MakeRandomProposalPayload(t, r)

	// store a payload for period 10
	vv := helper.MakeVerifiedVote(t, 0, r, p-2, propose, *pV)
	inMsg := messageEvent{
		T: voteVerified,
		Input: message{
			Vote:                vv,
			UnauthenticatedVote: vv.u(),
		},
		Proto: ConsensusVersionView{Version: protocol.ConsensusCurrentVersion},
	}
	err, panicErr := pM.transition(inMsg)
	require.NoError(t, err)
	require.NoError(t, panicErr)
	inMsg = messageEvent{
		T: payloadVerified,
		Input: message{
			Proposal:                *payload,
			UnauthenticatedProposal: payload.u(),
		},
		Proto: ConsensusVersionView{Version: protocol.ConsensusCurrentVersion},
	}
	err, panicErr = pM.transition(inMsg)
	require.NoError(t, err)
	require.NoError(t, panicErr)

	// gen next value bundle to fast forward into period 11
	votes := make([]vote, int(next.threshold(config.Consensus[protocol.ConsensusCurrentVersion])))
	for i := 0; i < int(next.threshold(config.Consensus[protocol.ConsensusCurrentVersion])); i++ {
		votes[i] = helper.MakeVerifiedVote(t, i, r, p-2, next, *pV)
	}
	bun := unauthenticatedBundle{
		Round:    r,
		Period:   p - 2,
		Proposal: *pV,
	}
	inMsg = messageEvent{
		T: bundleVerified,
		Input: message{
			Bundle: bundle{
				U:     bun,
				Votes: votes,
			},
			UnauthenticatedBundle: bun,
		},
		Proto: ConsensusVersionView{Version: protocol.ConsensusCurrentVersion},
	}
	err, panicErr = pM.transition(inMsg)
	require.NoError(t, err)
	require.NoError(t, panicErr)

	// Generate one more to fast-forward into period 12; note that period 11 has no staged value.
	votes = make([]vote, int(next.threshold(config.Consensus[protocol.ConsensusCurrentVersion])))
	for i := 0; i < int(next.threshold(config.Consensus[protocol.ConsensusCurrentVersion])); i++ {
		votes[i] = helper.MakeVerifiedVote(t, i, r, p-1, next, *pV)
	}
	bun = unauthenticatedBundle{
		Round:    r,
		Period:   p - 1,
		Proposal: *pV,
	}
	inMsg = messageEvent{
		T: bundleVerified,
		Input: message{
			Bundle: bundle{
				U:     bun,
				Votes: votes,
			},
			UnauthenticatedBundle: bun,
		},
		Proto: ConsensusVersionView{Version: protocol.ConsensusCurrentVersion},
	}
	pM.resetTrace() // clean up the history
	err, panicErr = pM.transition(inMsg)
	require.NoError(t, err)
	require.NoError(t, panicErr)

	// Now, player should be in period 12, and should have tried to resychronize the pinned payload
	trace := pM.getTrace()
	require.Equalf(t, p, pWhite.Period, "player did not fast forward to new period")
	zeroEvent := ev(rezeroAction{})
	require.Truef(t, trace.Contains(zeroEvent), "Player should reset clock")

	resynchEvent := ev(networkAction{T: broadcast, Tag: protocol.VoteBundleTag, UnauthenticatedBundle: bun})
	require.Truef(t, trace.Contains(resynchEvent), "Player should relay freshest bundle = next value bundle")

	rePayloadEvent := ev(networkAction{T: broadcast, Tag: protocol.ProposalPayloadTag, CompoundMessage: compoundMessage{Proposal: payload.u()}})
	require.Truef(t, trace.Contains(rePayloadEvent), "Player should relay payload even if not staged in previous period")
}

type fixedTestingClock struct {
	time.Duration
}

func (c *fixedTestingClock) Zero() timers.Clock[TimeoutType] {
	return c
}

func (c *fixedTestingClock) Since() time.Duration {
	return c.Duration
}

func (c *fixedTestingClock) TimeoutAt(d time.Duration, timeoutType TimeoutType) <-chan time.Time {
	return nil
}

func (c *fixedTestingClock) Encode() []byte {
	return nil
}

func (c *fixedTestingClock) Decode([]byte) (timers.Clock[TimeoutType], error) {
	return &fixedTestingClock{}, nil // TODO
}

// test that ReceivedAt and ValidateAt timing information are retained in proposalStore
// when the payloadPresent, payloadVerified, and voteVerified events are processed, and that all timings
// are available when the ensureAction is called for the block.
func TestPlayerRetainsReceivedValidatedAtOneSample(t *testing.T) {
	partitiontest.PartitionTest(t)

	const r = round(20239)
	const p = period(0)
	pWhite, pM, helper := setupP(t, r-1, p, soft)
	pP, pV := helper.MakeRandomProposalPayload(t, r-1)

	// send voteVerified message
	vVote := helper.MakeVerifiedVote(t, 0, r-1, p, propose, *pV)
	inMsg := messageEvent{T: voteVerified, Input: message{Vote: vVote, UnauthenticatedVote: vVote.u()}}
	inMsg = inMsg.AttachValidatedAt(501*time.Millisecond, r-1)
	err, panicErr := pM.transition(inMsg)
	require.NoError(t, err)
	require.NoError(t, panicErr)

	// send payloadPresent message
	m := message{UnauthenticatedProposal: pP.u()}
	inMsg = messageEvent{T: payloadPresent, Input: m}
	inMsg = inMsg.AttachReceivedAt(time.Second, r-1)
	err, panicErr = pM.transition(inMsg)
	require.NoError(t, err)
	require.NoError(t, panicErr)

<<<<<<< HEAD
	assertCorrectReceivedAtSet(t, pWhite, pM, helper, r, p, pP, pV, m, protocol.ConsensusFuture)
}

func TestPlayerRetainsLateReceivedValidatedAtOneSample(t *testing.T) {
	partitiontest.PartitionTest(t)

	const r = round(20239)
	const p = period(0)
	pWhite, pM, helper := setupP(t, r-1, p, soft)
	pP, pV := helper.MakeRandomProposalPayload(t, r-1)

	// Move to round r, no credentials arrived.
	// send voteVerified message
	vVote := helper.MakeVerifiedVote(t, 0, r-1, p, propose, *pV)
	inMsg := messageEvent{T: voteVerified, Input: message{Vote: vVote, UnauthenticatedVote: vVote.u()}}
	inMsg = inMsg.AttachValidatedAt(501 * time.Millisecond)
	err, panicErr := pM.transition(inMsg)
	require.NoError(t, err)
	require.NoError(t, panicErr)

	// send payloadPresent message
	m := message{UnauthenticatedProposal: pP.u()}
	inMsg = messageEvent{T: payloadPresent, Input: m}
	inMsg = inMsg.AttachReceivedAt(time.Second)
	err, panicErr = pM.transition(inMsg)
	require.NoError(t, err)
	require.NoError(t, panicErr)

	assertCorrectReceivedAtSet(t, pWhite, pM, helper, r, p, pP, pV, m, protocol.ConsensusFuture)
	require.False(t, pWhite.lowestCredentialArrivals.isFull())
	require.Equal(t, pWhite.lowestCredentialArrivals.writePtr, 0)

	// Old credential arrives
	// send voteVerified message
	vVote = helper.MakeVerifiedVote(t, 0, r-credentialRoundLag, p, propose, *pV)
	inMsg = messageEvent{T: voteVerified, Input: message{Vote: vVote, UnauthenticatedVote: vVote.u()}}
	inMsg = inMsg.AttachValidatedAt(501 * time.Millisecond)
	err, panicErr = pM.transition(inMsg)
	require.NoError(t, err)
	require.NoError(t, panicErr)

	// send payloadPresent message
	m = message{UnauthenticatedProposal: pP.u()}
	inMsg = messageEvent{T: payloadPresent, Input: m}
	inMsg = inMsg.AttachReceivedAt(time.Second)
	err, panicErr = pM.transition(inMsg)
	require.NoError(t, err)
	require.NoError(t, panicErr)

	// move to round r+1, triggering history update
	vVote = helper.MakeVerifiedVote(t, 0, r, p, propose, *pV)
	inMsg = messageEvent{T: voteVerified, Input: message{Vote: vVote, UnauthenticatedVote: vVote.u()}}
	inMsg = inMsg.AttachValidatedAt(501 * time.Millisecond)
	err, panicErr = pM.transition(inMsg)
	require.NoError(t, err)
	require.NoError(t, panicErr)

	// send payloadPresent message
	m = message{UnauthenticatedProposal: pP.u()}
	inMsg = messageEvent{T: payloadPresent, Input: m}
	inMsg = inMsg.AttachReceivedAt(time.Second)
	err, panicErr = pM.transition(inMsg)
	require.NoError(t, err)
	require.NoError(t, panicErr)
	moveToRound(t, pWhite, pM, helper, r+1, p, pP, pV, m, protocol.ConsensusFuture)
=======
	assertCorrectReceivedAtSet(t, pWhite, pM, helper, r, p, pP, pV, m, protocol.ConsensusFuture, time.Second)
>>>>>>> 254f768f

	// assert lowest vote validateAt time was recorded into payloadArrivals
	require.NotZero(t, dynamicFilterCredentialArrivalHistory)
	require.Equal(t, pWhite.lowestCredentialArrivals.writePtr, 1)
	require.False(t, pWhite.lowestCredentialArrivals.isFull())
	require.Equal(t, 501*time.Millisecond, pWhite.lowestCredentialArrivals.history[0])
}

// test that ReceivedAt and ValidateAt timing information are retained in
// proposalStore when the payloadPresent, payloadVerified, and voteVerified
// events are processed in the *preceding round*, and that all timings are
// available when the ensureAction is called for the block.
func TestPlayerRetainsEarlyReceivedValidatedAtOneSample(t *testing.T) {
	partitiontest.PartitionTest(t)
	const r = round(20239)
	const p = period(0)
	pWhite, pM, helper := setupP(t, r-1, p, soft)
	pP, pV := helper.MakeRandomProposalPayload(t, r-1)

	require.NotZero(t, dynamicFilterCredentialArrivalHistory)
	// move two rounds, so the measurement from round r gets inserted to the
	// history window

	// create a PP message for an arbitrary proposal/payload similar to setupCompoundMessage
	vVote := helper.MakeVerifiedVote(t, 0, r-1, p, propose, *pV)
	unverifiedVoteMsg := message{UnauthenticatedVote: vVote.u()}
	proposalMsg := message{UnauthenticatedProposal: pP.u()}
	compoundMsg := messageEvent{T: votePresent, Input: unverifiedVoteMsg,
		Tail: &messageEvent{T: payloadPresent, Input: proposalMsg}}

	inMsg := compoundMsg.AttachReceivedAt(time.Second, r-2) // call AttachReceivedAt like demux would
	err, panicErr := pM.transition(inMsg)
	require.NoError(t, err)
	require.NoError(t, panicErr)

	// make sure vote verify requests
	verifyEvent := ev(cryptoAction{T: verifyVote, M: unverifiedVoteMsg, Round: r - 1, Period: p, Step: propose, TaskIndex: 1})
	require.Truef(t, pM.getTrace().Contains(verifyEvent), "Player should verify vote")

	// send voteVerified
	verifiedVoteMsg := message{Vote: vVote, UnauthenticatedVote: vVote.u()}
	inMsg = messageEvent{T: voteVerified, Input: verifiedVoteMsg, TaskIndex: 1}
	timestamp := 500
	inMsg = inMsg.AttachValidatedAt(time.Duration(timestamp)*time.Millisecond, r-2)
	err, panicErr = pM.transition(inMsg)
	require.NoError(t, err)
	require.NoError(t, panicErr)
	moveToRound(t, pWhite, pM, helper, r, p, pP, pV, proposalMsg, protocol.ConsensusFuture)

	// receive credential for the next round, check that it gets a timestamp of 1
	require.Equal(t, time.Duration(1), pWhite.lowestCredentialArrivals.history[0])
}

// test that ReceivedAt and ValidateAt timing information are retained in proposalStore
// when the payloadPresent, payloadVerified, and voteVerified events are processed, and that all timings
// are available when the ensureAction is called for the block. The history should be kept for the last
// DynamicFilterCredentialArrivalHistory rounds.
func TestPlayerRetainsReceivedValidatedAtForHistoryWindow(t *testing.T) {
	partitiontest.PartitionTest(t)
	const r = round(20239)
	const p = period(0)
	pWhite, pM, helper := setupP(t, r-1, p, soft)

	require.NotZero(t, dynamicFilterCredentialArrivalHistory)

	for i := 0; i < dynamicFilterCredentialArrivalHistory+int(credentialRoundLag); i++ {
		// send voteVerified message
		pP, pV := helper.MakeRandomProposalPayload(t, r+round(i)-1)
		vVote := helper.MakeVerifiedVote(t, 0, r+round(i)-1, p, propose, *pV)
		inMsg := messageEvent{T: voteVerified, Input: message{Vote: vVote, UnauthenticatedVote: vVote.u()}}
		timestamp := 500 + i
		inMsg = inMsg.AttachValidatedAt(time.Duration(timestamp)*time.Millisecond, r+round(i)-1)
		err, panicErr := pM.transition(inMsg)
		require.NoError(t, err)
		require.NoError(t, panicErr)

		// send payloadPresent message
		m := message{UnauthenticatedProposal: pP.u()}
		inMsg = messageEvent{T: payloadPresent, Input: m}
		inMsg = inMsg.AttachReceivedAt(time.Second, r+round(i)-1)
		err, panicErr = pM.transition(inMsg)
		require.NoError(t, err)
		require.NoError(t, panicErr)
		moveToRound(t, pWhite, pM, helper, r+round(i), p, pP, pV, m, protocol.ConsensusFuture)
	}

	// assert lowest vote validateAt time was recorded into payloadArrivals
	require.True(t, pWhite.lowestCredentialArrivals.isFull())
	for i := 0; i < dynamicFilterCredentialArrivalHistory; i++ {
		// only the last historyLen samples are kept, so the first one is discarded
		timestamp := 500 + i
		require.Equal(t, time.Duration(timestamp)*time.Millisecond, pWhite.lowestCredentialArrivals.history[i])
	}
}

// test that ReceivedAt and ValidateAt timing information are retained in proposalStore
// when the payloadPresent (as part of the CompoundMessage encoding used by PP messages),
// payloadVerified, and voteVerified events are processed, and that all timings
// are available when the ensureAction is called for the block.
func TestPlayerRetainsReceivedValidatedAtPPOneSample(t *testing.T) {
	partitiontest.PartitionTest(t)

	const r = round(20239)
	const p = period(0)
	pWhite, pM, helper := setupP(t, r-1, p, soft)
	pP, pV := helper.MakeRandomProposalPayload(t, r-1)

	// Move to round r, no credentials arrived.
	// send voteVerified message
	vVote := helper.MakeVerifiedVote(t, 0, r-1, p, propose, *pV)
	inMsg := messageEvent{T: voteVerified, Input: message{Vote: vVote, UnauthenticatedVote: vVote.u()}}
	inMsg = inMsg.AttachValidatedAt(501 * time.Millisecond)
	err, panicErr := pM.transition(inMsg)
	require.NoError(t, err)
	require.NoError(t, panicErr)

	// send payloadPresent message
	m := message{UnauthenticatedProposal: pP.u()}
	inMsg = messageEvent{T: payloadPresent, Input: m}
	inMsg = inMsg.AttachReceivedAt(time.Second)
	err, panicErr = pM.transition(inMsg)
	require.NoError(t, err)
	require.NoError(t, panicErr)

	assertCorrectReceivedAtSet(t, pWhite, pM, helper, r, p, pP, pV, m, protocol.ConsensusFuture)
	require.False(t, pWhite.lowestCredentialArrivals.isFull())
	require.Equal(t, pWhite.lowestCredentialArrivals.writePtr, 0)

	// create a PP message for the round we're going to take the sample from when round r-1 ends
	vVote = helper.MakeVerifiedVote(t, 0, r-credentialRoundLag, p, propose, *pV)
	unverifiedVoteMsg := message{UnauthenticatedVote: vVote.u()}
	proposalMsg := message{UnauthenticatedProposal: pP.u()}
	compoundMsg := messageEvent{T: votePresent, Input: unverifiedVoteMsg,
		Tail: &messageEvent{T: payloadPresent, Input: proposalMsg}}
<<<<<<< HEAD
	inMsg = compoundMsg.AttachReceivedAt(time.Second) // call AttachReceivedAt like demux would
	err, panicErr = pM.transition(inMsg)
=======
	inMsg := compoundMsg.AttachReceivedAt(time.Second, r-1) // call AttachReceivedAt like demux would
	err, panicErr := pM.transition(inMsg)
>>>>>>> 254f768f
	require.NoError(t, err)
	require.NoError(t, panicErr)

	verifiedVoteMsg := message{Vote: vVote, UnauthenticatedVote: vVote.u()}
	inMsg = messageEvent{T: voteVerified, Input: verifiedVoteMsg, TaskIndex: 1}
	inMsg = inMsg.AttachValidatedAt(502*time.Millisecond, r-1)
	err, panicErr = pM.transition(inMsg)
	require.NoError(t, err)
	require.NoError(t, panicErr)

<<<<<<< HEAD
	// send payloadPresent message
	m = message{UnauthenticatedProposal: pP.u()}
	inMsg = messageEvent{T: payloadPresent, Input: m}
	inMsg = inMsg.AttachReceivedAt(time.Second)
	err, panicErr = pM.transition(inMsg)
	require.NoError(t, err)
	require.NoError(t, panicErr)

	// move to round r+1, triggering history update
	vVote = helper.MakeVerifiedVote(t, 0, r, p, propose, *pV)
	inMsg = messageEvent{T: voteVerified, Input: message{Vote: vVote, UnauthenticatedVote: vVote.u()}}
	inMsg = inMsg.AttachValidatedAt(501 * time.Millisecond)
	err, panicErr = pM.transition(inMsg)
	require.NoError(t, err)
	require.NoError(t, panicErr)

	// send payloadPresent message
	m = message{UnauthenticatedProposal: pP.u()}
	inMsg = messageEvent{T: payloadPresent, Input: m}
	inMsg = inMsg.AttachReceivedAt(time.Second)
	err, panicErr = pM.transition(inMsg)
	require.NoError(t, err)
	require.NoError(t, panicErr)
	moveToRound(t, pWhite, pM, helper, r+1, p, pP, pV, m, protocol.ConsensusFuture)
=======
	assertCorrectReceivedAtSet(t, pWhite, pM, helper, r, p, pP, pV, proposalMsg, protocol.ConsensusFuture, time.Second)
>>>>>>> 254f768f

	// assert lowest vote validateAt time was recorded into payloadArrivals
	require.NotZero(t, dynamicFilterCredentialArrivalHistory)
	require.Equal(t, pWhite.lowestCredentialArrivals.writePtr, 1)
	require.False(t, pWhite.lowestCredentialArrivals.isFull())
	require.Equal(t, 502*time.Millisecond, pWhite.lowestCredentialArrivals.history[0])
}

// test that ReceivedAt and ValidateAt timing information are retained in
// proposalStore when the payloadPresent (as part of the CompoundMessage
// encoding used by PP messages), payloadVerified, and voteVerified events are
// processed one round early, and that all timings are available when the
// ensureAction is called for the block.
func TestPlayerRetainsEarlyReceivedValidatedAtPPOneSample(t *testing.T) {
	partitiontest.PartitionTest(t)

	const r = round(20239)
	const p = period(0)
	pWhite, pM, helper := setupP(t, r-1, p, soft)
	pP, pV := helper.MakeRandomProposalPayload(t, r-1)

	// create a PP message for an arbitrary proposal/payload similar to setupCompoundMessage
	vVote := helper.MakeVerifiedVote(t, 0, r-1, p, propose, *pV)
	unverifiedVoteMsg := message{UnauthenticatedVote: vVote.u()}
	proposalMsg := message{UnauthenticatedProposal: pP.u()}
	compoundMsg := messageEvent{T: votePresent, Input: unverifiedVoteMsg,
		Tail: &messageEvent{T: payloadPresent, Input: proposalMsg}}
	inMsg := compoundMsg.AttachReceivedAt(time.Second, r-2) // call AttachReceivedAt like demux would
	err, panicErr := pM.transition(inMsg)
	require.NoError(t, err)
	require.NoError(t, panicErr)

	// make sure vote verify requests
	verifyEvent := ev(cryptoAction{T: verifyVote, M: unverifiedVoteMsg, Round: r - 1, Period: p, Step: propose, TaskIndex: 1})
	require.Truef(t, pM.getTrace().Contains(verifyEvent), "Player should verify vote")

	// send voteVerified
	verifiedVoteMsg := message{Vote: vVote, UnauthenticatedVote: vVote.u()}
	inMsg = messageEvent{T: voteVerified, Input: verifiedVoteMsg, TaskIndex: 1}
	inMsg = inMsg.AttachValidatedAt(502*time.Millisecond, r-2)
	err, panicErr = pM.transition(inMsg)
	require.NoError(t, err)
	require.NoError(t, panicErr)

	assertCorrectReceivedAtSet(t, pWhite, pM, helper, r, p, pP, pV, proposalMsg, protocol.ConsensusFuture, time.Duration(1))

	// assert lowest vote validateAt time was recorded into payloadArrivals
	require.NotZero(t, dynamicFilterCredentialArrivalHistory)
	require.Equal(t, pWhite.lowestCredentialArrivals.writePtr, 1)
	require.False(t, pWhite.lowestCredentialArrivals.isFull())
	require.Equal(t, time.Duration(1), pWhite.lowestCredentialArrivals.history[0])
}

// test that ReceivedAt and ValidateAt timing information are retained in
// proposalStore when the payloadPresent (as part of the CompoundMessage
// encoding used by PP messages), payloadVerified, and voteVerified events are
// processed, and that all timings are available when the ensureAction is called
// for the block. The history should be kept for the last
// DynamicFilterCredentialArrivalHistory rounds.
func TestPlayerRetainsReceivedValidatedAtPPForHistoryWindow(t *testing.T) {
	partitiontest.PartitionTest(t)
	const r = round(20239)
	const p = period(0)
	pWhite, pM, helper := setupP(t, r-1, p, soft)
	pP, pV := helper.MakeRandomProposalPayload(t, r-1)

	require.NotZero(t, dynamicFilterCredentialArrivalHistory)

	for i := 0; i < dynamicFilterCredentialArrivalHistory+int(credentialRoundLag); i++ {
		// create a PP message for an arbitrary proposal/payload similar to setupCompoundMessage
		vVote := helper.MakeVerifiedVote(t, 0, r+round(i)-1, p, propose, *pV)
		unverifiedVoteMsg := message{UnauthenticatedVote: vVote.u()}
		proposalMsg := message{UnauthenticatedProposal: pP.u()}
		compoundMsg := messageEvent{T: votePresent, Input: unverifiedVoteMsg,
			Tail: &messageEvent{T: payloadPresent, Input: proposalMsg}}

		inMsg := compoundMsg.AttachReceivedAt(time.Second, r+round(i)-1) // call AttachReceivedAt like demux would
		err, panicErr := pM.transition(inMsg)
		require.NoError(t, err)
		require.NoError(t, panicErr)

		// make sure vote verify requests
		verifyEvent := ev(cryptoAction{T: verifyVote, M: unverifiedVoteMsg, Round: r + round(i) - 1, Period: p, Step: propose, TaskIndex: 1})
		require.Truef(t, pM.getTrace().Contains(verifyEvent), "Player should verify vote")

		// send voteVerified
		verifiedVoteMsg := message{Vote: vVote, UnauthenticatedVote: vVote.u()}
		inMsg = messageEvent{T: voteVerified, Input: verifiedVoteMsg, TaskIndex: 1}
		timestamp := 500 + i
		inMsg = inMsg.AttachValidatedAt(time.Duration(timestamp)*time.Millisecond, r+round(i)-1)
		err, panicErr = pM.transition(inMsg)
		require.NoError(t, err)
		require.NoError(t, panicErr)
		moveToRound(t, pWhite, pM, helper, r+round(i), p, pP, pV, proposalMsg, protocol.ConsensusFuture)
	}

	// assert lowest vote validateAt time was recorded into payloadArrivals
	require.True(t, pWhite.lowestCredentialArrivals.isFull())
	for i := 0; i < dynamicFilterCredentialArrivalHistory; i++ {
		// only the last historyLen samples are kept, so the first one is discarded
		timestamp := 500 + i
		require.Equal(t, time.Duration(timestamp)*time.Millisecond, pWhite.lowestCredentialArrivals.history[i])
	}
}

// test that ReceivedAt and ValidateAt timing information are retained in proposalStore
// when the voteVerified event comes in first (as part of the AV message before PP),
// then the payloadPresent (as part of the CompoundMessage encoding used by PP messages)
// and payloadVerified events are processed, and that all timings
// are available when the ensureAction is called for the block.
func TestPlayerRetainsReceivedValidatedAtAVPPOneSample(t *testing.T) {
	partitiontest.PartitionTest(t)

	const r = round(20239)
	const p = period(0)
	pWhite, pM, helper := setupP(t, r-1, p, soft)
	pP, pV := helper.MakeRandomProposalPayload(t, r-1)

	// Move to round r, no credentials arrived.
	// send voteVerified message
	vVote := helper.MakeVerifiedVote(t, 0, r-1, p, propose, *pV)
	inMsg := messageEvent{T: voteVerified, Input: message{Vote: vVote, UnauthenticatedVote: vVote.u()}}
	inMsg = inMsg.AttachValidatedAt(501 * time.Millisecond)
	err, panicErr := pM.transition(inMsg)
	require.NoError(t, err)
	require.NoError(t, panicErr)

	// send payloadPresent message
	m := message{UnauthenticatedProposal: pP.u()}
	inMsg = messageEvent{T: payloadPresent, Input: m}
	inMsg = inMsg.AttachReceivedAt(time.Second)
	err, panicErr = pM.transition(inMsg)
	require.NoError(t, err)
	require.NoError(t, panicErr)

	assertCorrectReceivedAtSet(t, pWhite, pM, helper, r, p, pP, pV, m, protocol.ConsensusFuture)
	require.False(t, pWhite.lowestCredentialArrivals.isFull())
	require.Equal(t, pWhite.lowestCredentialArrivals.writePtr, 0)

	// send votePresent message (mimicking the first AV message validating)
	vVote = helper.MakeVerifiedVote(t, 0, r-credentialRoundLag, p, propose, *pV)
	unverifiedVoteMsg := message{UnauthenticatedVote: vVote.u()}
	inMsg = messageEvent{T: votePresent, Input: unverifiedVoteMsg}
	err, panicErr = pM.transition(inMsg)
	require.NoError(t, err)
	require.NoError(t, panicErr)

	// make sure vote verify requests
	verifyEvent := ev(cryptoAction{T: verifyVote, M: unverifiedVoteMsg, Round: r - 1, Period: p, Step: propose, TaskIndex: 1})
	require.Truef(t, pM.getTrace().Contains(verifyEvent), "Player should verify vote")

	// send voteVerified
	verifiedVoteMsg := message{Vote: vVote, UnauthenticatedVote: vVote.u()}
	inMsg = messageEvent{T: voteVerified, Input: verifiedVoteMsg, TaskIndex: 1}
	inMsg = inMsg.AttachValidatedAt(502*time.Millisecond, r-1)
	err, panicErr = pM.transition(inMsg)
	require.NoError(t, err)
	require.NoError(t, panicErr)

	// create a PP message for an arbitrary proposal/payload similar to setupCompoundMessage
	proposalMsg := message{UnauthenticatedProposal: pP.u()}
	compoundMsg := messageEvent{T: votePresent, Input: unverifiedVoteMsg,
		Tail: &messageEvent{T: payloadPresent, Input: proposalMsg}}
	inMsg = compoundMsg.AttachReceivedAt(time.Second, r-1) // call AttachReceivedAt like demux would
	err, panicErr = pM.transition(inMsg)
	require.NoError(t, err)
	require.NoError(t, panicErr)

	// move to round r+1, triggering history update
	vVote = helper.MakeVerifiedVote(t, 0, r, p, propose, *pV)
	inMsg = messageEvent{T: voteVerified, Input: message{Vote: vVote, UnauthenticatedVote: vVote.u()}}
	inMsg = inMsg.AttachValidatedAt(time.Second)
	err, panicErr = pM.transition(inMsg)
	require.NoError(t, err)
	require.NoError(t, panicErr)

<<<<<<< HEAD
	// send payloadPresent message
	m = message{UnauthenticatedProposal: pP.u()}
	inMsg = messageEvent{T: payloadPresent, Input: m}
	inMsg = inMsg.AttachReceivedAt(time.Second)
	err, panicErr = pM.transition(inMsg)
	require.NoError(t, err)
	require.NoError(t, panicErr)
	moveToRound(t, pWhite, pM, helper, r+1, p, pP, pV, m, protocol.ConsensusFuture)
=======
	assertCorrectReceivedAtSet(t, pWhite, pM, helper, r, p, pP, pV, proposalMsg, protocol.ConsensusFuture, time.Second)
>>>>>>> 254f768f

	// assert lowest vote validateAt time was recorded into payloadArrivals
	require.NotZero(t, dynamicFilterCredentialArrivalHistory)
	require.Equal(t, pWhite.lowestCredentialArrivals.writePtr, 1)
	require.False(t, pWhite.lowestCredentialArrivals.isFull())
	require.Equal(t, 502*time.Millisecond, pWhite.lowestCredentialArrivals.history[0])
}

// test that ReceivedAt and ValidateAt timing information are retained in
// proposalStore when the voteVerified event comes in first (as part of the AV
// message before PP), then the payloadPresent (as part of the CompoundMessage
// encoding used by PP messages) and payloadVerified events are processed one
// round early, and that all timings are available when the ensureAction is
// called for the block.
func TestPlayerRetainsEarlyReceivedValidatedAtAVPPOneSample(t *testing.T) {
	partitiontest.PartitionTest(t)

	const r = round(20239)
	const p = period(0)
	pWhite, pM, helper := setupP(t, r-1, p, soft)
	pP, pV := helper.MakeRandomProposalPayload(t, r-1)

	// send votePresent message (mimicking the first AV message validating)
	vVote := helper.MakeVerifiedVote(t, 0, r-1, p, propose, *pV)
	unverifiedVoteMsg := message{UnauthenticatedVote: vVote.u()}
	inMsg := messageEvent{T: votePresent, Input: unverifiedVoteMsg}
	err, panicErr := pM.transition(inMsg)
	require.NoError(t, err)
	require.NoError(t, panicErr)

	// make sure vote verify requests
	verifyEvent := ev(cryptoAction{T: verifyVote, M: unverifiedVoteMsg, Round: r - 1, Period: p, Step: propose, TaskIndex: 1})
	require.Truef(t, pM.getTrace().Contains(verifyEvent), "Player should verify vote")

	// send voteVerified
	verifiedVoteMsg := message{Vote: vVote, UnauthenticatedVote: vVote.u()}
	inMsg = messageEvent{T: voteVerified, Input: verifiedVoteMsg, TaskIndex: 1}
	inMsg = inMsg.AttachValidatedAt(502*time.Millisecond, r-2)
	err, panicErr = pM.transition(inMsg)
	require.NoError(t, err)
	require.NoError(t, panicErr)

	// create a PP message for an arbitrary proposal/payload similar to setupCompoundMessage
	proposalMsg := message{UnauthenticatedProposal: pP.u()}
	compoundMsg := messageEvent{T: votePresent, Input: unverifiedVoteMsg,
		Tail: &messageEvent{T: payloadPresent, Input: proposalMsg}}
	inMsg = compoundMsg.AttachReceivedAt(time.Second, r-2) // call AttachReceivedAt like demux would
	err, panicErr = pM.transition(inMsg)
	require.NoError(t, err)
	require.NoError(t, panicErr)

	// make sure no second request to verify this vote
	verifyEvent = ev(cryptoAction{T: verifyVote, M: unverifiedVoteMsg, Round: r - 1, Period: p, Step: propose, TaskIndex: 1})
	require.Equal(t, 1, pM.getTrace().CountEvent(verifyEvent), "Player should not verify second vote")

	assertCorrectReceivedAtSet(t, pWhite, pM, helper, r, p, pP, pV, proposalMsg, protocol.ConsensusFuture, time.Duration(1))

	// assert lowest vote validateAt time was recorded into payloadArrivals
	require.NotZero(t, dynamicFilterCredentialArrivalHistory)
	require.Equal(t, pWhite.lowestCredentialArrivals.writePtr, 1)
	require.False(t, pWhite.lowestCredentialArrivals.isFull())
	require.Equal(t, time.Duration(1), pWhite.lowestCredentialArrivals.history[0])
}

func TestPlayerRetainsReceivedValidatedAtAVPPHistoryWindow(t *testing.T) {
	partitiontest.PartitionTest(t)
	const r = round(20239)
	const p = period(0)
	pWhite, pM, helper := setupP(t, r-1, p, soft)

	require.NotZero(t, dynamicFilterCredentialArrivalHistory)

	for i := 0; i < dynamicFilterCredentialArrivalHistory+int(credentialRoundLag); i++ {
		pP, pV := helper.MakeRandomProposalPayload(t, r+round(i)-1)

		// send votePresent message (mimicking the first AV message validating)
		vVote := helper.MakeVerifiedVote(t, 0, r+round(i)-1, p, propose, *pV)
		unverifiedVoteMsg := message{UnauthenticatedVote: vVote.u()}
		inMsg := messageEvent{T: votePresent, Input: unverifiedVoteMsg}
		err, panicErr := pM.transition(inMsg)
		require.NoError(t, err)
		require.NoError(t, panicErr)

		// make sure vote verify requests
		verifyEvent := ev(cryptoAction{T: verifyVote, M: unverifiedVoteMsg, Round: r + round(i) - 1, Period: p, Step: propose, TaskIndex: 1})
		require.Truef(t, pM.getTrace().Contains(verifyEvent), "Player should verify vote")

		// send voteVerified
		verifiedVoteMsg := message{Vote: vVote, UnauthenticatedVote: vVote.u()}
		inMsg = messageEvent{T: voteVerified, Input: verifiedVoteMsg, TaskIndex: 1}
		timestamp := 500 + i
		inMsg = inMsg.AttachValidatedAt(time.Duration(timestamp)*time.Millisecond, r+round(i)-1)
		err, panicErr = pM.transition(inMsg)
		require.NoError(t, err)
		require.NoError(t, panicErr)

		// create a PP message for an arbitrary proposal/payload similar to setupCompoundMessage
		proposalMsg := message{UnauthenticatedProposal: pP.u()}
		compoundMsg := messageEvent{T: votePresent, Input: unverifiedVoteMsg,
			Tail: &messageEvent{T: payloadPresent, Input: proposalMsg}}
		inMsg = compoundMsg.AttachReceivedAt(time.Second, r+round(i)-1) // call AttachReceivedAt like demux would
		err, panicErr = pM.transition(inMsg)
		require.NoError(t, err)
		require.NoError(t, panicErr)

		moveToRound(t, pWhite, pM, helper, r+round(i), p, pP, pV, proposalMsg, protocol.ConsensusFuture)
	}

	// assert lowest vote validateAt time was recorded into payloadArrivals
	require.True(t, pWhite.lowestCredentialArrivals.isFull())
	for i := 0; i < dynamicFilterCredentialArrivalHistory; i++ {
		// only the last historyLen samples are kept, so the first one is discarded
		timestamp := 500 + i
		require.Equal(t, time.Duration(timestamp)*time.Millisecond, pWhite.lowestCredentialArrivals.history[i])
	}
}

func moveToRound(t *testing.T, pWhite *player, pM ioAutomata, helper *voteMakerHelper,
	r round, p period, pP *proposal, pV *proposalValue, m message, ver protocol.ConsensusVersion) {

	// make sure payload verify request
	verifyEvent := ev(cryptoAction{T: verifyPayload, M: m, Round: r - 1, Period: p, Step: propose, TaskIndex: 0})
	require.Truef(t, pM.getTrace().Contains(verifyEvent), "Player should verify payload")

	// payloadVerified
	inMsg := messageEvent{T: payloadVerified, Input: message{Proposal: *pP}, Proto: ConsensusVersionView{Version: ver}}
	inMsg = inMsg.AttachValidatedAt(2*time.Second, r-1) // call AttachValidatedAt like demux would
	err, panicErr := pM.transition(inMsg)
	require.NoError(t, err)
	require.NoError(t, panicErr)

	// gen cert to move into the next round
	votes := make([]vote, int(cert.threshold(config.Consensus[ver])))
	for i := 0; i < int(cert.threshold(config.Consensus[ver])); i++ {
		votes[i] = helper.MakeVerifiedVote(t, i, r-1, p, cert, *pV)
	}
	bun := unauthenticatedBundle{
		Round:    r - 1,
		Period:   p,
		Proposal: *pV,
	}
	inMsg = messageEvent{
		T: bundleVerified,
		Input: message{
			Bundle: bundle{
				U:     bun,
				Votes: votes,
			},
			UnauthenticatedBundle: bun,
		},
		Proto: ConsensusVersionView{Version: ver},
	}
	err, panicErr = pM.transition(inMsg)
	require.NoError(t, err)
	require.NoError(t, panicErr)

	require.Equalf(t, r, pWhite.Round, "player did not enter new round")
	require.Equalf(t, period(0), pWhite.Period, "player did not enter period 0 in new round")
	commitEvent := ev(ensureAction{Certificate: Certificate(bun), Payload: *pP})
	require.Truef(t, pM.getTrace().Contains(commitEvent), "Player should try to ensure block/digest on ledger")
}

func assertCorrectReceivedAtSet(t *testing.T, pWhite *player, pM ioAutomata, helper *voteMakerHelper,
	r round, p period, pP *proposal, pV *proposalValue, m message, ver protocol.ConsensusVersion, validationTimestamp time.Duration) {

	moveToRound(t, pWhite, pM, helper, r, p, pP, pV, m, ver)

	// find and unwrap ensureAction from trace
	var ea ensureAction
	var foundEA bool
	for _, ev := range pM.getTrace().events {
		if wae, ok := ev.(wrappedActionEvent); ok {
			if wae.action.t() == ensure {
				require.False(t, foundEA)
				ea = wae.action.(ensureAction)
				foundEA = true
			}
		}
	}
	require.True(t, foundEA)
	require.Equal(t, 2*time.Second, ea.Payload.validatedAt)
	require.Equal(t, validationTimestamp, ea.Payload.receivedAt)
}

// todo: test pipelined rounds, and round interruption<|MERGE_RESOLUTION|>--- conflicted
+++ resolved
@@ -28,7 +28,6 @@
 	"github.com/algorand/go-algorand/logging"
 	"github.com/algorand/go-algorand/protocol"
 	"github.com/algorand/go-algorand/test/partitiontest"
-	"github.com/algorand/go-algorand/util/timers"
 )
 
 var playerTracer tracer
@@ -3237,30 +3236,6 @@
 	require.Truef(t, trace.Contains(rePayloadEvent), "Player should relay payload even if not staged in previous period")
 }
 
-type fixedTestingClock struct {
-	time.Duration
-}
-
-func (c *fixedTestingClock) Zero() timers.Clock[TimeoutType] {
-	return c
-}
-
-func (c *fixedTestingClock) Since() time.Duration {
-	return c.Duration
-}
-
-func (c *fixedTestingClock) TimeoutAt(d time.Duration, timeoutType TimeoutType) <-chan time.Time {
-	return nil
-}
-
-func (c *fixedTestingClock) Encode() []byte {
-	return nil
-}
-
-func (c *fixedTestingClock) Decode([]byte) (timers.Clock[TimeoutType], error) {
-	return &fixedTestingClock{}, nil // TODO
-}
-
 // test that ReceivedAt and ValidateAt timing information are retained in proposalStore
 // when the payloadPresent, payloadVerified, and voteVerified events are processed, and that all timings
 // are available when the ensureAction is called for the block.
@@ -3275,7 +3250,7 @@
 	// send voteVerified message
 	vVote := helper.MakeVerifiedVote(t, 0, r-1, p, propose, *pV)
 	inMsg := messageEvent{T: voteVerified, Input: message{Vote: vVote, UnauthenticatedVote: vVote.u()}}
-	inMsg = inMsg.AttachValidatedAt(501*time.Millisecond, r-1)
+	inMsg = inMsg.AttachValidatedAt(501*time.Millisecond, r-1, nil)
 	err, panicErr := pM.transition(inMsg)
 	require.NoError(t, err)
 	require.NoError(t, panicErr)
@@ -3283,12 +3258,11 @@
 	// send payloadPresent message
 	m := message{UnauthenticatedProposal: pP.u()}
 	inMsg = messageEvent{T: payloadPresent, Input: m}
-	inMsg = inMsg.AttachReceivedAt(time.Second, r-1)
-	err, panicErr = pM.transition(inMsg)
-	require.NoError(t, err)
-	require.NoError(t, panicErr)
-
-<<<<<<< HEAD
+	inMsg = inMsg.AttachReceivedAt(time.Second, r-1, nil)
+	err, panicErr = pM.transition(inMsg)
+	require.NoError(t, err)
+	require.NoError(t, panicErr)
+
 	assertCorrectReceivedAtSet(t, pWhite, pM, helper, r, p, pP, pV, m, protocol.ConsensusFuture)
 }
 
@@ -3304,7 +3278,7 @@
 	// send voteVerified message
 	vVote := helper.MakeVerifiedVote(t, 0, r-1, p, propose, *pV)
 	inMsg := messageEvent{T: voteVerified, Input: message{Vote: vVote, UnauthenticatedVote: vVote.u()}}
-	inMsg = inMsg.AttachValidatedAt(501 * time.Millisecond)
+	inMsg = inMsg.AttachValidatedAt(501*time.Millisecond, r-1, nil)
 	err, panicErr := pM.transition(inMsg)
 	require.NoError(t, err)
 	require.NoError(t, panicErr)
@@ -3312,7 +3286,7 @@
 	// send payloadPresent message
 	m := message{UnauthenticatedProposal: pP.u()}
 	inMsg = messageEvent{T: payloadPresent, Input: m}
-	inMsg = inMsg.AttachReceivedAt(time.Second)
+	inMsg = inMsg.AttachReceivedAt(time.Second, r-1, nil)
 	err, panicErr = pM.transition(inMsg)
 	require.NoError(t, err)
 	require.NoError(t, panicErr)
@@ -3325,7 +3299,7 @@
 	// send voteVerified message
 	vVote = helper.MakeVerifiedVote(t, 0, r-credentialRoundLag, p, propose, *pV)
 	inMsg = messageEvent{T: voteVerified, Input: message{Vote: vVote, UnauthenticatedVote: vVote.u()}}
-	inMsg = inMsg.AttachValidatedAt(501 * time.Millisecond)
+	inMsg = inMsg.AttachValidatedAt(501*time.Millisecond, r-credentialRoundLag, nil)
 	err, panicErr = pM.transition(inMsg)
 	require.NoError(t, err)
 	require.NoError(t, panicErr)
@@ -3333,7 +3307,7 @@
 	// send payloadPresent message
 	m = message{UnauthenticatedProposal: pP.u()}
 	inMsg = messageEvent{T: payloadPresent, Input: m}
-	inMsg = inMsg.AttachReceivedAt(time.Second)
+	inMsg = inMsg.AttachReceivedAt(time.Second, r-credentialRoundLag, nil)
 	err, panicErr = pM.transition(inMsg)
 	require.NoError(t, err)
 	require.NoError(t, panicErr)
@@ -3341,7 +3315,7 @@
 	// move to round r+1, triggering history update
 	vVote = helper.MakeVerifiedVote(t, 0, r, p, propose, *pV)
 	inMsg = messageEvent{T: voteVerified, Input: message{Vote: vVote, UnauthenticatedVote: vVote.u()}}
-	inMsg = inMsg.AttachValidatedAt(501 * time.Millisecond)
+	inMsg = inMsg.AttachValidatedAt(501*time.Millisecond, r, nil)
 	err, panicErr = pM.transition(inMsg)
 	require.NoError(t, err)
 	require.NoError(t, panicErr)
@@ -3349,65 +3323,17 @@
 	// send payloadPresent message
 	m = message{UnauthenticatedProposal: pP.u()}
 	inMsg = messageEvent{T: payloadPresent, Input: m}
-	inMsg = inMsg.AttachReceivedAt(time.Second)
+	inMsg = inMsg.AttachReceivedAt(time.Second, r, nil)
 	err, panicErr = pM.transition(inMsg)
 	require.NoError(t, err)
 	require.NoError(t, panicErr)
 	moveToRound(t, pWhite, pM, helper, r+1, p, pP, pV, m, protocol.ConsensusFuture)
-=======
-	assertCorrectReceivedAtSet(t, pWhite, pM, helper, r, p, pP, pV, m, protocol.ConsensusFuture, time.Second)
->>>>>>> 254f768f
 
 	// assert lowest vote validateAt time was recorded into payloadArrivals
-	require.NotZero(t, dynamicFilterCredentialArrivalHistory)
+	require.NotNil(t, dynamicFilterCredentialArrivalHistory)
 	require.Equal(t, pWhite.lowestCredentialArrivals.writePtr, 1)
 	require.False(t, pWhite.lowestCredentialArrivals.isFull())
 	require.Equal(t, 501*time.Millisecond, pWhite.lowestCredentialArrivals.history[0])
-}
-
-// test that ReceivedAt and ValidateAt timing information are retained in
-// proposalStore when the payloadPresent, payloadVerified, and voteVerified
-// events are processed in the *preceding round*, and that all timings are
-// available when the ensureAction is called for the block.
-func TestPlayerRetainsEarlyReceivedValidatedAtOneSample(t *testing.T) {
-	partitiontest.PartitionTest(t)
-	const r = round(20239)
-	const p = period(0)
-	pWhite, pM, helper := setupP(t, r-1, p, soft)
-	pP, pV := helper.MakeRandomProposalPayload(t, r-1)
-
-	require.NotZero(t, dynamicFilterCredentialArrivalHistory)
-	// move two rounds, so the measurement from round r gets inserted to the
-	// history window
-
-	// create a PP message for an arbitrary proposal/payload similar to setupCompoundMessage
-	vVote := helper.MakeVerifiedVote(t, 0, r-1, p, propose, *pV)
-	unverifiedVoteMsg := message{UnauthenticatedVote: vVote.u()}
-	proposalMsg := message{UnauthenticatedProposal: pP.u()}
-	compoundMsg := messageEvent{T: votePresent, Input: unverifiedVoteMsg,
-		Tail: &messageEvent{T: payloadPresent, Input: proposalMsg}}
-
-	inMsg := compoundMsg.AttachReceivedAt(time.Second, r-2) // call AttachReceivedAt like demux would
-	err, panicErr := pM.transition(inMsg)
-	require.NoError(t, err)
-	require.NoError(t, panicErr)
-
-	// make sure vote verify requests
-	verifyEvent := ev(cryptoAction{T: verifyVote, M: unverifiedVoteMsg, Round: r - 1, Period: p, Step: propose, TaskIndex: 1})
-	require.Truef(t, pM.getTrace().Contains(verifyEvent), "Player should verify vote")
-
-	// send voteVerified
-	verifiedVoteMsg := message{Vote: vVote, UnauthenticatedVote: vVote.u()}
-	inMsg = messageEvent{T: voteVerified, Input: verifiedVoteMsg, TaskIndex: 1}
-	timestamp := 500
-	inMsg = inMsg.AttachValidatedAt(time.Duration(timestamp)*time.Millisecond, r-2)
-	err, panicErr = pM.transition(inMsg)
-	require.NoError(t, err)
-	require.NoError(t, panicErr)
-	moveToRound(t, pWhite, pM, helper, r, p, pP, pV, proposalMsg, protocol.ConsensusFuture)
-
-	// receive credential for the next round, check that it gets a timestamp of 1
-	require.Equal(t, time.Duration(1), pWhite.lowestCredentialArrivals.history[0])
 }
 
 // test that ReceivedAt and ValidateAt timing information are retained in proposalStore
@@ -3420,7 +3346,7 @@
 	const p = period(0)
 	pWhite, pM, helper := setupP(t, r-1, p, soft)
 
-	require.NotZero(t, dynamicFilterCredentialArrivalHistory)
+	require.NotNil(t, dynamicFilterCredentialArrivalHistory)
 
 	for i := 0; i < dynamicFilterCredentialArrivalHistory+int(credentialRoundLag); i++ {
 		// send voteVerified message
@@ -3428,7 +3354,7 @@
 		vVote := helper.MakeVerifiedVote(t, 0, r+round(i)-1, p, propose, *pV)
 		inMsg := messageEvent{T: voteVerified, Input: message{Vote: vVote, UnauthenticatedVote: vVote.u()}}
 		timestamp := 500 + i
-		inMsg = inMsg.AttachValidatedAt(time.Duration(timestamp)*time.Millisecond, r+round(i)-1)
+		inMsg = inMsg.AttachValidatedAt(time.Duration(timestamp)*time.Millisecond, r+round(i)-1, nil)
 		err, panicErr := pM.transition(inMsg)
 		require.NoError(t, err)
 		require.NoError(t, panicErr)
@@ -3436,7 +3362,7 @@
 		// send payloadPresent message
 		m := message{UnauthenticatedProposal: pP.u()}
 		inMsg = messageEvent{T: payloadPresent, Input: m}
-		inMsg = inMsg.AttachReceivedAt(time.Second, r+round(i)-1)
+		inMsg = inMsg.AttachReceivedAt(time.Second, r+round(i)-1, nil)
 		err, panicErr = pM.transition(inMsg)
 		require.NoError(t, err)
 		require.NoError(t, panicErr)
@@ -3468,7 +3394,7 @@
 	// send voteVerified message
 	vVote := helper.MakeVerifiedVote(t, 0, r-1, p, propose, *pV)
 	inMsg := messageEvent{T: voteVerified, Input: message{Vote: vVote, UnauthenticatedVote: vVote.u()}}
-	inMsg = inMsg.AttachValidatedAt(501 * time.Millisecond)
+	inMsg = inMsg.AttachValidatedAt(501*time.Millisecond, r-1, nil)
 	err, panicErr := pM.transition(inMsg)
 	require.NoError(t, err)
 	require.NoError(t, panicErr)
@@ -3476,7 +3402,7 @@
 	// send payloadPresent message
 	m := message{UnauthenticatedProposal: pP.u()}
 	inMsg = messageEvent{T: payloadPresent, Input: m}
-	inMsg = inMsg.AttachReceivedAt(time.Second)
+	inMsg = inMsg.AttachReceivedAt(time.Second, r-1, nil)
 	err, panicErr = pM.transition(inMsg)
 	require.NoError(t, err)
 	require.NoError(t, panicErr)
@@ -3491,28 +3417,22 @@
 	proposalMsg := message{UnauthenticatedProposal: pP.u()}
 	compoundMsg := messageEvent{T: votePresent, Input: unverifiedVoteMsg,
 		Tail: &messageEvent{T: payloadPresent, Input: proposalMsg}}
-<<<<<<< HEAD
-	inMsg = compoundMsg.AttachReceivedAt(time.Second) // call AttachReceivedAt like demux would
-	err, panicErr = pM.transition(inMsg)
-=======
-	inMsg := compoundMsg.AttachReceivedAt(time.Second, r-1) // call AttachReceivedAt like demux would
-	err, panicErr := pM.transition(inMsg)
->>>>>>> 254f768f
+	inMsg = compoundMsg.AttachReceivedAt(time.Second, r-credentialRoundLag, nil) // call AttachReceivedAt like demux would
+	err, panicErr = pM.transition(inMsg)
 	require.NoError(t, err)
 	require.NoError(t, panicErr)
 
 	verifiedVoteMsg := message{Vote: vVote, UnauthenticatedVote: vVote.u()}
 	inMsg = messageEvent{T: voteVerified, Input: verifiedVoteMsg, TaskIndex: 1}
-	inMsg = inMsg.AttachValidatedAt(502*time.Millisecond, r-1)
-	err, panicErr = pM.transition(inMsg)
-	require.NoError(t, err)
-	require.NoError(t, panicErr)
-
-<<<<<<< HEAD
+	inMsg = inMsg.AttachValidatedAt(502*time.Millisecond, r-credentialRoundLag, nil)
+	err, panicErr = pM.transition(inMsg)
+	require.NoError(t, err)
+	require.NoError(t, panicErr)
+
 	// send payloadPresent message
 	m = message{UnauthenticatedProposal: pP.u()}
 	inMsg = messageEvent{T: payloadPresent, Input: m}
-	inMsg = inMsg.AttachReceivedAt(time.Second)
+	inMsg = inMsg.AttachReceivedAt(time.Second, r-credentialRoundLag, nil)
 	err, panicErr = pM.transition(inMsg)
 	require.NoError(t, err)
 	require.NoError(t, panicErr)
@@ -3520,7 +3440,7 @@
 	// move to round r+1, triggering history update
 	vVote = helper.MakeVerifiedVote(t, 0, r, p, propose, *pV)
 	inMsg = messageEvent{T: voteVerified, Input: message{Vote: vVote, UnauthenticatedVote: vVote.u()}}
-	inMsg = inMsg.AttachValidatedAt(501 * time.Millisecond)
+	inMsg = inMsg.AttachValidatedAt(501*time.Millisecond, r, nil)
 	err, panicErr = pM.transition(inMsg)
 	require.NoError(t, err)
 	require.NoError(t, panicErr)
@@ -3528,65 +3448,17 @@
 	// send payloadPresent message
 	m = message{UnauthenticatedProposal: pP.u()}
 	inMsg = messageEvent{T: payloadPresent, Input: m}
-	inMsg = inMsg.AttachReceivedAt(time.Second)
+	inMsg = inMsg.AttachReceivedAt(time.Second, r, nil)
 	err, panicErr = pM.transition(inMsg)
 	require.NoError(t, err)
 	require.NoError(t, panicErr)
 	moveToRound(t, pWhite, pM, helper, r+1, p, pP, pV, m, protocol.ConsensusFuture)
-=======
-	assertCorrectReceivedAtSet(t, pWhite, pM, helper, r, p, pP, pV, proposalMsg, protocol.ConsensusFuture, time.Second)
->>>>>>> 254f768f
 
 	// assert lowest vote validateAt time was recorded into payloadArrivals
-	require.NotZero(t, dynamicFilterCredentialArrivalHistory)
+	require.NotNil(t, dynamicFilterCredentialArrivalHistory)
 	require.Equal(t, pWhite.lowestCredentialArrivals.writePtr, 1)
 	require.False(t, pWhite.lowestCredentialArrivals.isFull())
 	require.Equal(t, 502*time.Millisecond, pWhite.lowestCredentialArrivals.history[0])
-}
-
-// test that ReceivedAt and ValidateAt timing information are retained in
-// proposalStore when the payloadPresent (as part of the CompoundMessage
-// encoding used by PP messages), payloadVerified, and voteVerified events are
-// processed one round early, and that all timings are available when the
-// ensureAction is called for the block.
-func TestPlayerRetainsEarlyReceivedValidatedAtPPOneSample(t *testing.T) {
-	partitiontest.PartitionTest(t)
-
-	const r = round(20239)
-	const p = period(0)
-	pWhite, pM, helper := setupP(t, r-1, p, soft)
-	pP, pV := helper.MakeRandomProposalPayload(t, r-1)
-
-	// create a PP message for an arbitrary proposal/payload similar to setupCompoundMessage
-	vVote := helper.MakeVerifiedVote(t, 0, r-1, p, propose, *pV)
-	unverifiedVoteMsg := message{UnauthenticatedVote: vVote.u()}
-	proposalMsg := message{UnauthenticatedProposal: pP.u()}
-	compoundMsg := messageEvent{T: votePresent, Input: unverifiedVoteMsg,
-		Tail: &messageEvent{T: payloadPresent, Input: proposalMsg}}
-	inMsg := compoundMsg.AttachReceivedAt(time.Second, r-2) // call AttachReceivedAt like demux would
-	err, panicErr := pM.transition(inMsg)
-	require.NoError(t, err)
-	require.NoError(t, panicErr)
-
-	// make sure vote verify requests
-	verifyEvent := ev(cryptoAction{T: verifyVote, M: unverifiedVoteMsg, Round: r - 1, Period: p, Step: propose, TaskIndex: 1})
-	require.Truef(t, pM.getTrace().Contains(verifyEvent), "Player should verify vote")
-
-	// send voteVerified
-	verifiedVoteMsg := message{Vote: vVote, UnauthenticatedVote: vVote.u()}
-	inMsg = messageEvent{T: voteVerified, Input: verifiedVoteMsg, TaskIndex: 1}
-	inMsg = inMsg.AttachValidatedAt(502*time.Millisecond, r-2)
-	err, panicErr = pM.transition(inMsg)
-	require.NoError(t, err)
-	require.NoError(t, panicErr)
-
-	assertCorrectReceivedAtSet(t, pWhite, pM, helper, r, p, pP, pV, proposalMsg, protocol.ConsensusFuture, time.Duration(1))
-
-	// assert lowest vote validateAt time was recorded into payloadArrivals
-	require.NotZero(t, dynamicFilterCredentialArrivalHistory)
-	require.Equal(t, pWhite.lowestCredentialArrivals.writePtr, 1)
-	require.False(t, pWhite.lowestCredentialArrivals.isFull())
-	require.Equal(t, time.Duration(1), pWhite.lowestCredentialArrivals.history[0])
 }
 
 // test that ReceivedAt and ValidateAt timing information are retained in
@@ -3602,7 +3474,7 @@
 	pWhite, pM, helper := setupP(t, r-1, p, soft)
 	pP, pV := helper.MakeRandomProposalPayload(t, r-1)
 
-	require.NotZero(t, dynamicFilterCredentialArrivalHistory)
+	require.NotNil(t, dynamicFilterCredentialArrivalHistory)
 
 	for i := 0; i < dynamicFilterCredentialArrivalHistory+int(credentialRoundLag); i++ {
 		// create a PP message for an arbitrary proposal/payload similar to setupCompoundMessage
@@ -3612,7 +3484,7 @@
 		compoundMsg := messageEvent{T: votePresent, Input: unverifiedVoteMsg,
 			Tail: &messageEvent{T: payloadPresent, Input: proposalMsg}}
 
-		inMsg := compoundMsg.AttachReceivedAt(time.Second, r+round(i)-1) // call AttachReceivedAt like demux would
+		inMsg := compoundMsg.AttachReceivedAt(time.Second, r+round(i)-1, nil) // call AttachReceivedAt like demux would
 		err, panicErr := pM.transition(inMsg)
 		require.NoError(t, err)
 		require.NoError(t, panicErr)
@@ -3625,7 +3497,7 @@
 		verifiedVoteMsg := message{Vote: vVote, UnauthenticatedVote: vVote.u()}
 		inMsg = messageEvent{T: voteVerified, Input: verifiedVoteMsg, TaskIndex: 1}
 		timestamp := 500 + i
-		inMsg = inMsg.AttachValidatedAt(time.Duration(timestamp)*time.Millisecond, r+round(i)-1)
+		inMsg = inMsg.AttachValidatedAt(time.Duration(timestamp)*time.Millisecond, r+round(i)-1, nil)
 		err, panicErr = pM.transition(inMsg)
 		require.NoError(t, err)
 		require.NoError(t, panicErr)
@@ -3658,7 +3530,7 @@
 	// send voteVerified message
 	vVote := helper.MakeVerifiedVote(t, 0, r-1, p, propose, *pV)
 	inMsg := messageEvent{T: voteVerified, Input: message{Vote: vVote, UnauthenticatedVote: vVote.u()}}
-	inMsg = inMsg.AttachValidatedAt(501 * time.Millisecond)
+	inMsg = inMsg.AttachValidatedAt(501*time.Millisecond, r-1, nil)
 	err, panicErr := pM.transition(inMsg)
 	require.NoError(t, err)
 	require.NoError(t, panicErr)
@@ -3666,7 +3538,7 @@
 	// send payloadPresent message
 	m := message{UnauthenticatedProposal: pP.u()}
 	inMsg = messageEvent{T: payloadPresent, Input: m}
-	inMsg = inMsg.AttachReceivedAt(time.Second)
+	inMsg = inMsg.AttachReceivedAt(time.Second, r-1, nil)
 	err, panicErr = pM.transition(inMsg)
 	require.NoError(t, err)
 	require.NoError(t, panicErr)
@@ -3690,7 +3562,7 @@
 	// send voteVerified
 	verifiedVoteMsg := message{Vote: vVote, UnauthenticatedVote: vVote.u()}
 	inMsg = messageEvent{T: voteVerified, Input: verifiedVoteMsg, TaskIndex: 1}
-	inMsg = inMsg.AttachValidatedAt(502*time.Millisecond, r-1)
+	inMsg = inMsg.AttachValidatedAt(502*time.Millisecond, r-credentialRoundLag, nil)
 	err, panicErr = pM.transition(inMsg)
 	require.NoError(t, err)
 	require.NoError(t, panicErr)
@@ -3699,7 +3571,7 @@
 	proposalMsg := message{UnauthenticatedProposal: pP.u()}
 	compoundMsg := messageEvent{T: votePresent, Input: unverifiedVoteMsg,
 		Tail: &messageEvent{T: payloadPresent, Input: proposalMsg}}
-	inMsg = compoundMsg.AttachReceivedAt(time.Second, r-1) // call AttachReceivedAt like demux would
+	inMsg = compoundMsg.AttachReceivedAt(time.Second, r-credentialRoundLag, nil) // call AttachReceivedAt like demux would
 	err, panicErr = pM.transition(inMsg)
 	require.NoError(t, err)
 	require.NoError(t, panicErr)
@@ -3707,94 +3579,34 @@
 	// move to round r+1, triggering history update
 	vVote = helper.MakeVerifiedVote(t, 0, r, p, propose, *pV)
 	inMsg = messageEvent{T: voteVerified, Input: message{Vote: vVote, UnauthenticatedVote: vVote.u()}}
-	inMsg = inMsg.AttachValidatedAt(time.Second)
-	err, panicErr = pM.transition(inMsg)
-	require.NoError(t, err)
-	require.NoError(t, panicErr)
-
-<<<<<<< HEAD
+	inMsg = inMsg.AttachValidatedAt(time.Second, r, nil)
+	err, panicErr = pM.transition(inMsg)
+	require.NoError(t, err)
+	require.NoError(t, panicErr)
+
 	// send payloadPresent message
 	m = message{UnauthenticatedProposal: pP.u()}
 	inMsg = messageEvent{T: payloadPresent, Input: m}
-	inMsg = inMsg.AttachReceivedAt(time.Second)
+	inMsg = inMsg.AttachReceivedAt(time.Second, r, nil)
 	err, panicErr = pM.transition(inMsg)
 	require.NoError(t, err)
 	require.NoError(t, panicErr)
 	moveToRound(t, pWhite, pM, helper, r+1, p, pP, pV, m, protocol.ConsensusFuture)
-=======
-	assertCorrectReceivedAtSet(t, pWhite, pM, helper, r, p, pP, pV, proposalMsg, protocol.ConsensusFuture, time.Second)
->>>>>>> 254f768f
 
 	// assert lowest vote validateAt time was recorded into payloadArrivals
-	require.NotZero(t, dynamicFilterCredentialArrivalHistory)
+	require.NotNil(t, dynamicFilterCredentialArrivalHistory)
 	require.Equal(t, pWhite.lowestCredentialArrivals.writePtr, 1)
 	require.False(t, pWhite.lowestCredentialArrivals.isFull())
 	require.Equal(t, 502*time.Millisecond, pWhite.lowestCredentialArrivals.history[0])
 }
 
-// test that ReceivedAt and ValidateAt timing information are retained in
-// proposalStore when the voteVerified event comes in first (as part of the AV
-// message before PP), then the payloadPresent (as part of the CompoundMessage
-// encoding used by PP messages) and payloadVerified events are processed one
-// round early, and that all timings are available when the ensureAction is
-// called for the block.
-func TestPlayerRetainsEarlyReceivedValidatedAtAVPPOneSample(t *testing.T) {
-	partitiontest.PartitionTest(t)
-
+func TestPlayerRetainsReceivedValidatedAtAVPPHistoryWindow(t *testing.T) {
+	partitiontest.PartitionTest(t)
 	const r = round(20239)
 	const p = period(0)
 	pWhite, pM, helper := setupP(t, r-1, p, soft)
-	pP, pV := helper.MakeRandomProposalPayload(t, r-1)
-
-	// send votePresent message (mimicking the first AV message validating)
-	vVote := helper.MakeVerifiedVote(t, 0, r-1, p, propose, *pV)
-	unverifiedVoteMsg := message{UnauthenticatedVote: vVote.u()}
-	inMsg := messageEvent{T: votePresent, Input: unverifiedVoteMsg}
-	err, panicErr := pM.transition(inMsg)
-	require.NoError(t, err)
-	require.NoError(t, panicErr)
-
-	// make sure vote verify requests
-	verifyEvent := ev(cryptoAction{T: verifyVote, M: unverifiedVoteMsg, Round: r - 1, Period: p, Step: propose, TaskIndex: 1})
-	require.Truef(t, pM.getTrace().Contains(verifyEvent), "Player should verify vote")
-
-	// send voteVerified
-	verifiedVoteMsg := message{Vote: vVote, UnauthenticatedVote: vVote.u()}
-	inMsg = messageEvent{T: voteVerified, Input: verifiedVoteMsg, TaskIndex: 1}
-	inMsg = inMsg.AttachValidatedAt(502*time.Millisecond, r-2)
-	err, panicErr = pM.transition(inMsg)
-	require.NoError(t, err)
-	require.NoError(t, panicErr)
-
-	// create a PP message for an arbitrary proposal/payload similar to setupCompoundMessage
-	proposalMsg := message{UnauthenticatedProposal: pP.u()}
-	compoundMsg := messageEvent{T: votePresent, Input: unverifiedVoteMsg,
-		Tail: &messageEvent{T: payloadPresent, Input: proposalMsg}}
-	inMsg = compoundMsg.AttachReceivedAt(time.Second, r-2) // call AttachReceivedAt like demux would
-	err, panicErr = pM.transition(inMsg)
-	require.NoError(t, err)
-	require.NoError(t, panicErr)
-
-	// make sure no second request to verify this vote
-	verifyEvent = ev(cryptoAction{T: verifyVote, M: unverifiedVoteMsg, Round: r - 1, Period: p, Step: propose, TaskIndex: 1})
-	require.Equal(t, 1, pM.getTrace().CountEvent(verifyEvent), "Player should not verify second vote")
-
-	assertCorrectReceivedAtSet(t, pWhite, pM, helper, r, p, pP, pV, proposalMsg, protocol.ConsensusFuture, time.Duration(1))
-
-	// assert lowest vote validateAt time was recorded into payloadArrivals
-	require.NotZero(t, dynamicFilterCredentialArrivalHistory)
-	require.Equal(t, pWhite.lowestCredentialArrivals.writePtr, 1)
-	require.False(t, pWhite.lowestCredentialArrivals.isFull())
-	require.Equal(t, time.Duration(1), pWhite.lowestCredentialArrivals.history[0])
-}
-
-func TestPlayerRetainsReceivedValidatedAtAVPPHistoryWindow(t *testing.T) {
-	partitiontest.PartitionTest(t)
-	const r = round(20239)
-	const p = period(0)
-	pWhite, pM, helper := setupP(t, r-1, p, soft)
-
-	require.NotZero(t, dynamicFilterCredentialArrivalHistory)
+
+	require.NotNil(t, dynamicFilterCredentialArrivalHistory)
 
 	for i := 0; i < dynamicFilterCredentialArrivalHistory+int(credentialRoundLag); i++ {
 		pP, pV := helper.MakeRandomProposalPayload(t, r+round(i)-1)
@@ -3815,7 +3627,7 @@
 		verifiedVoteMsg := message{Vote: vVote, UnauthenticatedVote: vVote.u()}
 		inMsg = messageEvent{T: voteVerified, Input: verifiedVoteMsg, TaskIndex: 1}
 		timestamp := 500 + i
-		inMsg = inMsg.AttachValidatedAt(time.Duration(timestamp)*time.Millisecond, r+round(i)-1)
+		inMsg = inMsg.AttachValidatedAt(time.Duration(timestamp)*time.Millisecond, r+round(i)-1, nil)
 		err, panicErr = pM.transition(inMsg)
 		require.NoError(t, err)
 		require.NoError(t, panicErr)
@@ -3824,7 +3636,7 @@
 		proposalMsg := message{UnauthenticatedProposal: pP.u()}
 		compoundMsg := messageEvent{T: votePresent, Input: unverifiedVoteMsg,
 			Tail: &messageEvent{T: payloadPresent, Input: proposalMsg}}
-		inMsg = compoundMsg.AttachReceivedAt(time.Second, r+round(i)-1) // call AttachReceivedAt like demux would
+		inMsg = compoundMsg.AttachReceivedAt(time.Second, r+round(i)-1, nil) // call AttachReceivedAt like demux would
 		err, panicErr = pM.transition(inMsg)
 		require.NoError(t, err)
 		require.NoError(t, panicErr)
@@ -3850,7 +3662,7 @@
 
 	// payloadVerified
 	inMsg := messageEvent{T: payloadVerified, Input: message{Proposal: *pP}, Proto: ConsensusVersionView{Version: ver}}
-	inMsg = inMsg.AttachValidatedAt(2*time.Second, r-1) // call AttachValidatedAt like demux would
+	inMsg = inMsg.AttachValidatedAt(2*time.Second, r-1, nil) // call AttachValidatedAt like demux would
 	err, panicErr := pM.transition(inMsg)
 	require.NoError(t, err)
 	require.NoError(t, panicErr)
@@ -3887,7 +3699,7 @@
 }
 
 func assertCorrectReceivedAtSet(t *testing.T, pWhite *player, pM ioAutomata, helper *voteMakerHelper,
-	r round, p period, pP *proposal, pV *proposalValue, m message, ver protocol.ConsensusVersion, validationTimestamp time.Duration) {
+	r round, p period, pP *proposal, pV *proposalValue, m message, ver protocol.ConsensusVersion) {
 
 	moveToRound(t, pWhite, pM, helper, r, p, pP, pV, m, ver)
 
@@ -3905,7 +3717,7 @@
 	}
 	require.True(t, foundEA)
 	require.Equal(t, 2*time.Second, ea.Payload.validatedAt)
-	require.Equal(t, validationTimestamp, ea.Payload.receivedAt)
+	require.Equal(t, time.Second, ea.Payload.receivedAt)
 }
 
 // todo: test pipelined rounds, and round interruption