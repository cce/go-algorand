--- conflicted
+++ resolved
@@ -503,6 +503,7 @@
 	rRouter := makeRootRouter(player{Round: r, Period: p, Step: s, Deadline: Deadline{Duration: FilterTimeout(p, protocol.ConsensusCurrentVersion), Type: TimeoutFilter}})
 	concreteMachine := ioAutomataConcretePlayer{rootRouter: &rRouter}
 	plyr = concreteMachine.underlying()
+	plyr.lowestCredentialArrivals = newCredentialArrivalHistory(dynamicFilterCredentialArrivalHistory)
 	pMachine = &concreteMachine
 	helper = &voteMakerHelper{}
 	helper.Setup()
@@ -3289,7 +3290,8 @@
 	require.NoError(t, panicErr)
 
 	assertCorrectReceivedAtSet(t, pWhite, pM, helper, r, p, pP, pV, m, protocol.ConsensusFuture)
-	require.Len(t, pWhite.lowestCredentialArrivals, 0)
+	require.False(t, pWhite.lowestCredentialArrivals.isFull())
+	require.Equal(t, pWhite.lowestCredentialArrivals.writePtr, 0)
 
 	// Old credential arrives
 	// send voteVerified message
@@ -3325,15 +3327,11 @@
 	require.NoError(t, panicErr)
 	moveToRound(t, pWhite, pM, helper, r+1, p, pP, pV, m, protocol.ConsensusFuture)
 
-<<<<<<< HEAD
-	require.Len(t, pWhite.lowestCredentialArrivals, 1)
-=======
 	// assert lowest vote validateAt time was recorded into payloadArrivals
 	require.NotNil(t, dynamicFilterCredentialArrivalHistory)
 	require.Equal(t, pWhite.lowestCredentialArrivals.writePtr, 1)
 	require.False(t, pWhite.lowestCredentialArrivals.isFull())
 	require.Equal(t, 501*time.Millisecond, pWhite.lowestCredentialArrivals.history[0])
->>>>>>> 7e51ae88
 }
 
 // test that ReceivedAt and ValidateAt timing information are retained in proposalStore
@@ -3348,11 +3346,7 @@
 
 	require.NotNil(t, dynamicFilterCredentialArrivalHistory)
 
-<<<<<<< HEAD
-	for i := 0; i < dynamicFilterCredentialArrivalHistory+1+int(credentialRoundLag); i++ {
-=======
-	for i := 0; i < dynamicFilterCredentialArrivalHistory; i++ {
->>>>>>> 7e51ae88
+	for i := 0; i < dynamicFilterCredentialArrivalHistory+int(credentialRoundLag)+1; i++ {
 		// send voteVerified message
 		pP, pV := helper.MakeRandomProposalPayload(t, r+round(i)-1)
 		vVote := helper.MakeVerifiedVote(t, 0, r+round(i)-1, p, propose, *pV)
@@ -3378,11 +3372,7 @@
 	for i := 0; i < dynamicFilterCredentialArrivalHistory; i++ {
 		// only the last historyLen samples are kept, so the first one is discarded
 		timestamp := 500 + i
-<<<<<<< HEAD
-		require.Equal(t, time.Duration(timestamp)*time.Millisecond, pWhite.lowestCredentialArrivals[i])
-=======
 		require.Equal(t, time.Duration(timestamp)*time.Millisecond, pWhite.lowestCredentialArrivals.history[i])
->>>>>>> 7e51ae88
 	}
 }
 
@@ -3398,22 +3388,38 @@
 	pWhite, pM, helper := setupP(t, r-1, p, soft)
 	pP, pV := helper.MakeRandomProposalPayload(t, r-1)
 
-	// create a PP message for an arbitrary proposal/payload similar to setupCompoundMessage
+	// Move to round r, no credentials arrived.
+	// send voteVerified message
 	vVote := helper.MakeVerifiedVote(t, 0, r-1, p, propose, *pV)
+	inMsg := messageEvent{T: voteVerified, Input: message{Vote: vVote, UnauthenticatedVote: vVote.u()}}
+	inMsg = inMsg.AttachValidatedAt(501 * time.Millisecond)
+	err, panicErr := pM.transition(inMsg)
+	require.NoError(t, err)
+	require.NoError(t, panicErr)
+
+	// send payloadPresent message
+	m := message{UnauthenticatedProposal: pP.u()}
+	inMsg = messageEvent{T: payloadPresent, Input: m}
+	inMsg = inMsg.AttachReceivedAt(time.Second)
+	err, panicErr = pM.transition(inMsg)
+	require.NoError(t, err)
+	require.NoError(t, panicErr)
+
+	assertCorrectReceivedAtSet(t, pWhite, pM, helper, r, p, pP, pV, m, protocol.ConsensusFuture)
+	require.False(t, pWhite.lowestCredentialArrivals.isFull())
+	require.Equal(t, pWhite.lowestCredentialArrivals.writePtr, 0)
+
+	// create a PP message for the round we're going to take the sample from when round r-1 ends
+	vVote = helper.MakeVerifiedVote(t, 0, r-credentialRoundLag-1, p, propose, *pV)
 	unverifiedVoteMsg := message{UnauthenticatedVote: vVote.u()}
 	proposalMsg := message{UnauthenticatedProposal: pP.u()}
 	compoundMsg := messageEvent{T: votePresent, Input: unverifiedVoteMsg,
 		Tail: &messageEvent{T: payloadPresent, Input: proposalMsg}}
-	inMsg := compoundMsg.AttachReceivedAt(time.Second) // call AttachReceivedAt like demux would
-	err, panicErr := pM.transition(inMsg)
-	require.NoError(t, err)
-	require.NoError(t, panicErr)
-
-	// make sure vote verify requests
-	verifyEvent := ev(cryptoAction{T: verifyVote, M: unverifiedVoteMsg, Round: r - 1, Period: p, Step: propose, TaskIndex: 1})
-	require.Truef(t, pM.getTrace().Contains(verifyEvent), "Player should verify vote")
-
-	// send voteVerified
+	inMsg = compoundMsg.AttachReceivedAt(time.Second) // call AttachReceivedAt like demux would
+	err, panicErr = pM.transition(inMsg)
+	require.NoError(t, err)
+	require.NoError(t, panicErr)
+
 	verifiedVoteMsg := message{Vote: vVote, UnauthenticatedVote: vVote.u()}
 	inMsg = messageEvent{T: voteVerified, Input: verifiedVoteMsg, TaskIndex: 1}
 	inMsg = inMsg.AttachValidatedAt(502 * time.Millisecond)
@@ -3421,16 +3427,36 @@
 	require.NoError(t, err)
 	require.NoError(t, panicErr)
 
-	assertCorrectReceivedAtSet(t, pWhite, pM, helper, r, p, pP, pV, proposalMsg, protocol.ConsensusFuture)
-<<<<<<< HEAD
-=======
+	// send payloadPresent message
+	m = message{UnauthenticatedProposal: pP.u()}
+	inMsg = messageEvent{T: payloadPresent, Input: m}
+	inMsg = inMsg.AttachReceivedAt(time.Second)
+	err, panicErr = pM.transition(inMsg)
+	require.NoError(t, err)
+	require.NoError(t, panicErr)
+
+	// move to round r+1, triggering history update
+	vVote = helper.MakeVerifiedVote(t, 0, r, p, propose, *pV)
+	inMsg = messageEvent{T: voteVerified, Input: message{Vote: vVote, UnauthenticatedVote: vVote.u()}}
+	inMsg = inMsg.AttachValidatedAt(501 * time.Millisecond)
+	err, panicErr = pM.transition(inMsg)
+	require.NoError(t, err)
+	require.NoError(t, panicErr)
+
+	// send payloadPresent message
+	m = message{UnauthenticatedProposal: pP.u()}
+	inMsg = messageEvent{T: payloadPresent, Input: m}
+	inMsg = inMsg.AttachReceivedAt(time.Second)
+	err, panicErr = pM.transition(inMsg)
+	require.NoError(t, err)
+	require.NoError(t, panicErr)
+	moveToRound(t, pWhite, pM, helper, r+1, p, pP, pV, m, protocol.ConsensusFuture)
 
 	// assert lowest vote validateAt time was recorded into payloadArrivals
 	require.NotNil(t, dynamicFilterCredentialArrivalHistory)
 	require.Equal(t, pWhite.lowestCredentialArrivals.writePtr, 1)
 	require.False(t, pWhite.lowestCredentialArrivals.isFull())
 	require.Equal(t, 502*time.Millisecond, pWhite.lowestCredentialArrivals.history[0])
->>>>>>> 7e51ae88
 }
 
 // test that ReceivedAt and ValidateAt timing information are retained in
@@ -3448,11 +3474,7 @@
 
 	require.NotNil(t, dynamicFilterCredentialArrivalHistory)
 
-<<<<<<< HEAD
-	for i := 0; i < dynamicFilterCredentialArrivalHistory+1+int(credentialRoundLag); i++ {
-=======
-	for i := 0; i < dynamicFilterCredentialArrivalHistory; i++ {
->>>>>>> 7e51ae88
+	for i := 0; i < dynamicFilterCredentialArrivalHistory+int(credentialRoundLag)+1; i++ {
 		// create a PP message for an arbitrary proposal/payload similar to setupCompoundMessage
 		vVote := helper.MakeVerifiedVote(t, 0, r+round(i)-1, p, propose, *pV)
 		unverifiedVoteMsg := message{UnauthenticatedVote: vVote.u()}
@@ -3485,11 +3507,7 @@
 	for i := 0; i < dynamicFilterCredentialArrivalHistory; i++ {
 		// only the last historyLen samples are kept, so the first one is discarded
 		timestamp := 500 + i
-<<<<<<< HEAD
-		require.Equal(t, time.Duration(timestamp)*time.Millisecond, pWhite.lowestCredentialArrivals[i])
-=======
 		require.Equal(t, time.Duration(timestamp)*time.Millisecond, pWhite.lowestCredentialArrivals.history[i])
->>>>>>> 7e51ae88
 	}
 }
 
@@ -3504,10 +3522,10 @@
 	const r = round(20239)
 	const p = period(0)
 	pWhite, pM, helper := setupP(t, r-1, p, soft)
-	pP, pV := helper.MakeRandomProposalPayload(t, r-1)
+	pP, pV := helper.MakeRandomProposalPayload(t, r-credentialRoundLag-1)
 
 	// send votePresent message (mimicking the first AV message validating)
-	vVote := helper.MakeVerifiedVote(t, 0, r-1, p, propose, *pV)
+	vVote := helper.MakeVerifiedVote(t, 0, r-credentialRoundLag-1, p, propose, *pV)
 	unverifiedVoteMsg := message{UnauthenticatedVote: vVote.u()}
 	inMsg := messageEvent{T: votePresent, Input: unverifiedVoteMsg}
 	err, panicErr := pM.transition(inMsg)
@@ -3515,7 +3533,8 @@
 	require.NoError(t, panicErr)
 
 	// make sure vote verify requests
-	verifyEvent := ev(cryptoAction{T: verifyVote, M: unverifiedVoteMsg, Round: r - 1, Period: p, Step: propose, TaskIndex: 1})
+	fmt.Println("targeting", r-credentialRoundLag-1)
+	verifyEvent := ev(cryptoAction{T: verifyVote, M: unverifiedVoteMsg, Round: r - credentialRoundLag - 1, Period: p, Step: propose, TaskIndex: 1})
 	require.Truef(t, pM.getTrace().Contains(verifyEvent), "Player should verify vote")
 
 	// send voteVerified
@@ -3540,15 +3559,12 @@
 	require.Equal(t, 1, pM.getTrace().CountEvent(verifyEvent), "Player should not verify second vote")
 
 	assertCorrectReceivedAtSet(t, pWhite, pM, helper, r, p, pP, pV, proposalMsg, protocol.ConsensusFuture)
-<<<<<<< HEAD
-=======
 
 	// assert lowest vote validateAt time was recorded into payloadArrivals
 	require.NotNil(t, dynamicFilterCredentialArrivalHistory)
 	require.Equal(t, pWhite.lowestCredentialArrivals.writePtr, 1)
 	require.False(t, pWhite.lowestCredentialArrivals.isFull())
 	require.Equal(t, 502*time.Millisecond, pWhite.lowestCredentialArrivals.history[0])
->>>>>>> 7e51ae88
 }
 
 func TestPlayerRetainsReceivedValidatedAtAVPPHistoryWindow(t *testing.T) {
@@ -3559,11 +3575,7 @@
 
 	require.NotNil(t, dynamicFilterCredentialArrivalHistory)
 
-<<<<<<< HEAD
-	for i := 0; i < dynamicFilterCredentialArrivalHistory+1+int(credentialRoundLag); i++ {
-=======
-	for i := 0; i < dynamicFilterCredentialArrivalHistory; i++ {
->>>>>>> 7e51ae88
+	for i := 0; i < dynamicFilterCredentialArrivalHistory+int(credentialRoundLag)+1; i++ {
 		pP, pV := helper.MakeRandomProposalPayload(t, r+round(i)-1)
 
 		// send votePresent message (mimicking the first AV message validating)
@@ -3604,11 +3616,7 @@
 	for i := 0; i < dynamicFilterCredentialArrivalHistory; i++ {
 		// only the last historyLen samples are kept, so the first one is discarded
 		timestamp := 500 + i
-<<<<<<< HEAD
-		require.Equal(t, time.Duration(timestamp)*time.Millisecond, pWhite.lowestCredentialArrivals[i])
-=======
 		require.Equal(t, time.Duration(timestamp)*time.Millisecond, pWhite.lowestCredentialArrivals.history[i])
->>>>>>> 7e51ae88
 	}
 }
 
