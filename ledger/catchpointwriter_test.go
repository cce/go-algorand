--- conflicted
+++ resolved
@@ -201,16 +201,9 @@
 	blockHeaderDigest := crypto.Hash([]byte{1, 2, 3})
 	catchpointLabel := fmt.Sprintf("%d#%v", blocksRound, blockHeaderDigest) // this is not a correct way to create a label, but it's good enough for this unit test
 
-<<<<<<< HEAD
-	dbs := ml.trackerDB()
 	kv := ml.trackerKV()
-	err = atomicReads(dbs.Rdb, kv, func(ctx context.Context, tx *atomicReadTx) (err error) {
-		writer := makeCatchpointWriter(context.Background(), fileName, tx, blocksRound, blockHeaderDigest, catchpointLabel)
-=======
-	kv := ml.kvStore()
 	err = atomicKVReads(kv, true, func(kvRead kvRead, kvWrite kvWrite) (err error) {
 		writer := makeCatchpointWriter(context.Background(), fileName, kvRead, blocksRound, blockHeaderDigest, catchpointLabel)
->>>>>>> ecd877ab
 		for {
 			more, err := writer.WriteStep(context.Background())
 			require.NoError(t, err)
@@ -308,16 +301,9 @@
 	blocksRound := basics.Round(12345)
 	blockHeaderDigest := crypto.Hash([]byte{1, 2, 3})
 	catchpointLabel := fmt.Sprintf("%d#%v", blocksRound, blockHeaderDigest) // this is not a correct way to create a label, but it's good enough for this unit test
-<<<<<<< HEAD
-	dbs := ml.trackerDB()
 	kv := ml.trackerKV()
-	err = atomicReads(dbs.Rdb, kv, func(ctx context.Context, tx *atomicReadTx) (err error) {
-		writer := makeCatchpointWriter(context.Background(), fileName, tx, blocksRound, blockHeaderDigest, catchpointLabel)
-=======
-	kv := ml.kvStore()
 	err = atomicKVReads(kv, true, func(kvRead kvRead, kvWrite kvWrite) (err error) {
 		writer := makeCatchpointWriter(context.Background(), fileName, kvRead, blocksRound, blockHeaderDigest, catchpointLabel)
->>>>>>> ecd877ab
 		for {
 			more, err := writer.WriteStep(context.Background())
 			require.NoError(t, err)
