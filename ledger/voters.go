// Copyright (C) 2019-2022 Algorand, Inc.
// This file is part of go-algorand
//
// go-algorand is free software: you can redistribute it and/or modify
// it under the terms of the GNU Affero General Public License as
// published by the Free Software Foundation, either version 3 of the
// License, or (at your option) any later version.
//
// go-algorand is distributed in the hope that it will be useful,
// but WITHOUT ANY WARRANTY; without even the implied warranty of
// MERCHANTABILITY or FITNESS FOR A PARTICULAR PURPOSE.  See the
// GNU Affero General Public License for more details.
//
// You should have received a copy of the GNU Affero General Public License
// along with go-algorand.  If not, see <https://www.gnu.org/licenses/>.

package ledger

import (
	"fmt"
	"sync"

	"github.com/algorand/go-algorand/config"
	"github.com/algorand/go-algorand/data/basics"
	"github.com/algorand/go-algorand/data/bookkeeping"
	"github.com/algorand/go-algorand/ledger/ledgercore"
	"github.com/algorand/go-algorand/protocol"
)

// The votersTracker maintains the vector commitment for the most recent
// commitments to online accounts for state proofs.
//
// We maintain multiple vector commitment: we might commit to a new VC in
// block X, but we need the VC from block X-params.StateProofBlocks
// to build the state proof for block X.
//
// votersTracker is kind-of like a tracker, but hangs off the acctupdates
// rather than a direct ledger tracker.  We don't have an explicit interface
// for such an "accounts tracker" yet, however.
type votersTracker struct {
	// votersForRoundCache contains the top online accounts in a given Round.
	//
	// To avoid increasing block latency, we include a vector commitment
	// to the top online accounts as of block X in the block header of
	// block X+StateProofVotersLookback.  This gives each node some time
	// to construct this vector commitment, before its root is needed in a block.
	//
	// This votersForRoundCache map is indexed by the block X, using the terminology from
	// the above example, to be used in X+StateProofVotersLookback.
	//
	// We maintain votersForRoundCache entries for two reasons:
	//
	// The first is to maintain the tree for an upcoming block -- that is,
	// if X+Loookback<Latest.  The block evaluator can ask for the root of
	// the tree to propose and validate a block.
	//
	// The second is to construct state proof.  State proofs
	// are formed for blocks that are a multiple of StateProofInterval, using
	// the vector commitment to online accounts from the previous such block.
	// Thus, we maintain X in the votersForRoundCache map until we form a stateproof
	// for round X+StateProofVotersLookback+StateProofInterval.
	votersForRoundCache map[basics.Round]*ledgercore.VotersForRound

	l  ledgerForTracker
	ao *onlineAccounts

	// loadWaitGroup syncronizing the completion of the loadTree call so that we can
	// shutdown the tracker without leaving any running go-routines.
	loadWaitGroup sync.WaitGroup
}

// votersRoundForStateProofRound computes the round number whose voting participants
// will be used to sign the state proof for stateProofRnd.
func votersRoundForStateProofRound(stateProofRnd basics.Round, proto config.ConsensusParams) basics.Round {
	// To form a state proof on period that ends on stateProofRnd,
	// we need a commitment to the voters StateProofInterval rounds
	// before that, and the voters information from
	// StateProofVotersLookback before that.
	return stateProofRnd.SubSaturate(basics.Round(proto.StateProofInterval)).SubSaturate(basics.Round(proto.StateProofVotersLookback))
}

func (vt *votersTracker) loadFromDisk(l ledgerForTracker, ao *onlineAccounts) error {
	vt.l = l
<<<<<<< HEAD
	vt.au = au
	vt.votersForRoundCache = make(map[basics.Round]*ledgercore.VotersForRound)
=======
	vt.ao = ao
	vt.round = make(map[basics.Round]*ledgercore.VotersForRound)
>>>>>>> 90b1c055

	latest := l.Latest()
	hdr, err := l.BlockHdr(latest)
	if err != nil {
		return err
	}
	proto := config.Consensus[hdr.CurrentProtocol]

	if proto.StateProofInterval == 0 || hdr.StateProofTracking[protocol.StateProofBasic].StateProofNextRound == 0 {
		// Disabled, nothing to load.
		return nil
	}

	startR := votersRoundForStateProofRound(hdr.StateProofTracking[protocol.StateProofBasic].StateProofNextRound, proto)

	// Sanity check: we should never underflow or even reach 0.
	if startR == 0 {
		return fmt.Errorf("votersTracker: underflow: %d - %d - %d = %d",
			hdr.StateProofTracking[protocol.StateProofBasic].StateProofNextRound, proto.StateProofInterval, proto.StateProofVotersLookback, startR)
	}

	for r := startR; r <= latest; r += basics.Round(proto.StateProofInterval) {
		hdr, err = l.BlockHdr(r)
		if err != nil {
			return err
		}

		vt.loadTree(hdr)
	}

	return nil
}

func (vt *votersTracker) loadTree(hdr bookkeeping.BlockHeader) {
	r := hdr.Round

	_, ok := vt.votersForRoundCache[r]
	if ok {
		// Already loaded.
		return
	}

	proto := config.Consensus[hdr.CurrentProtocol]
	if proto.StateProofInterval == 0 {
		// No StateProofs.
		return
	}

	tr := ledgercore.MakeVotersForRound()
	tr.Proto = proto

	vt.votersForRoundCache[r] = tr

	vt.loadWaitGroup.Add(1)
	go func() {
		defer vt.loadWaitGroup.Done()
		onlineAccounts := ledgercore.TopOnlineAccounts(vt.ao.onlineTop)
		err := tr.LoadTree(onlineAccounts, hdr)
		if err != nil {
			vt.l.trackerLog().Warnf("votersTracker.loadTree(%d): %v", hdr.Round, err)

			tr.BroadcastError(err)
		}
	}()
}

// close waits until all the internal spawned go-routines are done before returning, allowing clean
// shutdown.
func (vt *votersTracker) close() {
	vt.loadWaitGroup.Wait()
}

func (vt *votersTracker) newBlock(hdr bookkeeping.BlockHeader) {
	proto := config.Consensus[hdr.CurrentProtocol]
	if proto.StateProofInterval == 0 {
		// No StateProofs
		return
	}

	vt.removeOldVoters(hdr)

	// This might be a block where we snapshot the online participants,
	// to eventually construct a vector commitment in a later
	// block.
	r := uint64(hdr.Round)
	if (r+proto.StateProofVotersLookback)%proto.StateProofInterval == 0 {
		_, ok := vt.votersForRoundCache[basics.Round(r)]
		if ok {
			vt.l.trackerLog().Errorf("votersTracker.newBlock: round %d already present", r)
		} else {
			vt.loadTree(hdr)
		}
	}
}

// removeOldVoters removes voters data form the tracker and allows the database to commit previous rounds.
// voters would be removed if one of the two condition is met
// 1 - Voters are for a round which was already been confirmed by stateproof
// 2 - Voters are for a round which is older than the allowed recovery interval.
// notice that if state proof chain is delayed, votersForRoundCache will not be larger than
// StateProofRecoveryInterval + 1
// ( In order to be able to build and verify X stateproofs back we need X + 1 voters data )
//
// It is possible to optimize this function and not to travers votersForRoundCache on every round.
// Since the map is small (Usually  0 - 2 elements and up to StateProofRecoveryInterval) we decided to keep the code simple
// and check for deletion in every round.
func (vt *votersTracker) removeOldVoters(hdr bookkeeping.BlockHeader) {
	// we calculate the lowest round for recovery according to the newest round (might be different from the rounds on cache)
	proto := config.Consensus[hdr.CurrentProtocol]
	recentRoundOnRecoveryPeriod := basics.Round(uint64(hdr.Round) - uint64(hdr.Round)%proto.StateProofInterval)
	oldestRoundOnRecoveryPeriod := recentRoundOnRecoveryPeriod.SubSaturate(basics.Round(proto.StateProofInterval * proto.StateProofRecoveryInterval))

	for r, tr := range vt.votersForRoundCache {
		commitRound := r + basics.Round(tr.Proto.StateProofVotersLookback)
		stateProofRound := commitRound + basics.Round(tr.Proto.StateProofInterval)

		// we remove voters that are no longer needed (i.e StateProofNextRound is larger ) or older than the recover period
		if stateProofRound < hdr.StateProofTracking[protocol.StateProofBasic].StateProofNextRound ||
			stateProofRound <= oldestRoundOnRecoveryPeriod {
			delete(vt.votersForRoundCache, r)
		}
	}
}

// lowestRound() returns the lowest votersForRoundCache state (blocks and accounts) needed by
// the votersTracker in case of a restart.  The accountUpdates tracker will
// not delete account state before this round, so that after a restart, it's
// possible to reconstruct the votersTracker.  If votersTracker does
// not need any blocks, it returns base.
func (vt *votersTracker) lowestRound(base basics.Round) basics.Round {
	minRound := base
	for r := range vt.votersForRoundCache {
		if r < minRound {
			minRound = r
		}
	}
	return minRound
}

// getVoters() returns the top online participants from round r.
func (vt *votersTracker) getVoters(r basics.Round) (*ledgercore.VotersForRound, error) {
	tr, ok := vt.votersForRoundCache[r]
	if !ok {
		// Not tracked: stateproofs not enabled.
		return nil, nil
	}

	// Wait for the vc to be constructed.
	err := tr.Wait()
	if err != nil {
		return nil, err
	}

	return tr, nil
}<|MERGE_RESOLUTION|>--- conflicted
+++ resolved
@@ -81,13 +81,8 @@
 
 func (vt *votersTracker) loadFromDisk(l ledgerForTracker, ao *onlineAccounts) error {
 	vt.l = l
-<<<<<<< HEAD
-	vt.au = au
+	vt.ao = ao
 	vt.votersForRoundCache = make(map[basics.Round]*ledgercore.VotersForRound)
-=======
-	vt.ao = ao
-	vt.round = make(map[basics.Round]*ledgercore.VotersForRound)
->>>>>>> 90b1c055
 
 	latest := l.Latest()
 	hdr, err := l.BlockHdr(latest)
