// Copyright (C) 2019-2024 Algorand, Inc.
// This file is part of go-algorand
//
// go-algorand is free software: you can redistribute it and/or modify
// it under the terms of the GNU Affero General Public License as
// published by the Free Software Foundation, either version 3 of the
// License, or (at your option) any later version.
//
// go-algorand is distributed in the hope that it will be useful,
// but WITHOUT ANY WARRANTY; without even the implied warranty of
// MERCHANTABILITY or FITNESS FOR A PARTICULAR PURPOSE.  See the
// GNU Affero General Public License for more details.
//
// You should have received a copy of the GNU Affero General Public License
// along with go-algorand.  If not, see <https://www.gnu.org/licenses/>.

package apply

import (
<<<<<<< HEAD
	"fmt"
=======
	"maps"
>>>>>>> b7b3e5e3

	"github.com/algorand/go-algorand/config"
	"github.com/algorand/go-algorand/data/basics"
	"github.com/algorand/go-algorand/data/bookkeeping"
	"github.com/algorand/go-algorand/data/transactions"
	"github.com/algorand/go-algorand/data/transactions/logic"
	"github.com/algorand/go-algorand/ledger/ledgercore"
	"github.com/algorand/go-algorand/protocol"
)

type mockBalances struct {
	protocol.ConsensusVersion
	b map[basics.Address]basics.AccountData
	mockCreatableBalances
}

// makeMockBalances takes a ConsensusVersion and returns a mocked balances with an Address to AccountData map
func makeMockBalances(cv protocol.ConsensusVersion) *mockBalances {
	ret := &mockBalances{
		ConsensusVersion: cv,
		b:                map[basics.Address]basics.AccountData{},
	}
	ret.mockCreatableBalances = mockCreatableBalances{access: ret}
	return ret
}

// makeMockBalancesWithAccounts takes a ConsensusVersion and a map of Address to AccountData and returns a mocked
// balances.
func makeMockBalancesWithAccounts(cv protocol.ConsensusVersion, b map[basics.Address]basics.AccountData) *mockBalances {
	ret := &mockBalances{
		ConsensusVersion: cv,
		b:                b,
	}
	ret.mockCreatableBalances = mockCreatableBalances{access: ret}
	return ret
}

func (balances mockBalances) Round() basics.Round {
	return basics.Round(8675309)
}

func (balances mockBalances) AllocateApp(basics.Address, basics.AppIndex, bool, basics.StateSchema) error {
	return nil
}

func (balances mockBalances) DeallocateApp(basics.Address, basics.AppIndex, bool) error {
	return nil
}

func (balances mockBalances) AllocateAsset(addr basics.Address, index basics.AssetIndex, global bool) error {
	return nil
}

func (balances mockBalances) DeallocateAsset(addr basics.Address, index basics.AssetIndex, global bool) error {
	return nil
}

func (balances mockBalances) StatefulEval(int, *logic.EvalParams, basics.AppIndex, []byte) (bool, transactions.EvalDelta, error) {
	return false, transactions.EvalDelta{}, nil
}

func (balances mockBalances) Get(addr basics.Address, withPendingRewards bool) (ledgercore.AccountData, error) {
	acct, err := balances.getAccount(addr, withPendingRewards)
	return ledgercore.ToAccountData(acct), err
}

func (balances mockBalances) getAccount(addr basics.Address, withPendingRewards bool) (basics.AccountData, error) {
	return balances.b[addr], nil
}

func (balances mockBalances) GetCreator(idx basics.CreatableIndex, ctype basics.CreatableType) (basics.Address, bool, error) {
	return basics.Address{}, true, nil
}

func (balances mockBalances) Put(addr basics.Address, acct ledgercore.AccountData) error {
	a := balances.b[addr]
	ledgercore.AssignAccountData(&a, acct)
	return balances.putAccount(addr, a)
}

func (balances mockBalances) putAccount(addr basics.Address, ad basics.AccountData) error {
	balances.b[addr] = ad
	return nil
}

func (balances mockBalances) CloseAccount(addr basics.Address) error {
	return balances.putAccount(addr, basics.AccountData{})
}

func (balances mockBalances) Move(src, dst basics.Address, amount basics.MicroAlgos, srcRewards, dstRewards *basics.MicroAlgos) error {
	return nil
}

func (balances mockBalances) ConsensusParams() config.ConsensusParams {
	return config.Consensus[balances.ConsensusVersion]
}

// mockCreatableBalances provides extra creatable access methods for the
// testBalances, testBalancesPass, and mockBalances implementations of apply.Balances
type mockCreatableBalances struct {
	access accountDataAccessor

	putAppParams, deleteAppParams         int
	putAppLocalState, deleteAppLocalState int
	putAssetHolding, deleteAssetHolding   int
	putAssetParams, deleteAssetParams     int
}

type accountDataAccessor interface {
	putAccount(addr basics.Address, ad basics.AccountData) error
	getAccount(addr basics.Address, withRewards bool) (basics.AccountData, error)
}

func (b *mockCreatableBalances) GetAppParams(addr basics.Address, aidx basics.AppIndex) (ret basics.AppParams, ok bool, err error) {
	acct, err := b.access.getAccount(addr, false)
	if err != nil {
		return
	}
	ret, ok = acct.AppParams[aidx]
	return
}
func (b *mockCreatableBalances) GetAppLocalState(addr basics.Address, aidx basics.AppIndex) (ret basics.AppLocalState, ok bool, err error) {
	acct, err := b.access.getAccount(addr, false)
	if err != nil {
		return
	}
	ret, ok = acct.AppLocalStates[aidx]
	return
}
func (b *mockCreatableBalances) GetAssetHolding(addr basics.Address, aidx basics.AssetIndex) (ret basics.AssetHolding, ok bool, err error) {
	acct, err := b.access.getAccount(addr, false)
	if err != nil {
		return
	}
	ret, ok = acct.Assets[aidx]
	return
}
func (b *mockCreatableBalances) GetAssetParams(addr basics.Address, aidx basics.AssetIndex) (ret basics.AssetParams, ok bool, err error) {
	acct, err := b.access.getAccount(addr, false)
	if err != nil {
		return
	}
	ret, ok = acct.AssetParams[aidx]
	return
}

// mapWith returns a new map with the given key and value added to it.
// maps.Clone would keep nil inputs as nil, so we make() then map.Copy().
func mapWith[M ~map[K]V, K comparable, V any](m M, k K, v V) M {
	newMap := make(M, len(m)+1)
	maps.Copy(newMap, m)
	newMap[k] = v
	return newMap
}

func (b *mockCreatableBalances) PutAppParams(addr basics.Address, aidx basics.AppIndex, params basics.AppParams) error {
	b.putAppParams++
	acct, err := b.access.getAccount(addr, false)
	if err != nil {
		return err
	}
	acct.AppParams = mapWith(acct.AppParams, aidx, params)
	return b.access.putAccount(addr, acct)
}
func (b *mockCreatableBalances) PutAppLocalState(addr basics.Address, aidx basics.AppIndex, state basics.AppLocalState) error {
	b.putAppLocalState++
	acct, err := b.access.getAccount(addr, false)
	if err != nil {
		return err
	}
	acct.AppLocalStates = mapWith(acct.AppLocalStates, aidx, state)
	return b.access.putAccount(addr, acct)
}
func (b *mockCreatableBalances) PutAssetHolding(addr basics.Address, aidx basics.AssetIndex, data basics.AssetHolding) error {
	b.putAssetHolding++
	acct, err := b.access.getAccount(addr, false)
	if err != nil {
		return err
	}
	acct.Assets = mapWith(acct.Assets, aidx, data)
	return b.access.putAccount(addr, acct)
}
func (b *mockCreatableBalances) PutAssetParams(addr basics.Address, aidx basics.AssetIndex, data basics.AssetParams) error {
	b.putAssetParams++
	acct, err := b.access.getAccount(addr, false)
	if err != nil {
		return err
	}
	acct.AssetParams = mapWith(acct.AssetParams, aidx, data)
	return b.access.putAccount(addr, acct)
}

func (b *mockCreatableBalances) DeleteAppParams(addr basics.Address, aidx basics.AppIndex) error {
	b.deleteAppParams++
	acct, err := b.access.getAccount(addr, false)
	if err != nil {
		return err
	}
	m := maps.Clone(acct.AppParams)
	delete(m, aidx)
	acct.AppParams = m
	return b.access.putAccount(addr, acct)
}
func (b *mockCreatableBalances) DeleteAppLocalState(addr basics.Address, aidx basics.AppIndex) error {
	b.deleteAppLocalState++
	acct, err := b.access.getAccount(addr, false)
	if err != nil {
		return err
	}
	m := maps.Clone(acct.AppLocalStates)
	delete(m, aidx)
	acct.AppLocalStates = m
	return b.access.putAccount(addr, acct)
}
func (b *mockCreatableBalances) DeleteAssetHolding(addr basics.Address, aidx basics.AssetIndex) error {
	b.deleteAssetHolding++
	acct, err := b.access.getAccount(addr, false)
	if err != nil {
		return err
	}
	m := maps.Clone(acct.Assets)
	delete(m, aidx)
	acct.Assets = m
	return b.access.putAccount(addr, acct)
}
func (b *mockCreatableBalances) DeleteAssetParams(addr basics.Address, aidx basics.AssetIndex) error {
	b.deleteAssetParams++
	acct, err := b.access.getAccount(addr, false)
	if err != nil {
		return err
	}
	m := maps.Clone(acct.AssetParams)
	delete(m, aidx)
	acct.AssetParams = m
	return b.access.putAccount(addr, acct)
}

func (b *mockCreatableBalances) HasAppLocalState(addr basics.Address, aidx basics.AppIndex) (ok bool, err error) {
	acct, err := b.access.getAccount(addr, false)
	if err != nil {
		return
	}
	_, ok = acct.AppLocalStates[aidx]
	return
}

func (b *mockCreatableBalances) HasAssetParams(addr basics.Address, aidx basics.AssetIndex) (ok bool, err error) {
	acct, err := b.access.getAccount(addr, false)
	if err != nil {
		return
	}
	_, ok = acct.AssetParams[aidx]
	return
}

type mockHeaders struct {
	perRound map[basics.Round]bookkeeping.BlockHeader
	fallback *bookkeeping.BlockHeader
}

// makeMockHeaders takes a bunch of BlockHeaders and returns a HdrProivder for them.
func makeMockHeaders(hdrs ...bookkeeping.BlockHeader) mockHeaders {
	b := make(map[basics.Round]bookkeeping.BlockHeader)
	for _, hdr := range hdrs {
		b[hdr.Round] = hdr
	}
	return mockHeaders{perRound: b}
}

func (m mockHeaders) BlockHdr(r basics.Round) (bookkeeping.BlockHeader, error) {
	if hdr, ok := m.perRound[r]; ok {
		return hdr, nil
	}
	if m.fallback != nil {
		copy := *m.fallback
		copy.Round = r
		return copy, nil
	}
	return bookkeeping.BlockHeader{}, fmt.Errorf("round %v is not present", r)
}

func (m *mockHeaders) setFallback(hdr bookkeeping.BlockHeader) {
	m.fallback = &hdr
}<|MERGE_RESOLUTION|>--- conflicted
+++ resolved
@@ -17,11 +17,8 @@
 package apply
 
 import (
-<<<<<<< HEAD
 	"fmt"
-=======
 	"maps"
->>>>>>> b7b3e5e3
 
 	"github.com/algorand/go-algorand/config"
 	"github.com/algorand/go-algorand/data/basics"
