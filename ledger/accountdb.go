--- conflicted
+++ resolved
@@ -1411,16 +1411,7 @@
 		ba.TotalAssets == 0 &&
 		ba.TotalAppParams == 0 &&
 		ba.TotalAppLocalStates == 0 &&
-<<<<<<< HEAD
-		ba.VoteID.MsgIsZero() &&
-		ba.SelectionID.MsgIsZero() &&
-		ba.StateProofID.IsEmpty() &&
-		ba.VoteFirstValid == 0 &&
-		ba.VoteLastValid == 0 &&
-		ba.VoteKeyDilution == 0
-=======
 		ba.baseVotingData.IsEmpty()
->>>>>>> 90b1c055
 }
 
 func (ba baseAccountData) NormalizedOnlineBalance(proto config.ConsensusParams) uint64 {
@@ -2311,7 +2302,7 @@
 		if ba.Status != basics.Online && !ba.StateProofID.IsEmpty() {
 			// store old data for account hash update
 			state := acctState{old: ba, oldEnc: encodedAcctData}
-			ba.StateProofID = merklesignature.Verifier{}
+			ba.StateProofID = merklesignature.Commitment{}
 			encodedOnlineAcctData := protocol.Encode(&ba)
 			copy(addr[:], addrbuf)
 			state.new = ba
@@ -2432,15 +2423,6 @@
 // in memory (say, 1M), and storing that many AccountData could easily
 // cause us to run out of memory.
 func accountDataToOnline(address basics.Address, ad *ledgercore.AccountData, proto config.ConsensusParams) *ledgercore.OnlineAccount {
-	stateProofID := ad.StateProofID
-	// Some accounts might not have StateProof keys commitment. As a result,
-	// the commitment would be an array filled with zeroes: [0x0...0x0].
-	// Since the commitment is created using the subset-sum hash function, for which the
-	// value [0x0..0x0] might be known, we avoid using such empty commitments.
-	// We replace it with a commitment for zero keys..
-	if ad.StateProofID.IsEmpty() {
-		stateProofID = merklesignature.NoKeysCommitment
-	}
 	return &ledgercore.OnlineAccount{
 		Address:                 address,
 		MicroAlgos:              ad.MicroAlgos,
@@ -2448,11 +2430,7 @@
 		NormalizedOnlineBalance: ad.NormalizedOnlineBalance(proto),
 		VoteFirstValid:          ad.VoteFirstValid,
 		VoteLastValid:           ad.VoteLastValid,
-		// KeyLifetime is set as a default value here (256) as the currently registered StateProof keys do not have a KeyLifetime value associated with them.
-		// In order to support changing the KeyLifetime in the future, we would need to update the Keyreg transaction and replace the value here with the one
-		// registered by the Account.
-		// TODO Stateproof: update when supporting different KeyLifetime.
-		StateProofID: merklesignature.Verifier{Commitment: stateProofID, KeyLifetime: merklesignature.KeyLifetimeDefault},
+		StateProofID:            ad.StateProofID,
 	}
 }
 
@@ -3679,7 +3657,7 @@
 		}
 	} else {
 		for i := 0; i < numChunks; i++ {
-			var chunkSize int = sqliteMaxVariableNumber
+			var chunkSize = sqliteMaxVariableNumber
 			if i == numChunks-1 {
 				chunkSize = len(rowids) - (numChunks-1)*sqliteMaxVariableNumber
 			}
