// Copyright (C) 2019-2022 Algorand, Inc.
// This file is part of go-algorand
//
// go-algorand is free software: you can redistribute it and/or modify
// it under the terms of the GNU Affero General Public License as
// published by the Free Software Foundation, either version 3 of the
// License, or (at your option) any later version.
//
// go-algorand is distributed in the hope that it will be useful,
// but WITHOUT ANY WARRANTY; without even the implied warranty of
// MERCHANTABILITY or FITNESS FOR A PARTICULAR PURPOSE.  See the
// GNU Affero General Public License for more details.
//
// You should have received a copy of the GNU Affero General Public License
// along with go-algorand.  If not, see <https://www.gnu.org/licenses/>.

package internal

import (
	"context"
	"errors"
	"fmt"
	"sync"

	"github.com/algorand/go-algorand/config"
	"github.com/algorand/go-algorand/crypto"
	"github.com/algorand/go-algorand/data/basics"
	"github.com/algorand/go-algorand/data/bookkeeping"
	"github.com/algorand/go-algorand/data/transactions"
	"github.com/algorand/go-algorand/data/transactions/logic"
	"github.com/algorand/go-algorand/data/transactions/verify"
	"github.com/algorand/go-algorand/ledger/apply"
	"github.com/algorand/go-algorand/ledger/internal/prefetcher"
	"github.com/algorand/go-algorand/ledger/ledgercore"
	"github.com/algorand/go-algorand/logging"
	"github.com/algorand/go-algorand/protocol"
	"github.com/algorand/go-algorand/util/execpool"
)

// LedgerForCowBase represents subset of Ledger functionality needed for cow business
type LedgerForCowBase interface {
	BlockHdr(basics.Round) (bookkeeping.BlockHeader, error)
	BlockHdrCached(basics.Round) (bookkeeping.BlockHeader, error)
	CheckDup(config.ConsensusParams, basics.Round, basics.Round, basics.Round, transactions.Txid, ledgercore.Txlease) error
	LookupWithoutRewards(basics.Round, basics.Address) (ledgercore.AccountData, basics.Round, error)
	LookupAsset(basics.Round, basics.Address, basics.AssetIndex) (ledgercore.AssetResource, error)
	LookupApplication(basics.Round, basics.Address, basics.AppIndex) (ledgercore.AppResource, error)
	LookupKv(basics.Round, string) ([]byte, error)
	GetCreatorForRound(basics.Round, basics.CreatableIndex, basics.CreatableType) (basics.Address, bool, error)
}

// ErrRoundZero is self-explanatory
var ErrRoundZero = errors.New("cannot start evaluator for round 0")

// ErrNotInCowCache is returned when a lookup method requests a cached value, but it can't be found.
// the error is always being invoked by the roundCowBase object, but it would typically propage upstream
// through the roundCowState as a generic "missing object in cache".
var ErrNotInCowCache = errors.New("can't find object in cow cache")

// averageEncodedTxnSizeHint is an estimation for the encoded transaction size
// which is used for preallocating memory upfront in the payset. Preallocating
// helps to avoid re-allocating storage during the evaluation/validation which
// is considerably slower.
const averageEncodedTxnSizeHint = 150

// Creatable represent a single creatable object.
type creatable struct {
	cindex basics.CreatableIndex
	ctype  basics.CreatableType
}

// foundAddress is a wrapper for an address and a boolean.
type foundAddress struct {
	address basics.Address
	exists  bool
}

// cachedAppParams contains cached value and existence flag for app params
type cachedAppParams struct {
	value  basics.AppParams
	exists bool
}

// cachedAssetParams contains cached value and existence flag for asset params
type cachedAssetParams struct {
	value  basics.AssetParams
	exists bool
}

// cachedAppLocalState contains cached value and existence flag for app local state
type cachedAppLocalState struct {
	value  basics.AppLocalState
	exists bool
}

// cachedAssetHolding contains cached value and existence flag for asset holding
type cachedAssetHolding struct {
	value  basics.AssetHolding
	exists bool
}

type roundCowBase struct {
	l LedgerForCowBase

	// The round number of the previous block, for looking up prior state.
	rnd basics.Round

	// TxnCounter from previous block header.
	txnCount uint64

	// Round of the next expected state proof.  In the common case this
	// is StateProofNextRound from previous block header, except when
	// state proofs are first enabled, in which case this gets set
	// appropriately at the first block where state proofs are enabled.
	stateProofNextRnd basics.Round

	// The current protocol consensus params.
	proto config.ConsensusParams

	// The accounts that we're already accessed during this round evaluation. This is a caching
	// buffer used to avoid looking up the same account data more than once during a single evaluator
	// execution. The AccountData is always an historical one, then therefore won't be changing.
	// The underlying (accountupdates) infrastructure may provide additional cross-round caching which
	// are beyond the scope of this cache.
	// The account data store here is always the account data without the rewards.
	accounts map[basics.Address]ledgercore.AccountData

	// Similarly to accounts cache that stores base account data, there are caches for params, states, holdings.
	appParams      map[ledgercore.AccountApp]cachedAppParams
	assetParams    map[ledgercore.AccountAsset]cachedAssetParams
	appLocalStates map[ledgercore.AccountApp]cachedAppLocalState
	assets         map[ledgercore.AccountAsset]cachedAssetHolding

	// Similar cache for asset/app creators.
	creators map[creatable]foundAddress

	// Similar cache for kv entries. A nil entry means ledger has no such pair
	kvStore map[string][]byte
}

func makeRoundCowBase(l LedgerForCowBase, rnd basics.Round, txnCount uint64, stateProofNextRnd basics.Round, proto config.ConsensusParams) *roundCowBase {
	return &roundCowBase{
		l:                 l,
		rnd:               rnd,
		txnCount:          txnCount,
		stateProofNextRnd: stateProofNextRnd,
		proto:             proto,
		accounts:          make(map[basics.Address]ledgercore.AccountData),
		appParams:         make(map[ledgercore.AccountApp]cachedAppParams),
		assetParams:       make(map[ledgercore.AccountAsset]cachedAssetParams),
		appLocalStates:    make(map[ledgercore.AccountApp]cachedAppLocalState),
		assets:            make(map[ledgercore.AccountAsset]cachedAssetHolding),
		creators:          make(map[creatable]foundAddress),
		kvStore:           make(map[string][]byte),
	}
}

func (x *roundCowBase) getCreator(cidx basics.CreatableIndex, ctype basics.CreatableType) (basics.Address, bool, error) {
	creatable := creatable{cindex: cidx, ctype: ctype}

	if foundAddress, ok := x.creators[creatable]; ok {
		return foundAddress.address, foundAddress.exists, nil
	}

	address, exists, err := x.l.GetCreatorForRound(x.rnd, cidx, ctype)
	if err != nil {
		return basics.Address{}, false, fmt.Errorf(
			"roundCowBase.getCreator() cidx: %d ctype: %v err: %w", cidx, ctype, err)
	}

	x.creators[creatable] = foundAddress{address: address, exists: exists}
	return address, exists, nil
}

// lookup returns the non-rewarded account data for the provided account address. It uses the internal per-round cache
// first, and if it cannot find it there, it would defer to the underlaying implementation.
// note that errors in accounts data retrivals are not cached as these typically cause the transaction evaluation to fail.
func (x *roundCowBase) lookup(addr basics.Address) (ledgercore.AccountData, error) {
	if accountData, found := x.accounts[addr]; found {
		return accountData, nil
	}

	ad, _, err := x.l.LookupWithoutRewards(x.rnd, addr)
	if err != nil {
		return ledgercore.AccountData{}, err
	}

	x.accounts[addr] = ad
	return ad, err
}

func (x *roundCowBase) updateAssetResourceCache(aa ledgercore.AccountAsset, r ledgercore.AssetResource) {
	// cache AssetParams and AssetHolding returned by LookupResource
	if r.AssetParams == nil {
		x.assetParams[aa] = cachedAssetParams{exists: false}
	} else {
		x.assetParams[aa] = cachedAssetParams{value: *r.AssetParams, exists: true}
	}
	if r.AssetHolding == nil {
		x.assets[aa] = cachedAssetHolding{exists: false}
	} else {
		x.assets[aa] = cachedAssetHolding{value: *r.AssetHolding, exists: true}
	}
}

func (x *roundCowBase) updateAppResourceCache(aa ledgercore.AccountApp, r ledgercore.AppResource) {
	// cache AppParams and AppLocalState returned by LookupResource
	if r.AppParams == nil {
		x.appParams[aa] = cachedAppParams{exists: false}
	} else {
		x.appParams[aa] = cachedAppParams{value: *r.AppParams, exists: true}
	}
	if r.AppLocalState == nil {
		x.appLocalStates[aa] = cachedAppLocalState{exists: false}
	} else {
		x.appLocalStates[aa] = cachedAppLocalState{value: *r.AppLocalState, exists: true}
	}
}

func (x *roundCowBase) lookupAppParams(addr basics.Address, aidx basics.AppIndex, cacheOnly bool) (ledgercore.AppParamsDelta, bool, error) {
	aa := ledgercore.AccountApp{Address: addr, App: aidx}
	if result, ok := x.appParams[aa]; ok {
		if !result.exists {
			return ledgercore.AppParamsDelta{}, false, nil
		}
		return ledgercore.AppParamsDelta{Params: &result.value}, true, nil
	}

	if cacheOnly { // hasn't been found yet; we were asked not to query DB
		return ledgercore.AppParamsDelta{}, false, fmt.Errorf("lookupAppParams couldn't find addr %s aidx %d in cache: %w", addr.String(), aidx, ErrNotInCowCache)
	}

	resourceData, err := x.l.LookupApplication(x.rnd, addr, aidx)
	if err != nil {
		return ledgercore.AppParamsDelta{}, false, err
	}

	x.updateAppResourceCache(aa, resourceData)

	if resourceData.AppParams == nil {
		return ledgercore.AppParamsDelta{}, false, nil
	}
	return ledgercore.AppParamsDelta{Params: resourceData.AppParams}, true, nil
}

func (x *roundCowBase) lookupAssetParams(addr basics.Address, aidx basics.AssetIndex, cacheOnly bool) (ledgercore.AssetParamsDelta, bool, error) {
	aa := ledgercore.AccountAsset{Address: addr, Asset: aidx}
	if result, ok := x.assetParams[aa]; ok {
		if !result.exists {
			return ledgercore.AssetParamsDelta{}, false, nil
		}
		return ledgercore.AssetParamsDelta{Params: &result.value}, true, nil
	}

	if cacheOnly { // hasn't been found yet; we were asked not to query DB
		return ledgercore.AssetParamsDelta{}, false, fmt.Errorf("lookupAssetParams couldn't find addr %s aidx %d in cache: %w", addr.String(), aidx, ErrNotInCowCache)
	}

	resourceData, err := x.l.LookupAsset(x.rnd, addr, aidx)
	if err != nil {
		return ledgercore.AssetParamsDelta{}, false, err
	}

	x.updateAssetResourceCache(aa, resourceData)

	if resourceData.AssetParams == nil {
		return ledgercore.AssetParamsDelta{}, false, nil
	}
	return ledgercore.AssetParamsDelta{Params: resourceData.AssetParams}, true, nil
}

func (x *roundCowBase) lookupAppLocalState(addr basics.Address, aidx basics.AppIndex, cacheOnly bool) (ledgercore.AppLocalStateDelta, bool, error) {
	aa := ledgercore.AccountApp{Address: addr, App: aidx}
	if result, ok := x.appLocalStates[aa]; ok {
		if !result.exists {
			return ledgercore.AppLocalStateDelta{}, false, nil
		}
		return ledgercore.AppLocalStateDelta{LocalState: &result.value}, true, nil
	}

	if cacheOnly { // hasn't been found yet; we were asked not to query DB
		return ledgercore.AppLocalStateDelta{}, false, fmt.Errorf("lookupAppLocalState couldn't find addr %s aidx %d in cache: %w", addr.String(), aidx, ErrNotInCowCache)
	}

	resourceData, err := x.l.LookupApplication(x.rnd, addr, aidx)
	if err != nil {
		return ledgercore.AppLocalStateDelta{}, false, err
	}

	x.updateAppResourceCache(aa, resourceData)

	if resourceData.AppLocalState == nil {
		return ledgercore.AppLocalStateDelta{}, false, nil
	}
	return ledgercore.AppLocalStateDelta{LocalState: resourceData.AppLocalState}, true, nil
}

func (x *roundCowBase) lookupAssetHolding(addr basics.Address, aidx basics.AssetIndex, cacheOnly bool) (ledgercore.AssetHoldingDelta, bool, error) {
	aa := ledgercore.AccountAsset{Address: addr, Asset: aidx}
	if result, ok := x.assets[aa]; ok {
		if !result.exists {
			return ledgercore.AssetHoldingDelta{}, false, nil
		}
		return ledgercore.AssetHoldingDelta{Holding: &result.value}, true, nil
	}

	if cacheOnly { // hasn't been found yet; we were asked not to query DB
		return ledgercore.AssetHoldingDelta{}, false, fmt.Errorf("lookupAssetHolding couldn't find addr %s aidx %d in cache: %w", addr.String(), aidx, ErrNotInCowCache)
	}

	resourceData, err := x.l.LookupAsset(x.rnd, addr, aidx)
	if err != nil {
		return ledgercore.AssetHoldingDelta{}, false, err
	}

	x.updateAssetResourceCache(aa, resourceData)

	if resourceData.AssetHolding == nil {
		return ledgercore.AssetHoldingDelta{}, false, nil
	}
	return ledgercore.AssetHoldingDelta{Holding: resourceData.AssetHolding}, true, nil
}

func (x *roundCowBase) checkDup(firstValid, lastValid basics.Round, txid transactions.Txid, txl ledgercore.Txlease) error {
	return x.l.CheckDup(x.proto, x.rnd+1, firstValid, lastValid, txid, txl)
}

func (x *roundCowBase) Counter() uint64 {
	return x.txnCount
}

func (x *roundCowBase) GetStateProofNextRound() basics.Round {
	return x.stateProofNextRnd
}

func (x *roundCowBase) BlockHdr(r basics.Round) (bookkeeping.BlockHeader, error) {
	return x.l.BlockHdr(r)
}

func (x *roundCowBase) blockHdrCached(r basics.Round) (bookkeeping.BlockHeader, error) {
	return x.l.BlockHdrCached(r)
}

func (x *roundCowBase) allocated(addr basics.Address, aidx basics.AppIndex, global bool) (bool, error) {
	// For global, check if app params exist
	if global {
		_, ok, err := x.lookupAppParams(addr, aidx, false)
		return ok, err
	}

	// Otherwise, check app local states
	_, ok, err := x.lookupAppLocalState(addr, aidx, false)
	return ok, err
}

// getKey gets the value for a particular key in some storage
// associated with an application globally or locally
func (x *roundCowBase) getKey(addr basics.Address, aidx basics.AppIndex, global bool, key string, accountIdx uint64) (basics.TealValue, bool, error) {
	var err error
	exist := false
	kv := basics.TealKeyValue{}
	if global {
		var app ledgercore.AppParamsDelta
		app, exist, err = x.lookupAppParams(addr, aidx, false)
		if err != nil {
			return basics.TealValue{}, false, err
		}
		if app.Deleted {
			return basics.TealValue{}, false, fmt.Errorf("getKey: lookupAppParams returned deleted entry for (%s, %d, %v)", addr.String(), aidx, global)
		}
		if exist {
			kv = app.Params.GlobalState
		}
	} else {
		var ls ledgercore.AppLocalStateDelta
		ls, exist, err = x.lookupAppLocalState(addr, aidx, false)
		if err != nil {
			return basics.TealValue{}, false, err
		}
		if ls.Deleted {
			return basics.TealValue{}, false, fmt.Errorf("getKey: lookupAppLocalState returned deleted entry for (%s, %d, %v)", addr.String(), aidx, global)
		}

		if exist {
			kv = ls.LocalState.KeyValue
		}
	}
	if !exist {
		err = fmt.Errorf("cannot fetch key, %v", errNoStorage(addr, aidx, global))
		return basics.TealValue{}, false, err
	}

	val, exist := kv[key]
	return val, exist, nil
}

// getStorageCounts counts the storage types used by some account
// associated with an application globally or locally
func (x *roundCowBase) getStorageCounts(addr basics.Address, aidx basics.AppIndex, global bool) (basics.StateSchema, error) {
	var err error
	count := basics.StateSchema{}
	exist := false
	kv := basics.TealKeyValue{}
	if global {
		var app ledgercore.AppParamsDelta
		app, exist, err = x.lookupAppParams(addr, aidx, false)
		if err != nil {
			return basics.StateSchema{}, err
		}
		if app.Deleted {
			return basics.StateSchema{}, fmt.Errorf("getStorageCounts: lookupAppParams returned deleted entry for (%s, %d, %v)", addr.String(), aidx, global)
		}
		if exist {
			kv = app.Params.GlobalState
		}
	} else {
		var ls ledgercore.AppLocalStateDelta
		ls, exist, err = x.lookupAppLocalState(addr, aidx, false)
		if err != nil {
			return basics.StateSchema{}, err
		}
		if ls.Deleted {
			return basics.StateSchema{}, fmt.Errorf("getStorageCounts: lookupAppLocalState returned deleted entry for (%s, %d, %v)", addr.String(), aidx, global)
		}
		if exist {
			kv = ls.LocalState.KeyValue
		}
	}
	if !exist {
		return count, nil
	}

	for _, v := range kv {
		if v.Type == basics.TealUintType {
			count.NumUint++
		} else {
			count.NumByteSlice++
		}
	}
	return count, nil
}

func (x *roundCowBase) getStorageLimits(addr basics.Address, aidx basics.AppIndex, global bool) (basics.StateSchema, error) {
	creator, exists, err := x.getCreator(basics.CreatableIndex(aidx), basics.AppCreatable)
	if err != nil {
		return basics.StateSchema{}, err
	}

	// App doesn't exist, so no storage may be allocated.
	if !exists {
		return basics.StateSchema{}, nil
	}

	params, ok, err := x.lookupAppParams(creator, aidx, false)
	if err != nil {
		return basics.StateSchema{}, err
	}
	if params.Deleted {
		return basics.StateSchema{}, fmt.Errorf("getStorageLimits: lookupAppParams returned deleted entry for (%s, %d, %v)", addr.String(), aidx, global)
	}
	if !ok {
		// This should never happen. If app exists then we should have
		// found the creator successfully.
		err = fmt.Errorf("app %d not found in account %s", aidx, creator.String())
		return basics.StateSchema{}, err
	}

	if global {
		return params.Params.GlobalStateSchema, nil
	}
	return params.Params.LocalStateSchema, nil
}

// wrappers for roundCowState to satisfy the (current) apply.Balances interface
func (cs *roundCowState) Get(addr basics.Address, withPendingRewards bool) (ledgercore.AccountData, error) {
	acct, err := cs.lookup(addr)
	if err != nil {
		return ledgercore.AccountData{}, err
	}
	if withPendingRewards {
		acct = acct.WithUpdatedRewards(cs.proto, cs.rewardsLevel())
	}
	return acct, nil
}

func (cs *roundCowState) GetCreator(cidx basics.CreatableIndex, ctype basics.CreatableType) (basics.Address, bool, error) {
	return cs.getCreator(cidx, ctype)
}

func (cs *roundCowState) Put(addr basics.Address, acct ledgercore.AccountData) error {
	return cs.putAccount(addr, acct)
}

func (cs *roundCowState) CloseAccount(addr basics.Address) error {
	return cs.putAccount(addr, ledgercore.AccountData{})
}

func (cs *roundCowState) putAccount(addr basics.Address, acct ledgercore.AccountData) error {
	cs.mods.Accts.Upsert(addr, acct)
	return nil
}

func (cs *roundCowState) MinBalance(addr basics.Address, proto *config.ConsensusParams) (res basics.MicroAlgos, err error) {
	acct, err := cs.lookup(addr) // pending rewards unneeded
	if err != nil {
		return
	}
	return acct.MinBalance(proto), nil
}

func (cs *roundCowState) Move(from basics.Address, to basics.Address, amt basics.MicroAlgos, fromRewards *basics.MicroAlgos, toRewards *basics.MicroAlgos) error {
	rewardlvl := cs.rewardsLevel()

	fromBal, err := cs.lookup(from)
	if err != nil {
		return err
	}
	fromBalNew := fromBal.WithUpdatedRewards(cs.proto, rewardlvl)

	if fromRewards != nil {
		var ot basics.OverflowTracker
		newFromRewards := ot.AddA(*fromRewards, ot.SubA(fromBalNew.MicroAlgos, fromBal.MicroAlgos))
		if ot.Overflowed {
			return fmt.Errorf("overflowed tracking of fromRewards for account %v: %d + (%d - %d)", from, *fromRewards, fromBalNew.MicroAlgos, fromBal.MicroAlgos)
		}
		*fromRewards = newFromRewards
	}

	// Only write the change if it's meaningful (or required by old code).
	if !amt.IsZero() || fromBal.MicroAlgos.RewardUnits(cs.proto) > 0 || !cs.proto.UnfundedSenders {
		var overflowed bool
		fromBalNew.MicroAlgos, overflowed = basics.OSubA(fromBalNew.MicroAlgos, amt)
		if overflowed {
			return fmt.Errorf("overspend (account %v, data %+v, tried to spend %v)", from, fromBal, amt)
		}
		err = cs.putAccount(from, fromBalNew)
		if err != nil {
			return err
		}
	}

	toBal, err := cs.lookup(to)
	if err != nil {
		return err
	}
	toBalNew := toBal.WithUpdatedRewards(cs.proto, rewardlvl)

	if toRewards != nil {
		var ot basics.OverflowTracker
		newToRewards := ot.AddA(*toRewards, ot.SubA(toBalNew.MicroAlgos, toBal.MicroAlgos))
		if ot.Overflowed {
			return fmt.Errorf("overflowed tracking of toRewards for account %v: %d + (%d - %d)", to, *toRewards, toBalNew.MicroAlgos, toBal.MicroAlgos)
		}
		*toRewards = newToRewards
	}

	// Only write the change if it's meaningful (or required by old code).
	if !amt.IsZero() || toBal.MicroAlgos.RewardUnits(cs.proto) > 0 || !cs.proto.UnfundedSenders {
		var overflowed bool
		toBalNew.MicroAlgos, overflowed = basics.OAddA(toBalNew.MicroAlgos, amt)
		if overflowed {
			return fmt.Errorf("balance overflow (account %v, data %+v, was going to receive %v)", to, toBal, amt)
		}
		err = cs.putAccount(to, toBalNew)
		if err != nil {
			return err
		}
	}

	return nil
}

func (cs *roundCowState) ConsensusParams() config.ConsensusParams {
	return cs.proto
}

// BlockEvaluator represents an in-progress evaluation of a block
// against the ledger.
type BlockEvaluator struct {
	state    *roundCowState
	validate bool
	generate bool

	prevHeader  bookkeeping.BlockHeader // cached
	proto       config.ConsensusParams
	genesisHash crypto.Digest

	block        bookkeeping.Block
	blockTxBytes int
	specials     transactions.SpecialAddresses

	blockGenerated bool // prevent repeated GenerateBlock calls

	l LedgerForEvaluator

	maxTxnBytesPerBlock int
}

// LedgerForEvaluator defines the ledger interface needed by the evaluator.
type LedgerForEvaluator interface {
	LedgerForCowBase
	GenesisHash() crypto.Digest
	GenesisProto() config.ConsensusParams
	LatestTotals() (basics.Round, ledgercore.AccountTotals, error)
	VotersForStateProof(basics.Round) (*ledgercore.VotersForRound, error)
}

// EvaluatorOptions defines the evaluator creation options
type EvaluatorOptions struct {
	PaysetHint          int
	Validate            bool
	Generate            bool
	MaxTxnBytesPerBlock int
	ProtoParams         *config.ConsensusParams
}

// StartEvaluator creates a BlockEvaluator, given a ledger and a block header
// of the block that the caller is planning to evaluate. If the length of the
// payset being evaluated is known in advance, a paysetHint >= 0 can be
// passed, avoiding unnecessary payset slice growth.
func StartEvaluator(l LedgerForEvaluator, hdr bookkeeping.BlockHeader, evalOpts EvaluatorOptions) (*BlockEvaluator, error) {
	var proto config.ConsensusParams
	if evalOpts.ProtoParams == nil {
		var ok bool
		proto, ok = config.Consensus[hdr.CurrentProtocol]
		if !ok {
			return nil, protocol.Error(hdr.CurrentProtocol)
		}
	} else {
		proto = *evalOpts.ProtoParams
	}

	// if the caller did not provide a valid block size limit, default to the consensus params defaults.
	if evalOpts.MaxTxnBytesPerBlock <= 0 || evalOpts.MaxTxnBytesPerBlock > proto.MaxTxnBytesPerBlock {
		evalOpts.MaxTxnBytesPerBlock = proto.MaxTxnBytesPerBlock
	}

	if hdr.Round == 0 {
		return nil, ErrRoundZero
	}

	prevHeader, err := l.BlockHdr(hdr.Round - 1)
	if err != nil {
		return nil, fmt.Errorf(
			"can't evaluate block %d without previous header: %v", hdr.Round, err)
	}

	prevProto, ok := config.Consensus[prevHeader.CurrentProtocol]
	if !ok {
		return nil, protocol.Error(prevHeader.CurrentProtocol)
	}

	// Round that lookups come from is previous block.  We validate
	// the block at this round below, so underflow will be caught.
	// If we are not validating, we must have previously checked
	// an agreement.Certificate attesting that hdr is valid.
	base := makeRoundCowBase(
		l, hdr.Round-1, prevHeader.TxnCounter, basics.Round(0), proto)

	eval := &BlockEvaluator{
		validate:   evalOpts.Validate,
		generate:   evalOpts.Generate,
		prevHeader: prevHeader,
		block:      bookkeeping.Block{BlockHeader: hdr},
		specials: transactions.SpecialAddresses{
			FeeSink:     hdr.FeeSink,
			RewardsPool: hdr.RewardsPool,
		},
		proto:               proto,
		genesisHash:         l.GenesisHash(),
		l:                   l,
		maxTxnBytesPerBlock: evalOpts.MaxTxnBytesPerBlock,
	}

	// Preallocate space for the payset so that we don't have to
	// dynamically grow a slice (if evaluating a whole block).
	if evalOpts.PaysetHint > 0 {
		maxPaysetHint := evalOpts.MaxTxnBytesPerBlock / averageEncodedTxnSizeHint
		if evalOpts.PaysetHint > maxPaysetHint {
			evalOpts.PaysetHint = maxPaysetHint
		}
		eval.block.Payset = make([]transactions.SignedTxnInBlock, 0, evalOpts.PaysetHint)
	}

	base.stateProofNextRnd = eval.prevHeader.StateProofTracking[protocol.StateProofBasic].StateProofNextRound

	// Check if state proofs are being enabled as of this block.
	if base.stateProofNextRnd == 0 && proto.StateProofInterval != 0 {
		// Determine the first block that will contain a Vector
		// commitment to the voters.  We need to account for the
		// fact that the voters come from StateProofVotersLookback
		// rounds ago.
		votersRound := (hdr.Round + basics.Round(proto.StateProofVotersLookback)).RoundUpToMultipleOf(basics.Round(proto.StateProofInterval))

		// The first state proof will appear StateProofInterval after that.
		base.stateProofNextRnd = votersRound + basics.Round(proto.StateProofInterval)
	}

	latestRound, prevTotals, err := l.LatestTotals()
	if err != nil {
		return nil, err
	}
	if latestRound != eval.prevHeader.Round {
		return nil, ledgercore.ErrNonSequentialBlockEval{EvaluatorRound: hdr.Round, LatestRound: latestRound}
	}

	poolAddr := eval.prevHeader.RewardsPool
	// get the reward pool account data without any rewards
	incentivePoolData, _, err := l.LookupWithoutRewards(eval.prevHeader.Round, poolAddr)
	if err != nil {
		return nil, err
	}

	// this is expected to be a no-op, but update the rewards on the rewards pool if it was configured to receive rewards ( unlike mainnet ).
	incentivePoolData = incentivePoolData.WithUpdatedRewards(prevProto, eval.prevHeader.RewardsLevel)

	if evalOpts.Generate {
		if eval.proto.SupportGenesisHash {
			eval.block.BlockHeader.GenesisHash = eval.genesisHash
		}
		eval.block.BlockHeader.RewardsState = eval.prevHeader.NextRewardsState(hdr.Round, proto, incentivePoolData.MicroAlgos, prevTotals.RewardUnits(), logging.Base())
	}
	// set the eval state with the current header
	eval.state = makeRoundCowState(base, eval.block.BlockHeader, proto, eval.prevHeader.TimeStamp, prevTotals, evalOpts.PaysetHint)

	if evalOpts.Validate {
		err := eval.block.BlockHeader.PreCheck(eval.prevHeader)
		if err != nil {
			return nil, err
		}

		// Check that the rewards rate, level and residue match expected values
		expectedRewardsState := eval.prevHeader.NextRewardsState(hdr.Round, proto, incentivePoolData.MicroAlgos, prevTotals.RewardUnits(), logging.Base())
		if eval.block.RewardsState != expectedRewardsState {
			return nil, fmt.Errorf("bad rewards state: %+v != %+v", eval.block.RewardsState, expectedRewardsState)
		}

		// For backwards compatibility: introduce Genesis Hash value
		if eval.proto.SupportGenesisHash && eval.block.BlockHeader.GenesisHash != eval.genesisHash {
			return nil, fmt.Errorf("wrong genesis hash: %s != %s", eval.block.BlockHeader.GenesisHash, eval.genesisHash)
		}
	}

	// Withdraw rewards from the incentive pool
	var ot basics.OverflowTracker
	rewardsPerUnit := ot.Sub(eval.block.BlockHeader.RewardsLevel, eval.prevHeader.RewardsLevel)
	if ot.Overflowed {
		return nil, fmt.Errorf("overflowed subtracting rewards(%d, %d) levels for block %v", eval.block.BlockHeader.RewardsLevel, eval.prevHeader.RewardsLevel, hdr.Round)
	}

	poolOld, err := eval.state.Get(poolAddr, true)
	if err != nil {
		return nil, err
	}

	// hotfix for testnet stall 08/26/2019; move some algos from testnet bank to rewards pool to give it enough time until protocol upgrade occur.
	// hotfix for testnet stall 11/07/2019; the same bug again, account ran out before the protocol upgrade occurred.
	poolOld, err = eval.workaroundOverspentRewards(poolOld, hdr.Round)
	if err != nil {
		return nil, err
	}

	poolNew := poolOld
	poolNew.MicroAlgos = ot.SubA(poolOld.MicroAlgos, basics.MicroAlgos{Raw: ot.Mul(prevTotals.RewardUnits(), rewardsPerUnit)})
	if ot.Overflowed {
		return nil, fmt.Errorf("overflowed subtracting reward unit for block %v", hdr.Round)
	}

	err = eval.state.Put(poolAddr, poolNew)
	if err != nil {
		return nil, err
	}

	// ensure that we have at least MinBalance after withdrawing rewards
	ot.SubA(poolNew.MicroAlgos, basics.MicroAlgos{Raw: proto.MinBalance})
	if ot.Overflowed {
		// TODO this should never happen; should we panic here?
		return nil, fmt.Errorf("overflowed subtracting rewards for block %v", hdr.Round)
	}

	return eval, nil
}

// hotfix for testnet stall 08/26/2019; move some algos from testnet bank to rewards pool to give it enough time until protocol upgrade occur.
// hotfix for testnet stall 11/07/2019; do the same thing
func (eval *BlockEvaluator) workaroundOverspentRewards(rewardPoolBalance ledgercore.AccountData, headerRound basics.Round) (poolOld ledgercore.AccountData, err error) {
	// verify that we patch the correct round.
	if headerRound != 1499995 && headerRound != 2926564 {
		return rewardPoolBalance, nil
	}
	// verify that we're patching the correct genesis ( i.e. testnet )
	testnetGenesisHash, _ := crypto.DigestFromString("JBR3KGFEWPEE5SAQ6IWU6EEBZMHXD4CZU6WCBXWGF57XBZIJHIRA")
	if eval.genesisHash != testnetGenesisHash {
		return rewardPoolBalance, nil
	}

	// get the testnet bank ( dispenser ) account address.
	bankAddr, _ := basics.UnmarshalChecksumAddress("GD64YIY3TWGDMCNPP553DZPPR6LDUSFQOIJVFDPPXWEG3FVOJCCDBBHU5A")
	amount := basics.MicroAlgos{Raw: 20000000000}
	err = eval.state.Move(bankAddr, eval.prevHeader.RewardsPool, amount, nil, nil)
	if err != nil {
		err = fmt.Errorf("unable to move funds from testnet bank to incentive pool: %v", err)
		return
	}
	poolOld, err = eval.state.Get(eval.prevHeader.RewardsPool, true)

	return
}

// PaySetSize returns the number of top-level transactions that have been added to the block evaluator so far.
func (eval *BlockEvaluator) PaySetSize() int {
	return len(eval.block.Payset)
}

// Round returns the round number of the block being evaluated by the BlockEvaluator.
func (eval *BlockEvaluator) Round() basics.Round {
	return eval.block.Round()
}

// ResetTxnBytes resets the number of bytes tracked by the BlockEvaluator to
// zero.  This is a specialized operation used by the transaction pool to
// simulate the effect of putting pending transactions in multiple blocks.
func (eval *BlockEvaluator) ResetTxnBytes() {
	eval.blockTxBytes = 0
}

// TestTransactionGroup performs basic duplicate detection and well-formedness checks
// on a transaction group, but does not actually add the transactions to the block
// evaluator, or modify the block evaluator state in any other visible way.
func (eval *BlockEvaluator) TestTransactionGroup(txgroup []transactions.SignedTxn) error {
	// Nothing to do if there are no transactions.
	if len(txgroup) == 0 {
		return nil
	}

	if len(txgroup) > eval.proto.MaxTxGroupSize {
		return fmt.Errorf("group size %d exceeds maximum %d", len(txgroup), eval.proto.MaxTxGroupSize)
	}

	var group transactions.TxGroup
	for gi, txn := range txgroup {
		err := eval.TestTransaction(txn)
		if err != nil {
			return err
		}

		// Make sure all transactions in group have the same group value
		if txn.Txn.Group != txgroup[0].Txn.Group {
			return fmt.Errorf("transactionGroup: inconsistent group values: %v != %v",
				txn.Txn.Group, txgroup[0].Txn.Group)
		}

		if !txn.Txn.Group.IsZero() {
			txWithoutGroup := txn.Txn
			txWithoutGroup.Group = crypto.Digest{}

			group.TxGroupHashes = append(group.TxGroupHashes, crypto.Digest(txWithoutGroup.ID()))
		} else if len(txgroup) > 1 {
			return fmt.Errorf("transactionGroup: [%d] had zero Group but was submitted in a group of %d", gi, len(txgroup))
		}
	}

	// If we had a non-zero Group value, check that all group members are present.
	if group.TxGroupHashes != nil {
		if txgroup[0].Txn.Group != crypto.HashObj(group) {
			return fmt.Errorf("transactionGroup: incomplete group: %v != %v (%v)",
				txgroup[0].Txn.Group, crypto.HashObj(group), group)
		}
	}

	return nil
}

// TestTransaction performs basic duplicate detection and well-formedness checks
// on a single transaction, but does not actually add the transaction to the block
// evaluator, or modify the block evaluator state in any other visible way.
func (eval *BlockEvaluator) TestTransaction(txn transactions.SignedTxn) error {
	// Transaction valid (not expired)?
	err := txn.Txn.Alive(eval.block)
	if err != nil {
		return err
	}

	err = txn.Txn.WellFormed(eval.specials, eval.proto)
	if err != nil {
		return fmt.Errorf("transaction %v: malformed: %v", txn.ID(), err)
	}

	// Transaction already in the ledger?
<<<<<<< HEAD
	txid := txn.Txn.CacheID()
	err = cow.checkDup(txn.Txn.First(), txn.Txn.Last(), txid, ledgercore.Txlease{Sender: txn.Txn.Sender, Lease: txn.Txn.Lease})
=======
	txid := txn.ID()
	err = eval.state.checkDup(txn.Txn.First(), txn.Txn.Last(), txid, ledgercore.Txlease{Sender: txn.Txn.Sender, Lease: txn.Txn.Lease})
>>>>>>> 995ae47e
	if err != nil {
		return err
	}

	return nil
}

// Transaction tentatively adds a new transaction as part of this block evaluation.
// If the transaction cannot be added to the block without violating some constraints,
// an error is returned and the block evaluator state is unchanged.
func (eval *BlockEvaluator) Transaction(txn transactions.SignedTxn, ad transactions.ApplyData) error {
	return eval.TransactionGroup([]transactions.SignedTxnWithAD{
		{
			SignedTxn: txn,
			ApplyData: ad,
		},
	})
}

// TransactionGroup tentatively adds a new transaction group as part of this block evaluation.
// If the transaction group cannot be added to the block without violating some constraints,
// an error is returned and the block evaluator state is unchanged.
func (eval *BlockEvaluator) TransactionGroup(txads []transactions.SignedTxnWithAD) error {
	return eval.transactionGroup(txads)
}

// transactionGroup tentatively executes a group of transactions as part of this block evaluation.
// If the transaction group cannot be added to the block without violating some constraints,
// an error is returned and the block evaluator state is unchanged.
func (eval *BlockEvaluator) transactionGroup(txgroup []transactions.SignedTxnWithAD) error {
	// Nothing to do if there are no transactions.
	if len(txgroup) == 0 {
		return nil
	}

	if len(txgroup) > eval.proto.MaxTxGroupSize {
		return fmt.Errorf("group size %d exceeds maximum %d", len(txgroup), eval.proto.MaxTxGroupSize)
	}

	var txibs []transactions.SignedTxnInBlock
	var group transactions.TxGroup
	var groupTxBytes int

	cow := eval.state.child(len(txgroup))
	evalParams := logic.NewEvalParams(txgroup, &eval.proto, &eval.specials)

	// Evaluate each transaction in the group
	txibs = make([]transactions.SignedTxnInBlock, 0, len(txgroup))
	for gi, txad := range txgroup {
		var txib transactions.SignedTxnInBlock

		err := eval.transaction(txad.SignedTxn, evalParams, gi, txad.ApplyData, cow, &txib)
		if err != nil {
			return err
		}

		txibs = append(txibs, txib)

		if eval.validate {
			groupTxBytes += txib.GetEncodedLength()
			if eval.blockTxBytes+groupTxBytes > eval.maxTxnBytesPerBlock {
				return ledgercore.ErrNoSpace
			}
		}

		// Make sure all transactions in group have the same group value
		if txad.SignedTxn.Txn.Group != txgroup[0].SignedTxn.Txn.Group {
			return fmt.Errorf("transactionGroup: inconsistent group values: %v != %v",
				txad.SignedTxn.Txn.Group, txgroup[0].SignedTxn.Txn.Group)
		}

		if !txad.SignedTxn.Txn.Group.IsZero() {
			txWithoutGroup := txad.SignedTxn.Txn
			txWithoutGroup.Group = crypto.Digest{}

			group.TxGroupHashes = append(group.TxGroupHashes, crypto.Digest(txWithoutGroup.ID()))
		} else if len(txgroup) > 1 {
			return fmt.Errorf("transactionGroup: [%d] had zero Group but was submitted in a group of %d", gi, len(txgroup))
		}
	}

	// If we had a non-zero Group value, check that all group members are present.
	if group.TxGroupHashes != nil {
		if txgroup[0].SignedTxn.Txn.Group != crypto.HashObj(group) {
			return fmt.Errorf("transactionGroup: incomplete group: %v != %v (%v)",
				txgroup[0].SignedTxn.Txn.Group, crypto.HashObj(group), group)
		}
	}

	eval.block.Payset = append(eval.block.Payset, txibs...)
	eval.blockTxBytes += groupTxBytes
	cow.commitToParent()

	return nil
}

// Check the minimum balance requirement for the modified accounts in `cow`.
func (eval *BlockEvaluator) checkMinBalance(cow *roundCowState) error {
	rewardlvl := cow.rewardsLevel()
	for _, addr := range cow.modifiedAccounts() {
		// Skip FeeSink, RewardsPool, and StateProofSender MinBalance checks here.
		// There's only a few accounts, so space isn't an issue, and we don't
		// expect them to have low balances, but if they do, it may cause
		// surprises.
		if addr == eval.block.FeeSink || addr == eval.block.RewardsPool ||
			addr == transactions.StateProofSender {
			continue
		}

		data, err := cow.lookup(addr)
		if err != nil {
			return err
		}

		// It's always OK to have the account move to an empty state,
		// because the accounts DB can delete it.  Otherwise, we will
		// enforce MinBalance.
		if data.IsZero() {
			continue
		}

		dataNew := data.WithUpdatedRewards(eval.proto, rewardlvl)
		effectiveMinBalance := dataNew.MinBalance(&eval.proto)
		if dataNew.MicroAlgos.Raw < effectiveMinBalance.Raw {
			return fmt.Errorf("account %v balance %d below min %d (%d assets)",
				addr, dataNew.MicroAlgos.Raw, effectiveMinBalance.Raw, dataNew.TotalAssets)
		}

		// Check if we have exceeded the maximum minimum balance
		if eval.proto.MaximumMinimumBalance != 0 {
			if effectiveMinBalance.Raw > eval.proto.MaximumMinimumBalance {
				return fmt.Errorf("account %v would use too much space after this transaction. Minimum balance requirements would be %d (greater than max %d)", addr, effectiveMinBalance.Raw, eval.proto.MaximumMinimumBalance)
			}
		}
	}

	return nil
}

// transaction tentatively executes a new transaction as part of this block evaluation.
// If the transaction cannot be added to the block without violating some constraints,
// an error is returned and the block evaluator state is unchanged.
func (eval *BlockEvaluator) transaction(txn transactions.SignedTxn, evalParams *logic.EvalParams, gi int, ad transactions.ApplyData, cow *roundCowState, txib *transactions.SignedTxnInBlock) error {
	var err error

	// Only compute the TxID once
	txid := txn.ID()

	if eval.validate {
		err = txn.Txn.Alive(eval.block)
		if err != nil {
			return err
		}

		// Transaction already in the ledger?
		err := cow.checkDup(txn.Txn.First(), txn.Txn.Last(), txid, ledgercore.Txlease{Sender: txn.Txn.Sender, Lease: txn.Txn.Lease})
		if err != nil {
			return err
		}

		// Does the address that authorized the transaction actually match whatever address the sender has rekeyed to?
		// i.e., the sig/lsig/msig was checked against the txn.Authorizer() address, but does this match the sender's balrecord.AuthAddr?
		acctdata, err := cow.lookup(txn.Txn.Sender)
		if err != nil {
			return err
		}
		correctAuthorizer := acctdata.AuthAddr
		if (correctAuthorizer == basics.Address{}) {
			correctAuthorizer = txn.Txn.Sender
		}
		if txn.Authorizer() != correctAuthorizer {
			return fmt.Errorf("transaction %v: should have been authorized by %v but was actually authorized by %v", txn.ID(), correctAuthorizer, txn.Authorizer())
		}
	}

	// Apply the transaction, updating the cow balances
	applyData, err := eval.applyTransaction(txn.Txn, cow, evalParams, gi, cow.Counter())
	if err != nil {
		return fmt.Errorf("transaction %v: %w", txid, err)
	}

	// Validate applyData if we are validating an existing block.
	// If we are validating and generating, we have no ApplyData yet.
	if eval.validate && !eval.generate {
		if eval.proto.ApplyData {
			if !ad.Equal(applyData) {
				return fmt.Errorf("transaction %v: applyData mismatch: %v != %v", txid, ad, applyData)
			}
		} else {
			if !ad.Equal(transactions.ApplyData{}) {
				return fmt.Errorf("transaction %v: applyData not supported", txid)
			}
		}
	}

	// Check if the transaction fits in the block, now that we can encode it.
	*txib, err = eval.block.EncodeSignedTxn(txn, applyData)
	if err != nil {
		return err
	}

	// Check if any affected accounts dipped below MinBalance (unless they are
	// completely zero, which means the account will be deleted.)
	// Only do those checks if we are validating or generating. It is useful to skip them
	// if we cannot provide account data that contains enough information to
	// compute the correct minimum balance (the case with indexer which does not store it).
	if eval.validate || eval.generate {
		err := eval.checkMinBalance(cow)
		if err != nil {
			return fmt.Errorf("transaction %v: %w", txid, err)
		}
	}

	// Remember this txn
	cow.addTx(txn.Txn, txid)

	return nil
}

// applyTransaction changes the balances according to this transaction.
func (eval *BlockEvaluator) applyTransaction(tx transactions.Transaction, cow *roundCowState, evalParams *logic.EvalParams, gi int, ctr uint64) (ad transactions.ApplyData, err error) {
	params := cow.ConsensusParams()

	// move fee to pool
	err = cow.Move(tx.Sender, eval.specials.FeeSink, tx.Fee, &ad.SenderRewards, nil)
	if err != nil {
		return
	}

	err = apply.Rekey(cow, &tx)
	if err != nil {
		return
	}

	switch tx.Type {
	case protocol.PaymentTx:
		err = apply.Payment(tx.PaymentTxnFields, tx.Header, cow, eval.specials, &ad)

	case protocol.KeyRegistrationTx:
		err = apply.Keyreg(tx.KeyregTxnFields, tx.Header, cow, eval.specials, &ad, cow.Round())

	case protocol.AssetConfigTx:
		err = apply.AssetConfig(tx.AssetConfigTxnFields, tx.Header, cow, eval.specials, &ad, ctr)

	case protocol.AssetTransferTx:
		err = apply.AssetTransfer(tx.AssetTransferTxnFields, tx.Header, cow, eval.specials, &ad)

	case protocol.AssetFreezeTx:
		err = apply.AssetFreeze(tx.AssetFreezeTxnFields, tx.Header, cow, eval.specials, &ad)

	case protocol.ApplicationCallTx:
		err = apply.ApplicationCall(tx.ApplicationCallTxnFields, tx.Header, cow, &ad, gi, evalParams, ctr)

	case protocol.StateProofTx:
		// in case of a StateProofTx transaction, we want to "apply" it only in validate or generate mode. This will deviate the cow's StateProofNextRound depending on
		// whether we're in validate/generate mode or not, however - given that this variable is only being used in these modes, it would be safe.
		// The reason for making this into an exception is that during initialization time, the accounts update is "converting" the recent 320 blocks into deltas to
		// be stored in memory. These deltas don't care about the state proofs, and so we can improve the node load time. Additionally, it save us from
		// performing the validation during catchup, which is another performance boost.
		if eval.validate || eval.generate {
			err = apply.StateProof(tx.StateProofTxnFields, tx.Header.FirstValid, cow, eval.validate)
		}

	default:
		err = fmt.Errorf("unknown transaction type %v", tx.Type)
	}

	// Record first, so that details can all be used in logic evaluation, even
	// if cleared below. For example, `gaid`, introduced in v28 is now
	// implemented in terms of the AD fields introduced in v30.
	evalParams.RecordAD(gi, ad)

	// If the protocol does not support rewards in ApplyData,
	// clear them out.
	if !params.RewardsInApplyData {
		ad.SenderRewards = basics.MicroAlgos{}
		ad.ReceiverRewards = basics.MicroAlgos{}
		ad.CloseRewards = basics.MicroAlgos{}
	}

	// No separate config for activating these AD fields because inner
	// transactions require their presence, so the consensus update to add
	// inners also stores these IDs.
	if params.MaxInnerTransactions == 0 {
		ad.ApplicationID = 0
		ad.ConfigAsset = 0
	}

	return
}

// stateProofVotersAndTotal returns the expected values of StateProofVotersCommitment
// and StateProofOnlineTotalWeight for a block.
func (eval *BlockEvaluator) stateProofVotersAndTotal() (root crypto.GenericDigest, total basics.MicroAlgos, err error) {
	if eval.proto.StateProofInterval == 0 {
		return
	}

	if eval.block.Round()%basics.Round(eval.proto.StateProofInterval) != 0 {
		return
	}

	lookback := eval.block.Round().SubSaturate(basics.Round(eval.proto.StateProofVotersLookback))
	voters, err := eval.l.VotersForStateProof(lookback)
	if err != nil || voters == nil {
		return
	}

	return voters.Tree.Root(), voters.TotalWeight, nil
}

// TestingTxnCounter - the method returns the current evaluator transaction counter. The method is used for testing purposes only.
func (eval *BlockEvaluator) TestingTxnCounter() uint64 {
	return eval.state.Counter()
}

// Call "endOfBlock" after all the block's rewards and transactions are processed.
func (eval *BlockEvaluator) endOfBlock() error {
	if eval.generate {
		var err error
		eval.block.TxnCommitments, err = eval.block.PaysetCommit()
		if err != nil {
			return err
		}

		if eval.proto.TxnCounter {
			eval.block.TxnCounter = eval.state.Counter()
		} else {
			eval.block.TxnCounter = 0
		}

		eval.generateExpiredOnlineAccountsList()

		if eval.proto.StateProofInterval > 0 {
			var basicStateProof bookkeeping.StateProofTrackingData
			basicStateProof.StateProofVotersCommitment, basicStateProof.StateProofOnlineTotalWeight, err = eval.stateProofVotersAndTotal()
			if err != nil {
				return err
			}

			basicStateProof.StateProofNextRound = eval.state.GetStateProofNextRound()

			eval.block.StateProofTracking = make(map[protocol.StateProofType]bookkeeping.StateProofTrackingData)
			eval.block.StateProofTracking[protocol.StateProofBasic] = basicStateProof
		}
	}

	err := eval.validateExpiredOnlineAccounts()
	if err != nil {
		return err
	}

	err = eval.resetExpiredOnlineAccountsParticipationKeys()
	if err != nil {
		return err
	}

	if eval.validate {
		// check commitments
		txnRoot, err := eval.block.PaysetCommit()
		if err != nil {
			return err
		}
		if txnRoot != eval.block.TxnCommitments {
			return fmt.Errorf("txn root wrong: %v != %v", txnRoot, eval.block.TxnCommitments)
		}

		var expectedTxnCount uint64
		if eval.proto.TxnCounter {
			expectedTxnCount = eval.state.Counter()
		}
		if eval.block.TxnCounter != expectedTxnCount {
			return fmt.Errorf("txn count wrong: %d != %d", eval.block.TxnCounter, expectedTxnCount)
		}

		expectedVoters, expectedVotersWeight, err := eval.stateProofVotersAndTotal()
		if err != nil {
			return err
		}
		if !eval.block.StateProofTracking[protocol.StateProofBasic].StateProofVotersCommitment.IsEqual(expectedVoters) {
			return fmt.Errorf("StateProofVotersCommitment wrong: %v != %v", eval.block.StateProofTracking[protocol.StateProofBasic].StateProofVotersCommitment, expectedVoters)
		}
		if eval.block.StateProofTracking[protocol.StateProofBasic].StateProofOnlineTotalWeight != expectedVotersWeight {
			return fmt.Errorf("StateProofOnlineTotalWeight wrong: %v != %v", eval.block.StateProofTracking[protocol.StateProofBasic].StateProofOnlineTotalWeight, expectedVotersWeight)
		}
		if eval.block.StateProofTracking[protocol.StateProofBasic].StateProofNextRound != eval.state.GetStateProofNextRound() {
			return fmt.Errorf("StateProofNextRound wrong: %v != %v", eval.block.StateProofTracking[protocol.StateProofBasic].StateProofNextRound, eval.state.GetStateProofNextRound())
		}
		for ccType := range eval.block.StateProofTracking {
			if ccType != protocol.StateProofBasic {
				return fmt.Errorf("StateProofType %d unexpected", ccType)
			}
		}
	}

	err = eval.state.CalculateTotals()
	if err != nil {
		return err
	}

	return nil
}

// generateExpiredOnlineAccountsList creates the list of the expired participation accounts by traversing over the
// modified accounts in the state deltas and testing if any of them needs to be reset.
func (eval *BlockEvaluator) generateExpiredOnlineAccountsList() {
	if !eval.generate {
		return
	}
	// We are going to find the list of modified accounts and the
	// current round that is being evaluated.
	// Then we are going to go through each modified account and
	// see if it meets the criteria for adding it to the expired
	// participation accounts list.
	modifiedAccounts := eval.state.modifiedAccounts()
	currentRound := eval.Round()

	expectedMaxNumberOfExpiredAccounts := eval.proto.MaxProposedExpiredOnlineAccounts

	for i := 0; i < len(modifiedAccounts) && len(eval.block.ParticipationUpdates.ExpiredParticipationAccounts) < expectedMaxNumberOfExpiredAccounts; i++ {
		accountAddr := modifiedAccounts[i]
		acctDelta, found := eval.state.mods.Accts.GetData(accountAddr)
		if !found {
			continue
		}

		// true if the account is online
		isOnline := acctDelta.Status == basics.Online
		// true if the accounts last valid round has passed
		pastCurrentRound := acctDelta.VoteLastValid < currentRound

		if isOnline && pastCurrentRound {
			eval.block.ParticipationUpdates.ExpiredParticipationAccounts = append(
				eval.block.ParticipationUpdates.ExpiredParticipationAccounts,
				accountAddr,
			)
		}
	}
}

// validateExpiredOnlineAccounts tests the expired online accounts specified in ExpiredParticipationAccounts, and verify
// that they have all expired and need to be reset.
func (eval *BlockEvaluator) validateExpiredOnlineAccounts() error {
	if !eval.validate {
		return nil
	}
	expectedMaxNumberOfExpiredAccounts := eval.proto.MaxProposedExpiredOnlineAccounts
	lengthOfExpiredParticipationAccounts := len(eval.block.ParticipationUpdates.ExpiredParticipationAccounts)

	// If the length of the array is strictly greater than our max then we have an error.
	// This works when the expected number of accounts is zero (i.e. it is disabled) as well
	if lengthOfExpiredParticipationAccounts > expectedMaxNumberOfExpiredAccounts {
		return fmt.Errorf("length of expired accounts (%d) was greater than expected (%d)",
			lengthOfExpiredParticipationAccounts, expectedMaxNumberOfExpiredAccounts)
	}

	// For security reasons, we need to make sure that all addresses in the expired participation accounts
	// are unique.  We make this map to keep track of previously seen address
	addressSet := make(map[basics.Address]bool, lengthOfExpiredParticipationAccounts)

	// Validate that all expired accounts meet the current criteria
	currentRound := eval.Round()
	for _, accountAddr := range eval.block.ParticipationUpdates.ExpiredParticipationAccounts {

		if _, exists := addressSet[accountAddr]; exists {
			// We shouldn't have duplicate addresses...
			return fmt.Errorf("duplicate address found: %v", accountAddr)
		}

		// Record that we have seen this address
		addressSet[accountAddr] = true

		acctData, err := eval.state.lookup(accountAddr)
		if err != nil {
			return fmt.Errorf("endOfBlock was unable to retrieve account %v : %w", accountAddr, err)
		}

		// true if the account is online
		isOnline := acctData.Status == basics.Online
		// true if the accounts last valid round has passed
		pastCurrentRound := acctData.VoteLastValid < currentRound

		if !isOnline {
			return fmt.Errorf("endOfBlock found %v was not online but %v", accountAddr, acctData.Status)
		}

		if !pastCurrentRound {
			return fmt.Errorf("endOfBlock found %v round (%d) was not less than current round (%d)", accountAddr, acctData.VoteLastValid, currentRound)
		}
	}
	return nil
}

// resetExpiredOnlineAccountsParticipationKeys after all transactions and rewards are processed, modify the accounts so that their status is offline
func (eval *BlockEvaluator) resetExpiredOnlineAccountsParticipationKeys() error {
	expectedMaxNumberOfExpiredAccounts := eval.proto.MaxProposedExpiredOnlineAccounts
	lengthOfExpiredParticipationAccounts := len(eval.block.ParticipationUpdates.ExpiredParticipationAccounts)

	// If the length of the array is strictly greater than our max then we have an error.
	// This works when the expected number of accounts is zero (i.e. it is disabled) as well
	if lengthOfExpiredParticipationAccounts > expectedMaxNumberOfExpiredAccounts {
		return fmt.Errorf("length of expired accounts (%d) was greater than expected (%d)",
			lengthOfExpiredParticipationAccounts, expectedMaxNumberOfExpiredAccounts)
	}

	for _, accountAddr := range eval.block.ParticipationUpdates.ExpiredParticipationAccounts {
		acctData, err := eval.state.lookup(accountAddr)
		if err != nil {
			return fmt.Errorf("resetExpiredOnlineAccountsParticipationKeys was unable to retrieve account %v : %w", accountAddr, err)
		}

		// Reset the appropriate account data
		acctData.ClearOnlineState()

		// Update the account information
		err = eval.state.putAccount(accountAddr, acctData)
		if err != nil {
			return err
		}
	}
	return nil
}

// GenerateBlock produces a complete block from the BlockEvaluator.  This is
// used during proposal to get an actual block that will be proposed, after
// feeding in tentative transactions into this block evaluator.
//
// After a call to GenerateBlock, the BlockEvaluator can still be used to
// accept transactions.  However, to guard against reuse, subsequent calls
// to GenerateBlock on the same BlockEvaluator will fail.
func (eval *BlockEvaluator) GenerateBlock() (*ledgercore.ValidatedBlock, error) {
	if !eval.generate {
		logging.Base().Panicf("GenerateBlock() called but generate is false")
	}

	if eval.blockGenerated {
		return nil, fmt.Errorf("GenerateBlock already called on this BlockEvaluator")
	}

	err := eval.endOfBlock()
	if err != nil {
		return nil, err
	}

	vb := ledgercore.MakeValidatedBlock(eval.block, eval.state.deltas())
	eval.blockGenerated = true
	proto, ok := config.Consensus[eval.block.BlockHeader.CurrentProtocol]
	if !ok {
		return nil, fmt.Errorf(
			"unknown consensus version: %s", eval.block.BlockHeader.CurrentProtocol)
	}
	eval.state = makeRoundCowState(
		eval.state, eval.block.BlockHeader, proto, eval.prevHeader.TimeStamp, eval.state.mods.Totals,
		len(eval.block.Payset))
	return &vb, nil
}

// SetGenerateForTesting is exported so that a ledger being used for testing can
// force a block evalator to create a block and compare it to another.
func (eval *BlockEvaluator) SetGenerateForTesting(g bool) {
	eval.generate = g
}

type evalTxValidator struct {
	txcache          verify.VerifiedTransactionCache
	block            bookkeeping.Block
	verificationPool execpool.BacklogPool
	ledger           logic.LedgerForSignature

	ctx      context.Context
	txgroups [][]transactions.SignedTxnWithAD
	done     chan error
}

func (validator *evalTxValidator) run() {
	defer close(validator.done)
	specialAddresses := transactions.SpecialAddresses{
		FeeSink:     validator.block.BlockHeader.FeeSink,
		RewardsPool: validator.block.BlockHeader.RewardsPool,
	}

	var unverifiedTxnGroups [][]transactions.SignedTxn
	unverifiedTxnGroups = make([][]transactions.SignedTxn, 0, len(validator.txgroups))
	for _, group := range validator.txgroups {
		signedTxnGroup := make([]transactions.SignedTxn, len(group))
		for j, txn := range group {
			signedTxnGroup[j] = txn.SignedTxn
			err := txn.SignedTxn.Txn.Alive(validator.block)
			if err != nil {
				validator.done <- err
				return
			}
		}
		unverifiedTxnGroups = append(unverifiedTxnGroups, signedTxnGroup)
	}

	unverifiedTxnGroups = validator.txcache.GetUnverifiedTransactionGroups(unverifiedTxnGroups, specialAddresses, validator.block.BlockHeader.CurrentProtocol)

	err := verify.PaysetGroups(validator.ctx, unverifiedTxnGroups, validator.block.BlockHeader, validator.verificationPool, validator.txcache, validator.ledger)
	if err != nil {
		validator.done <- err
	}
}

// Eval is the main evaluator entrypoint (in addition to StartEvaluator)
// used by Ledger.Validate() Ledger.AddBlock() Ledger.trackerEvalVerified()(accountUpdates.loadFromDisk())
//
// Validate: Eval(ctx, l, blk, true, txcache, executionPool)
// AddBlock: Eval(context.Background(), l, blk, false, txcache, nil)
// tracker:  Eval(context.Background(), l, blk, false, txcache, nil)
func Eval(ctx context.Context, l LedgerForEvaluator, blk bookkeeping.Block, validate bool, txcache verify.VerifiedTransactionCache, executionPool execpool.BacklogPool) (ledgercore.StateDelta, error) {
	eval, err := StartEvaluator(l, blk.BlockHeader,
		EvaluatorOptions{
			PaysetHint: len(blk.Payset),
			Validate:   validate,
			Generate:   false,
		})
	if err != nil {
		return ledgercore.StateDelta{}, err
	}

	validationCtx, validationCancel := context.WithCancel(ctx)
	var wg sync.WaitGroup
	defer func() {
		validationCancel()
		wg.Wait()
	}()

	// Next, transactions
	paysetgroups, err := blk.DecodePaysetGroups()
	if err != nil {
		return ledgercore.StateDelta{}, err
	}

	accountLoadingCtx, accountLoadingCancel := context.WithCancel(ctx)
	preloadedTxnsData := prefetcher.PrefetchAccounts(accountLoadingCtx, l, blk.Round()-1, paysetgroups, blk.BlockHeader.FeeSink, blk.ConsensusProtocol())
	// ensure that before we exit from this method, the account loading is no longer active.
	defer func() {
		accountLoadingCancel()
		// wait for the paysetgroupsCh to get closed.
		for range preloadedTxnsData {
		}
	}()

	var txvalidator evalTxValidator
	if validate {
		_, ok := config.Consensus[blk.CurrentProtocol]
		if !ok {
			return ledgercore.StateDelta{}, protocol.Error(blk.CurrentProtocol)
		}
		txvalidator.txcache = txcache
		txvalidator.block = blk
		txvalidator.verificationPool = executionPool
		txvalidator.ledger = l

		txvalidator.ctx = validationCtx
		txvalidator.txgroups = paysetgroups
		txvalidator.done = make(chan error, 1)
		go txvalidator.run()
	}

	base := eval.state.lookupParent.(*roundCowBase)
transactionGroupLoop:
	for {
		select {
		case txgroup, ok := <-preloadedTxnsData:
			if !ok {
				break transactionGroupLoop
			} else if txgroup.Err != nil {
				logging.Base().Errorf("eval prefetcher error: %v", txgroup.Err)
			}

			if txgroup.Err == nil {
				for _, br := range txgroup.Accounts {
					if _, have := base.accounts[*br.Address]; !have {
						base.accounts[*br.Address] = *br.Data
					}
				}
				for _, lr := range txgroup.Resources {
					if lr.Address == nil {
						// we attempted to look for the creator, and failed.
						creatableKey := creatable{cindex: lr.CreatableIndex, ctype: lr.CreatableType}
						base.creators[creatableKey] = foundAddress{exists: false}
						continue
					}
					if lr.CreatableType == basics.AssetCreatable {
						assetKey := ledgercore.AccountAsset{
							Address: *lr.Address,
							Asset:   basics.AssetIndex(lr.CreatableIndex),
						}

						if lr.Resource.AssetHolding != nil {
							base.assets[assetKey] = cachedAssetHolding{value: *lr.Resource.AssetHolding, exists: true}
						} else {
							base.assets[assetKey] = cachedAssetHolding{exists: false}
						}
						if lr.Resource.AssetParams != nil {
							creatableKey := creatable{cindex: lr.CreatableIndex, ctype: basics.AssetCreatable}
							base.assetParams[assetKey] = cachedAssetParams{value: *lr.Resource.AssetParams, exists: true}
							base.creators[creatableKey] = foundAddress{address: *lr.Address, exists: true}
						} else {
							base.assetParams[assetKey] = cachedAssetParams{exists: false}
						}
					} else {
						appKey := ledgercore.AccountApp{
							Address: *lr.Address,
							App:     basics.AppIndex(lr.CreatableIndex),
						}
						if lr.Resource.AppLocalState != nil {
							base.appLocalStates[appKey] = cachedAppLocalState{value: *lr.Resource.AppLocalState, exists: true}
						} else {
							base.appLocalStates[appKey] = cachedAppLocalState{exists: false}
						}
						if lr.Resource.AppParams != nil {
							creatableKey := creatable{cindex: lr.CreatableIndex, ctype: basics.AppCreatable}
							base.appParams[appKey] = cachedAppParams{value: *lr.Resource.AppParams, exists: true}
							base.creators[creatableKey] = foundAddress{address: *lr.Address, exists: true}
						} else {
							base.appParams[appKey] = cachedAppParams{exists: false}
						}
					}
				}
			}
			err = eval.TransactionGroup(txgroup.TxnGroup)
			if err != nil {
				return ledgercore.StateDelta{}, err
			}
		case <-ctx.Done():
			return ledgercore.StateDelta{}, ctx.Err()
		case err, open := <-txvalidator.done:
			// if we're not validating, then `txvalidator.done` would be nil, in which case this case statement would never be executed.
			if open && err != nil {
				return ledgercore.StateDelta{}, err
			}
		}
	}

	// Finally, process any pending end-of-block state changes.
	err = eval.endOfBlock()
	if err != nil {
		return ledgercore.StateDelta{}, err
	}

	// If validating, do final block checks that depend on our new state
	if validate {
		// wait for the signature validation to complete.
		select {
		case <-ctx.Done():
			return ledgercore.StateDelta{}, ctx.Err()
		case err, open := <-txvalidator.done:
			if !open {
				break
			}
			if err != nil {
				return ledgercore.StateDelta{}, err
			}
		}
	}

	return eval.state.deltas(), nil
}<|MERGE_RESOLUTION|>--- conflicted
+++ resolved
@@ -887,13 +887,8 @@
 	}
 
 	// Transaction already in the ledger?
-<<<<<<< HEAD
-	txid := txn.Txn.CacheID()
-	err = cow.checkDup(txn.Txn.First(), txn.Txn.Last(), txid, ledgercore.Txlease{Sender: txn.Txn.Sender, Lease: txn.Txn.Lease})
-=======
-	txid := txn.ID()
+	txid := txn.Txn.CacheID() // cache the first calculation of this transaction's ID
 	err = eval.state.checkDup(txn.Txn.First(), txn.Txn.Last(), txid, ledgercore.Txlease{Sender: txn.Txn.Sender, Lease: txn.Txn.Lease})
->>>>>>> 995ae47e
 	if err != nil {
 		return err
 	}
