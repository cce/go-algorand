// Copyright (C) 2019-2022 Algorand, Inc.
// This file is part of go-algorand
//
// go-algorand is free software: you can redistribute it and/or modify
// it under the terms of the GNU Affero General Public License as
// published by the Free Software Foundation, either version 3 of the
// License, or (at your option) any later version.
//
// go-algorand is distributed in the hope that it will be useful,
// but WITHOUT ANY WARRANTY; without even the implied warranty of
// MERCHANTABILITY or FITNESS FOR A PARTICULAR PURPOSE.  See the
// GNU Affero General Public License for more details.
//
// You should have received a copy of the GNU Affero General Public License
// along with go-algorand.  If not, see <https://www.gnu.org/licenses/>.

package ledger

import (
	"context"
	"database/sql"
	"errors"
	"fmt"
	"reflect"
	"sync"
	"time"

	"github.com/algorand/go-algorand/config"
	"github.com/algorand/go-algorand/crypto"
	"github.com/algorand/go-algorand/data/basics"
	"github.com/algorand/go-algorand/data/bookkeeping"
	"github.com/algorand/go-algorand/ledger/internal"
	"github.com/algorand/go-algorand/ledger/ledgercore"
	"github.com/algorand/go-algorand/logging"
	"github.com/algorand/go-algorand/logging/telemetryspec"
	"github.com/algorand/go-algorand/protocol"
	"github.com/algorand/go-algorand/util/db"
	"github.com/algorand/go-deadlock"
)

// ledgerTracker defines part of the API for any state machine that
// tracks the ledger's blockchain.  In addition to the API below,
// each ledgerTracker provides a tracker-specific read-only API
// (e.g., querying the balance of an account).
//
// A tracker's read-only API must be indexed by rounds, and the
// tracker must be prepared to answer queries for rounds until a
// subsequent call to committedUpTo().
//
// For example, the rewards AVL tree must be prepared to answer
// queries for old rounds, even if the tree has moved on in response
// to newBlock() calls.  It should do so by remembering the precise
// answer for old rounds, until committedUpTo() allows it to GC
// those old answers.
//
// The ledger provides a RWMutex to ensure that the tracker is invoked
// with at most one modification API call (below), OR zero modification
// calls and any number of read-only calls.  If internally the tracker
// modifies state in response to read-only calls, it is the tracker's
// responsibility to ensure thread-safety.
type ledgerTracker interface {
	// loadFromDisk loads the state of a tracker from persistent
	// storage.  The ledger argument allows loadFromDisk to load
	// blocks from the database, or access its own state.  The
	// ledgerForTracker interface abstracts away the details of
	// ledger internals so that individual trackers can be tested
	// in isolation. The provided round number represents the
	// current accounts storage round number.
	loadFromDisk(ledgerForTracker, basics.Round) error

	// newBlock informs the tracker of a new block along with
	// a given ledgercore.StateDelta as produced by BlockEvaluator.
	newBlock(blk bookkeeping.Block, delta ledgercore.StateDelta)

	// committedUpTo informs the tracker that the block database has
	// committed all blocks up to and including rnd to persistent
	// storage.  This can allow the tracker
	// to garbage-collect state that will not be needed.
	//
	// committedUpTo() returns the round number of the earliest
	// block that this tracker needs to be stored in the block
	// database for subsequent calls to loadFromDisk().
	// All blocks with round numbers before that may be deleted to
	// save space, and the tracker is expected to still function
	// after a restart and a call to loadFromDisk().
	// For example, returning 0 means that no blocks can be deleted.
	// Separetly, the method returns the lookback that is being
	// maintained by the tracker.
	committedUpTo(basics.Round) (minRound, lookback basics.Round)

	// produceCommittingTask prepares a deferredCommitRange; Preparing a deferredCommitRange is a joint
	// effort, and all the trackers contribute to that effort. All the trackers are being handed a
	// pointer to the deferredCommitRange, and have the ability to either modify it, or return a
	// nil. If nil is returned, the commit would be skipped.
	// The contract:
	// offset must not be greater than the received dcr.offset value of non zero
	// oldBase must not be modifed if non zero
	produceCommittingTask(committedRound basics.Round, dbRound basics.Round, dcr *deferredCommitRange) *deferredCommitRange

	// prepareCommit, commitRound and postCommit are called when it is time to commit tracker's data.
	// If an error returned the process is aborted.

	// prepareCommit aligns the data structures stored in the deferredCommitContext with the current
	// state of the tracker. It allows the tracker to decide what data is going to be persisted
	// on the coming commitRound.
	prepareCommit(*deferredCommitContext) error
	// commitRound is called for each of the trackers after a deferredCommitContext was agreed upon
	// by all the prepareCommit calls. The commitRound is being executed within a single transactional
	// context, and so, if any of the tracker's commitRound calls fails, the transaction is rolled back.
	commitRound(context.Context, *sql.Tx, *deferredCommitContext) error
	// postCommit is called only on a successful commitRound. In that case, each of the trackers have
	// the chance to update it's internal data structures, knowing that the given deferredCommitContext
	// has completed. An optional context is provided for long-running operations.
	postCommit(context.Context, *deferredCommitContext)

	// postCommitUnlocked is called only on a successful commitRound. In that case, each of the trackers have
	// the chance to make changes that aren't state-dependent.
	// An optional context is provided for long-running operations.
	postCommitUnlocked(context.Context, *deferredCommitContext)

	// handleUnorderedCommit is a special method for handling deferred commits that are out of order.
	// Tracker might update own state in this case. For example, account updates tracker cancels
	// scheduled catchpoint writing that deferred commit.
	handleUnorderedCommit(*deferredCommitContext)

	// close terminates the tracker, reclaiming any resources
	// like open database connections or goroutines.  close may
	// be called even if loadFromDisk() is not called or does
	// not succeed.
	close()
}

// ledgerForTracker defines the part of the ledger that a tracker can
// access.  This is particularly useful for testing trackers in isolation.
type ledgerForTracker interface {
	trackerDB() db.Pair
	blockDB() db.Pair
	trackerLog() logging.Logger
	trackerEvalVerified(bookkeeping.Block, internal.LedgerForEvaluator) (ledgercore.StateDelta, error)

	Latest() basics.Round
	Block(basics.Round) (bookkeeping.Block, error)
	BlockHdr(basics.Round) (bookkeeping.BlockHeader, error)
	GenesisHash() crypto.Digest
	GenesisProto() config.ConsensusParams
	GenesisProtoVersion() protocol.ConsensusVersion
	GenesisAccounts() map[basics.Address]basics.AccountData
}

type trackerRegistry struct {
	trackers []ledgerTracker
	// the accts has some exceptional usages in the tracker registry.
	accts       *accountUpdates
	acctsOnline *onlineAccounts
	txtail      *txTail

	// ctx is the context for the committing go-routine.
	ctx context.Context
	// ctxCancel is the canceling function for canceling the committing go-routine ( i.e. signaling the committing go-routine that it's time to abort )
	ctxCancel context.CancelFunc

	// deferredCommits is the channel of pending deferred commits
	deferredCommits chan *deferredCommitContext

	// commitSyncerClosed is the blocking channel for synchronizing closing the commitSyncer goroutine. Once it's closed, the
	// commitSyncer can be assumed to have aborted.
	commitSyncerClosed chan struct{}

	// accountsWriting provides synchronization around the background writing of account balances.
	accountsWriting sync.WaitGroup

	// dbRound is always exactly accountsRound(),
	// cached to avoid SQL queries.
	dbRound basics.Round

	dbs db.Pair
	log logging.Logger

	// the synchronous mode that would be used for the account database.
	synchronousMode db.SynchronousMode

	// the synchronous mode that would be used while the accounts database is being rebuilt.
	accountsRebuildSynchronousMode db.SynchronousMode

	mu deadlock.RWMutex

	// lastFlushTime is the time we last flushed updates to
	// the accounts DB (bumping dbRound).
	lastFlushTime time.Time

	cfg config.Local
}

// deferredCommitRange is used during the calls to produceCommittingTask, and used as a data structure
// to syncronize the various trackers and create a uniformity around which rounds need to be persisted
// next.
type deferredCommitRange struct {
	offset      uint64
	oldBase     basics.Round
	lookback    basics.Round
	lowestRound basics.Round // lowest history required by voters

	// catchpointLookback determines the offset from round number to take a snapshot for.
	// i.e. for round X the DB snapshot is taken at X-catchpointLookback
	catchpointLookback uint64

	// pendingDeltas is the number of accounts that were modified within this commit context.
	// note that in this number we might have the same account being modified several times.
	pendingDeltas int

	// True iff we are doing the first stage of catchpoint generation, possibly creating
	// a catchpoint data file, in this commit cycle iteration.
	catchpointFirstStage bool

	// catchpointDataWriting is a pointer to a variable with the same name in the
	// catchpointTracker. It's used in order to reset the catchpointDataWriting flag from
	// the acctupdates's prepareCommit/commitRound (which is called before the
	// corresponding catchpoint tracker method.
	catchpointDataWriting *int32

	// enableGeneratingCatchpointFiles controls whether the node produces catchpoint files or not.
	enableGeneratingCatchpointFiles bool

	// True iff the commit range includes a catchpoint round.
	catchpointSecondStage bool
}

// deferredCommitContext is used in order to syncornize the persistence of a given deferredCommitRange.
// prepareCommit, commitRound and postCommit are all using it to exchange data.
type deferredCommitContext struct {
	deferredCommitRange

	newBase   basics.Round
	flushTime time.Time

	genesisProto config.ConsensusParams

<<<<<<< HEAD
	roundTotals              ledgercore.AccountTotals
	onlineRoundParams        []ledgercore.OnlineRoundParamsData
	onlineTotalsForgetBefore basics.Round
=======
	deltas                     []ledgercore.AccountDeltas
	roundTotals                ledgercore.AccountTotals
	onlineRoundParams          []ledgercore.OnlineRoundParamsData
	onlineAccountsForgetBefore basics.Round
>>>>>>> af8536d3

	compactAccountDeltas   compactAccountDeltas
	compactResourcesDeltas compactResourcesDeltas
	compactCreatableDeltas map[basics.CreatableIndex]ledgercore.ModifiedCreatable

	updatedPersistedAccounts  []persistedAccountData
	updatedPersistedResources map[basics.Address][]persistedResourcesData

	compactOnlineAccountDeltas     compactOnlineAccountDeltas
	updatedPersistedOnlineAccounts []persistedOnlineAccountData

	updatingBalancesDuration time.Duration

	// Block hashes for the committed rounds range.
	committedRoundDigests []crypto.Digest
	// on catchpoint rounds, the transaction tail would fill up this field with the hash of the recent 1001 rounds
	// of the txtail data. The catchpointTracker would be able to use that for calculating the catchpoint label.
	txTailHash crypto.Digest

	stats       telemetryspec.AccountsUpdateMetrics
	updateStats bool
}

var errMissingAccountUpdateTracker = errors.New("initializeTrackerCaches : called without a valid accounts update tracker")

func (tr *trackerRegistry) initialize(l ledgerForTracker, trackers []ledgerTracker, cfg config.Local) (err error) {
	tr.dbs = l.trackerDB()
	tr.log = l.trackerLog()

	err = tr.dbs.Rdb.Atomic(func(ctx context.Context, tx *sql.Tx) (err error) {
		tr.dbRound, err = accountsRound(tx)
		return err
	})

	if err != nil {
		return err
	}

	tr.ctx, tr.ctxCancel = context.WithCancel(context.Background())
	tr.deferredCommits = make(chan *deferredCommitContext, 1)
	tr.commitSyncerClosed = make(chan struct{})
	tr.synchronousMode = db.SynchronousMode(cfg.LedgerSynchronousMode)
	tr.accountsRebuildSynchronousMode = db.SynchronousMode(cfg.AccountsRebuildSynchronousMode)
	tr.cfg = cfg
	go tr.commitSyncer(tr.deferredCommits)

	tr.trackers = append([]ledgerTracker{}, trackers...)

	for _, tracker := range tr.trackers {
		if accts, ok := tracker.(*accountUpdates); ok {
			tr.accts = accts
			continue
		}
		if online, ok := tracker.(*onlineAccounts); ok {
			tr.acctsOnline = online
		}
		if txtail, ok := tracker.(*txTail); ok {
			tr.txtail = txtail
		}
	}

	return
}

func (tr *trackerRegistry) loadFromDisk(l ledgerForTracker) error {
	tr.mu.RLock()
	dbRound := tr.dbRound
	tr.mu.RUnlock()

	for _, lt := range tr.trackers {
		err := lt.loadFromDisk(l, dbRound)
		if err != nil {
			// find the tracker name.
			trackerName := reflect.TypeOf(lt).String()
			return fmt.Errorf("tracker %s failed to loadFromDisk : %w", trackerName, err)
		}
	}

	err := tr.initializeTrackerCaches(l, tr.cfg)
	if err != nil {
		return fmt.Errorf("initializeTrackerCaches failed : %w", err)
	}

	// the votes have a special dependency on the account updates, so we need to initialize these separately.
	tr.acctsOnline.voters = &votersTracker{}
	err = tr.acctsOnline.voters.loadFromDisk(l, tr.acctsOnline)
	if err != nil {
		err = fmt.Errorf("voters tracker failed to loadFromDisk : %w", err)
	}
	return err
}

func (tr *trackerRegistry) newBlock(blk bookkeeping.Block, delta ledgercore.StateDelta) {
	for _, lt := range tr.trackers {
		lt.newBlock(blk, delta)
	}
}

func (tr *trackerRegistry) committedUpTo(rnd basics.Round) basics.Round {
	minBlock := rnd
	maxLookback := basics.Round(0)
	for _, lt := range tr.trackers {
		retainRound, lookback := lt.committedUpTo(rnd)
		if retainRound < minBlock {
			minBlock = retainRound
		}
		if lookback > maxLookback {
			maxLookback = lookback
		}
	}

	tr.scheduleCommit(rnd, maxLookback)

	return minBlock
}

func (tr *trackerRegistry) produceCommittingTask(blockqRound basics.Round, dbRound basics.Round, cdr *deferredCommitRange) *deferredCommitRange {
	for _, lt := range tr.trackers {
		base := cdr.oldBase
		offset := cdr.offset
		cdr = lt.produceCommittingTask(blockqRound, dbRound, cdr)
		if cdr == nil {
			break
		}
		if offset > 0 && cdr.offset > offset {
			tr.log.Warnf("tracker %T produced offset %d but expected not greater than %d, dbRound %d, latestRound %d", lt, cdr.offset, offset, dbRound, blockqRound)
		}
		if base > 0 && base != cdr.oldBase {
			tr.log.Warnf("tracker %T modified oldBase %d that expected to be %d, dbRound %d, latestRound %d", lt, cdr.oldBase, base, dbRound, blockqRound)
		}
	}
	return cdr
}

func (tr *trackerRegistry) scheduleCommit(blockqRound, maxLookback basics.Round) {
	dcc := &deferredCommitContext{
		deferredCommitRange: deferredCommitRange{
			lookback: maxLookback,
		},
	}

	tr.mu.RLock()
	dbRound := tr.dbRound
	cdr := tr.produceCommittingTask(blockqRound, dbRound, &dcc.deferredCommitRange)
	if cdr != nil {
		dcc.deferredCommitRange = *cdr
	} else {
		dcc = nil
	}
	// If we recently flushed, wait to aggregate some more blocks.
	// ( unless we're creating a catchpoint, in which case we want to flush it right away
	//   so that all the instances of the catchpoint would contain exactly the same data )
	flushTime := time.Now()
	if dcc != nil && !flushTime.After(tr.lastFlushTime.Add(balancesFlushInterval)) && !dcc.catchpointFirstStage && !dcc.catchpointSecondStage && dcc.pendingDeltas < pendingDeltasFlushThreshold {
		dcc = nil
	}
	tr.mu.RUnlock()

	if dcc != nil {
		tr.accountsWriting.Add(1)
		tr.deferredCommits <- dcc
	}
}

// waitAccountsWriting waits for all the pending ( or current ) account writing to be completed.
func (tr *trackerRegistry) waitAccountsWriting() {
	tr.accountsWriting.Wait()
}

func (tr *trackerRegistry) close() {
	if tr.ctxCancel != nil {
		tr.ctxCancel()
	}

	// close() is called from reloadLedger() when and trackerRegistry is not initialized yet
	if tr.commitSyncerClosed != nil {
		tr.waitAccountsWriting()
		// this would block until the commitSyncerClosed channel get closed.
		<-tr.commitSyncerClosed
	}

	for _, lt := range tr.trackers {
		lt.close()
	}
	tr.trackers = nil
	tr.accts = nil
}

// commitSyncer is the syncer go-routine function which perform the database updates. Internally, it dequeues deferredCommits and
// send the tasks to commitRound for completing the operation.
func (tr *trackerRegistry) commitSyncer(deferredCommits chan *deferredCommitContext) {
	defer close(tr.commitSyncerClosed)
	for {
		select {
		case commit, ok := <-deferredCommits:
			if !ok {
				return
			}
			tr.commitRound(commit)
		case <-tr.ctx.Done():
			// drain the pending commits queue:
			drained := false
			for !drained {
				select {
				case <-deferredCommits:
					tr.accountsWriting.Done()
				default:
					drained = true
				}
			}
			return
		}
	}
}

// commitRound commits the given deferredCommitContext via the trackers.
func (tr *trackerRegistry) commitRound(dcc *deferredCommitContext) (err error) {
	defer tr.accountsWriting.Done()
	tr.mu.RLock()

	offset := dcc.offset
	dbRound := dcc.oldBase

	// we can exit right away, as this is the result of mis-ordered call to committedUpTo.
	if tr.dbRound < dbRound || offset < uint64(tr.dbRound-dbRound) {
		tr.log.Warnf("out of order deferred commit: offset %d, dbRound %d but current tracker DB round is %d", offset, dbRound, tr.dbRound)
		for _, lt := range tr.trackers {
			lt.handleUnorderedCommit(dcc)
		}
		tr.mu.RUnlock()
		return
	}

	// adjust the offset according to what happened meanwhile..
	offset -= uint64(tr.dbRound - dbRound)

	// if this iteration need to flush out zero rounds, just return right away.
	// this usecase can happen when two subsequent calls to committedUpTo concludes that the same rounds range need to be
	// flush, without the commitRound have a chance of committing these rounds.
	if offset == 0 {
		tr.mu.RUnlock()
		return
	}

	dbRound = tr.dbRound
	newBase := basics.Round(offset) + dbRound

	dcc.offset = offset
	dcc.oldBase = dbRound
	dcc.newBase = newBase
	dcc.flushTime = time.Now()

	for _, lt := range tr.trackers {
		err = lt.prepareCommit(dcc)
		if err != nil {
			tr.log.Errorf(err.Error())
			tr.mu.RUnlock()
			return
		}
	}
	tr.mu.RUnlock()

	start := time.Now()
	ledgerCommitroundCount.Inc(nil)
	err = tr.dbs.Wdb.Atomic(func(ctx context.Context, tx *sql.Tx) (err error) {
		for _, lt := range tr.trackers {
			err0 := lt.commitRound(ctx, tx, dcc)
			if err0 != nil {
				return err0
			}
		}

		return updateAccountsRound(tx, dbRound+basics.Round(offset))
	})
	ledgerCommitroundMicros.AddMicrosecondsSince(start, nil)

	if err != nil {
		tr.log.Warnf("unable to advance tracker db snapshot (%d-%d): %v", dbRound, dbRound+basics.Round(offset), err)
		return
	}

	tr.mu.Lock()
	tr.dbRound = newBase
	for _, lt := range tr.trackers {
		lt.postCommit(tr.ctx, dcc)
	}
	tr.lastFlushTime = dcc.flushTime
	tr.mu.Unlock()

	for _, lt := range tr.trackers {
		lt.postCommitUnlocked(tr.ctx, dcc)
	}

	return nil
}

// initializeTrackerCaches fills up the accountUpdates cache with the most recent ~320 blocks ( on normal execution ).
// the method also support balances recovery in cases where the difference between the lastBalancesRound and the lastestBlockRound
// is far greater than 320; in these cases, it would flush to disk periodically in order to avoid high memory consumption.
func (tr *trackerRegistry) initializeTrackerCaches(l ledgerForTracker, cfg config.Local) (err error) {
	lastestBlockRound := l.Latest()
	lastBalancesRound := tr.dbRound

	var blk bookkeeping.Block
	var delta ledgercore.StateDelta

	if tr.accts == nil || tr.acctsOnline == nil {
		return errMissingAccountUpdateTracker
	}

	accLedgerEval := accountUpdatesLedgerEvaluator{
		au: tr.accts,
		ao: tr.acctsOnline,
	}

	if lastBalancesRound < lastestBlockRound {
		accLedgerEval.prevHeader, err = l.BlockHdr(lastBalancesRound)
		if err != nil {
			return fmt.Errorf("unable to load block header %d : %w", lastBalancesRound, err)
		}
	}

	skipAccountCacheMessage := make(chan struct{})
	writeAccountCacheMessageCompleted := make(chan struct{})
	defer func() {
		close(skipAccountCacheMessage)
		select {
		case <-writeAccountCacheMessageCompleted:
			if err == nil {
				tr.log.Infof("initializeTrackerCaches completed initializing account data caches")
			}
		default:
		}
	}()

	catchpointInterval := uint64(0)
	for _, tracker := range tr.trackers {
		if catchpointTracker, ok := tracker.(*catchpointTracker); ok {
			catchpointInterval = catchpointTracker.catchpointInterval
			break
		}
	}

	// this goroutine logs a message once if the parent function have not completed in initializingAccountCachesMessageTimeout seconds.
	// the message is important, since we're blocking on the ledger block database here, and we want to make sure that we log a message
	// within the above timeout.
	go func() {
		select {
		case <-time.After(initializingAccountCachesMessageTimeout):
			tr.log.Infof("initializeTrackerCaches is initializing account data caches")
			close(writeAccountCacheMessageCompleted)
		case <-skipAccountCacheMessage:
		}
	}()

	blocksStream := make(chan bookkeeping.Block, initializeCachesReadaheadBlocksStream)
	blockEvalFailed := make(chan struct{}, 1)
	var blockRetrievalError error
	go func() {
		defer close(blocksStream)
		for roundNumber := lastBalancesRound + 1; roundNumber <= lastestBlockRound; roundNumber++ {
			blk, blockRetrievalError = l.Block(roundNumber)
			if blockRetrievalError != nil {
				return
			}
			select {
			case blocksStream <- blk:
			case <-blockEvalFailed:
				return
			}
		}
	}()

	lastFlushedRound := lastBalancesRound
	const accountsCacheLoadingMessageInterval = 5 * time.Second
	lastProgressMessage := time.Now().Add(-accountsCacheLoadingMessageInterval / 2)

	// rollbackSynchronousMode ensures that we switch to "fast writing mode" when we start flushing out rounds to disk, and that
	// we exit this mode when we're done.
	rollbackSynchronousMode := false
	defer func() {
		if rollbackSynchronousMode {
			// restore default synchronous mode
			err0 := tr.dbs.Wdb.SetSynchronousMode(context.Background(), tr.synchronousMode, tr.synchronousMode >= db.SynchronousModeFull)
			// override the returned error only in case there is no error - since this
			// operation has a lower criticality.
			if err == nil {
				err = err0
			}
		}
	}()

	for blk := range blocksStream {
		delta, err = l.trackerEvalVerified(blk, &accLedgerEval)
		if err != nil {
			close(blockEvalFailed)
			err = fmt.Errorf("trackerEvalVerified failed : %w", err)
			return
		}
		tr.newBlock(blk, delta)

		// flush to disk if any of the following applies:
		// 1. if we have loaded up more than initializeCachesRoundFlushInterval rounds since the last time we flushed the data to disk
		// 2. if we completed the loading and we loaded up more than 320 rounds.
		flushIntervalExceed := blk.Round()-lastFlushedRound > initializeCachesRoundFlushInterval
		loadCompleted := (lastestBlockRound == blk.Round() && lastBalancesRound+basics.Round(cfg.MaxAcctLookback) < lastestBlockRound)
		if flushIntervalExceed || loadCompleted {
			// adjust the last flush time, so that we would not hold off the flushing due to "working too fast"
			tr.lastFlushTime = time.Now().Add(-balancesFlushInterval)

			if !rollbackSynchronousMode {
				// switch to rebuild synchronous mode to improve performance
				err0 := tr.dbs.Wdb.SetSynchronousMode(context.Background(), tr.accountsRebuildSynchronousMode, tr.accountsRebuildSynchronousMode >= db.SynchronousModeFull)
				if err0 != nil {
					tr.log.Warnf("initializeTrackerCaches was unable to switch to rbuild synchronous mode : %v", err0)
				} else {
					// flip the switch to rollback the synchronous mode once we're done.
					rollbackSynchronousMode = true
				}
			}

			var roundsBehind basics.Round

			// flush the account data
			tr.scheduleCommit(blk.Round(), basics.Round(cfg.MaxAcctLookback))
			// wait for the writing to complete.
			tr.waitAccountsWriting()

			func() {
				tr.mu.RLock()
				defer tr.mu.RUnlock()

				// The au.dbRound after writing should be ~320 behind the block round.
				roundsBehind = blk.Round() - tr.dbRound
			}()

			// are we too far behind ? ( taking into consideration the catchpoint writing, which can stall the writing for quite a bit )
			if roundsBehind > initializeCachesRoundFlushInterval+basics.Round(catchpointInterval) {
				// we're unable to persist changes. This is unexpected, but there is no point in keep trying batching additional changes since any further changes
				// would just accumulate in memory.
				close(blockEvalFailed)
				tr.log.Errorf("initializeTrackerCaches was unable to fill up the account caches accounts round = %d, block round = %d. See above error for more details.", blk.Round()-roundsBehind, blk.Round())
				err = fmt.Errorf("initializeTrackerCaches failed to initialize the account data caches")
				return
			}

			// and once we flushed it to disk, update the lastFlushedRound
			lastFlushedRound = blk.Round()
		}

		// if enough time have passed since the last time we wrote a message to the log file then give the user an update about the progess.
		if time.Since(lastProgressMessage) > accountsCacheLoadingMessageInterval {
			// drop the initial message if we're got to this point since a message saying "still initializing" that comes after "is initializing" doesn't seems to be right.
			select {
			case skipAccountCacheMessage <- struct{}{}:
				// if we got to this point, we should be able to close the writeAccountCacheMessageCompleted channel to have the "completed initializing" message written.
				close(writeAccountCacheMessageCompleted)
			default:
			}
			tr.log.Infof("initializeTrackerCaches is still initializing account data caches, %d rounds loaded out of %d rounds", blk.Round()-lastBalancesRound, lastestBlockRound-lastBalancesRound)
			lastProgressMessage = time.Now()
		}

		// prepare for the next iteration.
		accLedgerEval.prevHeader = *delta.Hdr
	}

	if blockRetrievalError != nil {
		err = blockRetrievalError
	}
	return
}

func (tr *trackerRegistry) blockHeaderCached(rnd basics.Round) (hdr bookkeeping.BlockHeader, err error) {
	tr.mu.RLock()
	defer tr.mu.RUnlock()
	hdr, ok := tr.txtail.blockHeader(rnd)
	if !ok {
		err = fmt.Errorf("no cached header data for round %d", rnd)
	}
	return
}<|MERGE_RESOLUTION|>--- conflicted
+++ resolved
@@ -235,16 +235,9 @@
 
 	genesisProto config.ConsensusParams
 
-<<<<<<< HEAD
-	roundTotals              ledgercore.AccountTotals
-	onlineRoundParams        []ledgercore.OnlineRoundParamsData
-	onlineTotalsForgetBefore basics.Round
-=======
-	deltas                     []ledgercore.AccountDeltas
 	roundTotals                ledgercore.AccountTotals
 	onlineRoundParams          []ledgercore.OnlineRoundParamsData
 	onlineAccountsForgetBefore basics.Round
->>>>>>> af8536d3
 
 	compactAccountDeltas   compactAccountDeltas
 	compactResourcesDeltas compactResourcesDeltas
