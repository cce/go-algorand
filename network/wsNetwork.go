// Copyright (C) 2019-2023 Algorand, Inc.
// This file is part of go-algorand
//
// go-algorand is free software: you can redistribute it and/or modify
// it under the terms of the GNU Affero General Public License as
// published by the Free Software Foundation, either version 3 of the
// License, or (at your option) any later version.
//
// go-algorand is distributed in the hope that it will be useful,
// but WITHOUT ANY WARRANTY; without even the implied warranty of
// MERCHANTABILITY or FITNESS FOR A PARTICULAR PURPOSE.  See the
// GNU Affero General Public License for more details.
//
// You should have received a copy of the GNU Affero General Public License
// along with go-algorand.  If not, see <https://www.gnu.org/licenses/>.

package network

import (
	"container/heap"
	"context"
	"encoding/base64"
	"errors"
	"fmt"
	"io"
	"net"
	"net/http"
	"net/textproto"
	"net/url"
	"regexp"
	"runtime"
	"strconv"
	"strings"
	"sync"
	"sync/atomic"
	"time"

	"github.com/algorand/go-deadlock"
	"github.com/algorand/websocket"
	"github.com/gorilla/mux"

	"github.com/algorand/go-algorand/config"
	"github.com/algorand/go-algorand/crypto"
	"github.com/algorand/go-algorand/logging"
	"github.com/algorand/go-algorand/logging/telemetryspec"
	"github.com/algorand/go-algorand/network/limitlistener"
	"github.com/algorand/go-algorand/protocol"
	tools_network "github.com/algorand/go-algorand/tools/network"
	"github.com/algorand/go-algorand/tools/network/dnssec"
	"github.com/algorand/go-algorand/util"
	"github.com/algorand/go-algorand/util/metrics"
)

const incomingThreads = 20
const messageFilterSize = 5000 // messages greater than that size may be blocked by incoming/outgoing filter

// httpServerReadHeaderTimeout is the amount of time allowed to read
// request headers. The connection's read deadline is reset
// after reading the headers and the Handler can decide what
// is considered too slow for the body.
const httpServerReadHeaderTimeout = time.Second * 10

// httpServerWriteTimeout is the maximum duration before timing out
// writes of the response. It is reset whenever a new
// request's header is read.
const httpServerWriteTimeout = time.Second * 60

// httpServerIdleTimeout is the maximum amount of time to wait for the
// next request when keep-alives are enabled. If httpServerIdleTimeout
// is zero, the value of ReadTimeout is used. If both are
// zero, ReadHeaderTimeout is used.
const httpServerIdleTimeout = time.Second * 4

// MaxHeaderBytes controls the maximum number of bytes the
// server will read parsing the request header's keys and
// values, including the request line. It does not limit the
// size of the request body.
const httpServerMaxHeaderBytes = 4096

// connectionActivityMonitorInterval is the interval at which we check
// if any of the connected peers have been idle for a long while and
// need to be disconnected.
const connectionActivityMonitorInterval = 3 * time.Minute

// maxPeerInactivityDuration is the maximum allowed duration for a
// peer to remain completly idle (i.e. no inbound or outbound communication), before
// we discard the connection.
const maxPeerInactivityDuration = 5 * time.Minute

// maxMessageQueueDuration is the maximum amount of time a message is allowed to be waiting
// in the various queues before being sent. Once that deadline has reached, sending the message
// is pointless, as it's too stale to be of any value
const maxMessageQueueDuration = 25 * time.Second

// slowWritingPeerMonitorInterval is the interval at which we peek on the connected peers to
// verify that their current outgoing message is not being blocked for too long.
const slowWritingPeerMonitorInterval = 5 * time.Second

// unprintableCharacterGlyph is used to replace any non-ascii character when logging incoming network string directly
// to the log file. Note that the log file itself would also json-encode these before placing them in the log file.
const unprintableCharacterGlyph = "▯"

// testingPublicAddress is used in identity exchange tests for a predictable
// PublicAddress (which will match HTTP Listener's Address) in tests only.
const testingPublicAddress = "testing"

// Maximum number of bytes to read from a header when trying to establish a websocket connection.
const wsMaxHeaderBytes = 4096

var networkIncomingConnections = metrics.MakeGauge(metrics.NetworkIncomingConnections)
var networkOutgoingConnections = metrics.MakeGauge(metrics.NetworkOutgoingConnections)

var networkIncomingBufferMicros = metrics.MakeCounter(metrics.MetricName{Name: "algod_network_rx_buffer_micros_total", Description: "microseconds spent by incoming messages on the receive buffer"})
var networkHandleMicros = metrics.MakeCounter(metrics.MetricName{Name: "algod_network_rx_handle_micros_total", Description: "microseconds spent by protocol handlers in the receive thread"})

var networkBroadcasts = metrics.MakeCounter(metrics.MetricName{Name: "algod_network_broadcasts_total", Description: "number of broadcast operations"})
var networkBroadcastQueueMicros = metrics.MakeCounter(metrics.MetricName{Name: "algod_network_broadcast_queue_micros_total", Description: "microseconds broadcast requests sit on queue"})
var networkBroadcastSendMicros = metrics.MakeCounter(metrics.MetricName{Name: "algod_network_broadcast_send_micros_total", Description: "microseconds spent broadcasting"})
var networkBroadcastsDropped = metrics.MakeCounter(metrics.MetricName{Name: "algod_broadcasts_dropped_total", Description: "number of broadcast messages not sent to any peer"})
var networkPeerBroadcastDropped = metrics.MakeCounter(metrics.MetricName{Name: "algod_peer_broadcast_dropped_total", Description: "number of broadcast messages not sent to some peer"})

var networkPeerIdentityDisconnect = metrics.MakeCounter(metrics.MetricName{Name: "algod_network_identity_duplicate", Description: "number of times identity challenge cause us to disconnect a peer"})
var networkPeerIdentityError = metrics.MakeCounter(metrics.MetricName{Name: "algod_network_identity_error", Description: "number of times an error occurs (besides expected) when processing identity challenges"})
var networkPeerAlreadyClosed = metrics.MakeCounter(metrics.MetricName{Name: "algod_network_peer_already_closed", Description: "number of times a peer would be added but the peer connection is already closed"})

var networkSlowPeerDrops = metrics.MakeCounter(metrics.MetricName{Name: "algod_network_slow_drops_total", Description: "number of peers dropped for being slow to send to"})
var networkIdlePeerDrops = metrics.MakeCounter(metrics.MetricName{Name: "algod_network_idle_drops_total", Description: "number of peers dropped due to idle connection"})
var networkBroadcastQueueFull = metrics.MakeCounter(metrics.MetricName{Name: "algod_network_broadcast_queue_full_total", Description: "number of messages that were drops due to full broadcast queue"})

var minPing = metrics.MakeGauge(metrics.MetricName{Name: "algod_network_peer_min_ping_seconds", Description: "Network round trip time to fastest peer in seconds."})
var meanPing = metrics.MakeGauge(metrics.MetricName{Name: "algod_network_peer_mean_ping_seconds", Description: "Network round trip time to average peer in seconds."})
var medianPing = metrics.MakeGauge(metrics.MetricName{Name: "algod_network_peer_median_ping_seconds", Description: "Network round trip time to median peer in seconds."})
var maxPing = metrics.MakeGauge(metrics.MetricName{Name: "algod_network_peer_max_ping_seconds", Description: "Network round trip time to slowest peer in seconds."})

var peers = metrics.MakeGauge(metrics.MetricName{Name: "algod_network_peers", Description: "Number of active peers."})
var incomingPeers = metrics.MakeGauge(metrics.MetricName{Name: "algod_network_incoming_peers", Description: "Number of active incoming peers."})
var outgoingPeers = metrics.MakeGauge(metrics.MetricName{Name: "algod_network_outgoing_peers", Description: "Number of active outgoing peers."})

var networkPrioBatchesPPWithCompression = metrics.MakeCounter(metrics.MetricName{Name: "algod_network_prio_batches_wpp_comp_sent_total", Description: "number of prio compressed batches with PP"})
var networkPrioBatchesPPWithoutCompression = metrics.MakeCounter(metrics.MetricName{Name: "algod_network_pp_prio_batches_wpp_non_comp_sent_total", Description: "number of prio non-compressed batches with PP"})
var networkPrioPPCompressedSize = metrics.MakeCounter(metrics.MetricName{Name: "algod_network_prio_pp_compressed_size_total", Description: "cumulative size of all compressed PP"})
var networkPrioPPNonCompressedSize = metrics.MakeCounter(metrics.MetricName{Name: "algod_network_prio_pp_non_compressed_size_total", Description: "cumulative size of all non-compressed PP"})

// peerDisconnectionAckDuration defines the time we would wait for the peer disconnection to complete.
const peerDisconnectionAckDuration = 5 * time.Second

// peerShutdownDisconnectionAckDuration defines the time we would wait for the peer disconnection to complete during shutdown.
const peerShutdownDisconnectionAckDuration = 50 * time.Millisecond

// Peer opaque interface for referring to a neighbor in the network
type Peer interface{}

// PeerOption allows users to specify a subset of peers to query
//
//msgp:ignore PeerOption
type PeerOption int

const (
	// PeersConnectedOut specifies all peers with outgoing connections
	PeersConnectedOut PeerOption = iota
	// PeersConnectedIn specifies all peers with inbound connections
	PeersConnectedIn PeerOption = iota
	// PeersPhonebookRelays specifies all relays in the phonebook
	PeersPhonebookRelays PeerOption = iota
	// PeersPhonebookArchivalNodes specifies all archival nodes (relay or p2p)
	PeersPhonebookArchivalNodes PeerOption = iota
	// PeersPhonebookArchivers specifies all archivers in the phonebook
	PeersPhonebookArchivers PeerOption = iota
)

// GossipNode represents a node in the gossip network
type GossipNode interface {
	Address() (string, bool)
	Broadcast(ctx context.Context, tag protocol.Tag, data []byte, wait bool, except Peer) error
	Relay(ctx context.Context, tag protocol.Tag, data []byte, wait bool, except Peer) error
	Disconnect(badnode Peer)
	DisconnectPeers() // only used by testing

	// RegisterHTTPHandler path accepts gorilla/mux path annotations
	RegisterHTTPHandler(path string, handler http.Handler)

	// RequestConnectOutgoing asks the system to actually connect to peers.
	// `replace` optionally drops existing connections before making new ones.
	// `quit` chan allows cancellation. TODO: use `context`
	RequestConnectOutgoing(replace bool, quit <-chan struct{})

	// Get a list of Peers we could potentially send a direct message to.
	GetPeers(options ...PeerOption) []Peer

	// Start threads, listen on sockets.
	Start()

	// Close sockets. Stop threads.
	Stop()

	// RegisterHandlers adds to the set of given message handlers.
	RegisterHandlers(dispatch []TaggedMessageHandler)

	// ClearHandlers deregisters all the existing message handlers.
	ClearHandlers()

	// GetRoundTripper returns a Transport that would limit the number of outgoing connections.
	GetRoundTripper() http.RoundTripper

	// OnNetworkAdvance notifies the network library that the agreement protocol was able to make a notable progress.
	// this is the only indication that we have that we haven't formed a clique, where all incoming messages
	// arrive very quickly, but might be missing some votes. The usage of this call is expected to have similar
	// characteristics as with a watchdog timer.
	OnNetworkAdvance()

	// GetHTTPRequestConnection returns the underlying connection for the given request. Note that the request must be the same
	// request that was provided to the http handler ( or provide a fallback Context() to that )
	GetHTTPRequestConnection(request *http.Request) (conn net.Conn)

	// SubstituteGenesisID substitutes the "{genesisID}" with their network-specific genesisID.
	SubstituteGenesisID(rawURL string) string

	// called from wsPeer to report that it has closed
	peerRemoteClose(peer *wsPeer, reason disconnectReason)
}

// IncomingMessage represents a message arriving from some peer in our p2p network
type IncomingMessage struct {
	Sender Peer
	Tag    Tag
	Data   []byte
	Err    error
	Net    GossipNode

	// Received is time.Time.UnixNano()
	Received int64

	// processing is a channel that is used by messageHandlerThread
	// to indicate that it has started processing this message.  It
	// is used to ensure fairness across peers in terms of processing
	// messages.
	processing chan struct{}
}

// Tag is a short string (2 bytes) marking a type of message
type Tag = protocol.Tag

func highPriorityTag(tags []protocol.Tag) bool {
	for _, tag := range tags {
		if tag == protocol.AgreementVoteTag || tag == protocol.ProposalPayloadTag {
			return true
		}
	}
	return false
}

// OutgoingMessage represents a message we want to send.
type OutgoingMessage struct {
	Action  ForwardingPolicy
	Tag     Tag
	Payload []byte
	Topics  Topics
	reason  disconnectReason // used when Action == Disconnect

	// OnRelease is a function called when outgoing message, resulting from this incoming message, is released
	// either by being sent or discarded.
	OnRelease func()
}

// ForwardingPolicy is an enum indicating to whom we should send a message
//
//msgp:ignore ForwardingPolicy
type ForwardingPolicy int

const (
	// Ignore - discard (don't forward)
	Ignore ForwardingPolicy = iota

	// Disconnect - disconnect from the peer that sent this message
	Disconnect

	// Broadcast - forward to everyone (except the sender)
	Broadcast

	// Respond - reply to the sender
	Respond
)

// MessageHandler takes a IncomingMessage (e.g., vote, transaction), processes it, and returns what (if anything)
// to send to the network in response.
// The ForwardingPolicy field of the returned OutgoingMessage indicates whether to reply directly to the sender
// (unicast), propagate to everyone except the sender (broadcast), or do nothing (ignore).
type MessageHandler interface {
	Handle(message IncomingMessage) OutgoingMessage
}

// HandlerFunc represents an implemenation of the MessageHandler interface
type HandlerFunc func(message IncomingMessage) OutgoingMessage

// Handle implements MessageHandler.Handle, calling the handler with the IncomingKessage and returning the OutgoingMessage
func (f HandlerFunc) Handle(message IncomingMessage) OutgoingMessage {
	return f(message)
}

// TaggedMessageHandler receives one type of broadcast messages
type TaggedMessageHandler struct {
	Tag
	MessageHandler
}

// Propagate is a convenience function to save typing in the common case of a message handler telling us to propagate an incoming message
// "return network.Propagate(msg)" instead of "return network.OutgoingMsg{network.Broadcast, msg.Tag, msg.Data}"
func Propagate(msg IncomingMessage) OutgoingMessage {
	return OutgoingMessage{Action: Broadcast, Tag: msg.Tag, Payload: msg.Data, Topics: nil}
}

// GossipNetworkPath is the URL path to connect to the websocket gossip node at.
// Contains {genesisID} param to be handled by gorilla/mux
const GossipNetworkPath = "/v1/{genesisID}/gossip"

// NodeInfo helps the network get information about the node it is running on
type NodeInfo interface {
	// IsParticipating returns true if this node has stake and may vote on blocks or propose blocks.
	IsParticipating() bool
}

type nopeNodeInfo struct {
}

func (nnni *nopeNodeInfo) IsParticipating() bool {
	return false
}

// WebsocketNetwork implements GossipNode
type WebsocketNetwork struct {
	listener net.Listener
	server   http.Server
	router   *mux.Router
	scheme   string // are we serving http or https ?

	upgrader websocket.Upgrader

	config config.Local

	log logging.Logger

	wg sync.WaitGroup

	ctx       context.Context
	ctxCancel context.CancelFunc

	peersLock          deadlock.RWMutex
	peers              []*wsPeer
	peersChangeCounter int32 // peersChangeCounter is an atomic variable that increases on each change to the peers. It helps avoiding taking the peersLock when checking if the peers list was modified.

	broadcaster msgBroadcaster
	handler     msgHandler

	phonebook Phonebook

	GenesisID string
	NetworkID protocol.NetworkID
	RandomID  string

	ready     int32
	readyChan chan struct{}

	meshUpdateRequests chan meshRequest

	// Keep a record of pending outgoing connections so
	// we don't start duplicates connection attempts.
	// Needs to be locked because it's accessed from the
	// meshThread and also threads started to run tryConnect()
	tryConnectAddrs map[string]int64
	tryConnectLock  deadlock.Mutex

	incomingMsgFilter *messageFilter // message filter to remove duplicate incoming messages from different peers

	eventualReadyDelay time.Duration

	relayMessages bool // True if we should relay messages from other nodes (nominally true for relays, false otherwise)

	prioScheme       NetPrioScheme
	prioTracker      *prioTracker
	prioResponseChan chan *wsPeer

	// identity challenge scheme for creating challenges and responding
	identityScheme  identityChallengeScheme
	identityTracker identityTracker

	// outgoingMessagesBufferSize is the size used for outgoing messages.
	outgoingMessagesBufferSize int

	// wsMaxHeaderBytes is the maximum accepted size of the header prior to upgrading to websocket connection.
	wsMaxHeaderBytes int64

	requestsTracker *RequestTracker
	requestsLogger  *RequestLogger

	// lastPeerConnectionsSent is the last time the peer connections were sent ( or attempted to be sent ) to the telemetry server.
	lastPeerConnectionsSent time.Time

	// connPerfMonitor is used on outgoing connections to measure their relative message timing
	connPerfMonitor *connectionPerformanceMonitor

	// lastNetworkAdvanceMu synchronized the access to lastNetworkAdvance
	lastNetworkAdvanceMu deadlock.Mutex

	// lastNetworkAdvance contains the last timestamp where the agreement protocol was able to make a notable progress.
	// it used as a watchdog to help us detect connectivity issues ( such as cliques )
	lastNetworkAdvance time.Time

	// number of throttled outgoing connections "slots" needed to be populated.
	throttledOutgoingConnections int32

	// transport and dialer are customized to limit the number of
	// connection in compliance with connectionsRateLimitingCount.
	transport rateLimitingTransport
	dialer    Dialer

	// messagesOfInterest specifies the message types that this node
	// wants to receive.  nil means default.  non-nil causes this
	// map to be sent to new peers as a MsgOfInterest message type.
	messagesOfInterest map[protocol.Tag]bool

	// messagesOfInterestEnc is the encoding of messagesOfInterest,
	// to be sent to new peers.  This is filled in at network start,
	// at which point messagesOfInterestEncoded is set to prevent
	// further changes.
	messagesOfInterestEnc        []byte
	messagesOfInterestEncoded    bool
	messagesOfInterestGeneration uint32

	// messagesOfInterestMu protects messagesOfInterest and ensures
	// that messagesOfInterestEnc does not change once it is set during
	// network start.
	messagesOfInterestMu      deadlock.Mutex
	messagesOfInterestRefresh chan struct{}

	// peersConnectivityCheckTicker is the timer for testing that all the connected peers
	// are still transmitting or receiving information. The channel produced by this ticker
	// is consumed by any of the messageHandlerThread(s). The ticker itself is created during
	// Start(), and being shut down when Stop() is called.
	peersConnectivityCheckTicker *time.Ticker

	nodeInfo NodeInfo

	// atomic {0:unknown, 1:yes, 2:no}
	wantTXGossip uint32

	// supportedProtocolVersions defines versions supported by this network.
	// Should be used instead of a global network.SupportedProtocolVersions for network/peers configuration
	supportedProtocolVersions []string

	// protocolVersion is an actual version announced as ProtocolVersionHeader
	protocolVersion string

	// resolveSRVRecords is a function that resolves SRV records for a given service, protocol and name
	resolveSRVRecords func(service string, protocol string, name string, fallbackDNSResolverAddress string, secure bool) (addrs []string, err error)
}

const (
	wantTXGossipUnk = 0
	wantTXGossipYes = 1
	wantTXGossipNo  = 2
)

type broadcastRequest struct {
	tags        []Tag
	data        [][]byte
	except      *wsPeer
	done        chan struct{}
	enqueueTime time.Time
	ctx         context.Context
}

// msgBroadcaster contains the logic for preparing data for broadcast, managing broadcast priorities
// and queues. It provides a goroutine (broadcastThread) for reading from those queues and scheduling
// broadcasts to peers managed by networkPeerManager.
type msgBroadcaster struct {
	ctx                    context.Context
	log                    logging.Logger
	config                 config.Local
	broadcastQueueHighPrio chan broadcastRequest
	broadcastQueueBulk     chan broadcastRequest
	// slowWritingPeerMonitorInterval defines the interval between two consecutive tests for slow peer writing
	slowWritingPeerMonitorInterval time.Duration
}

// msgHandler contains the logic for handling incoming messages and managing a readBuffer. It provides
// a goroutine (messageHandlerThread) for reading incoming messages and calling handlers.
type msgHandler struct {
	ctx        context.Context
	log        logging.Logger
	config     config.Local
	readBuffer chan IncomingMessage
	Multiplexer
}

// networkPeerManager provides the network functionality needed by msgBroadcaster and msgHandler for managing
// peer connectivity, and also sending messages.
type networkPeerManager interface {
	// used by msgBroadcaster
	peerSnapshot(dest []*wsPeer) ([]*wsPeer, int32)
	checkSlowWritingPeers()
	getPeersChangeCounter() int32

	// used by msgHandler
	Broadcast(ctx context.Context, tag protocol.Tag, data []byte, wait bool, except Peer) error
	disconnectThread(badnode Peer, reason disconnectReason)
	checkPeersConnectivity()
}

// Address returns a string and whether that is a 'final' address or guessed.
// Part of GossipNode interface
func (wn *WebsocketNetwork) Address() (string, bool) {
	parsedURL := url.URL{Scheme: wn.scheme}
	var connected bool
	if wn.listener == nil {
		if wn.config.NetAddress == "" {
			parsedURL.Scheme = ""
		}
		parsedURL.Host = wn.config.NetAddress
		connected = false
	} else {
		parsedURL.Host = wn.listener.Addr().String()
		connected = true
	}
	return parsedURL.String(), connected
}

// PublicAddress what we tell other nodes to connect to.
// Might be different than our locally perceived network address due to NAT/etc.
// Returns config "PublicAddress" if available, otherwise local addr.
func (wn *WebsocketNetwork) PublicAddress() string {
	if len(wn.config.PublicAddress) > 0 {
		return wn.config.PublicAddress
	}
	localAddr, _ := wn.Address()
	return localAddr
}

// Broadcast sends a message.
// If except is not nil then we will not send it to that neighboring Peer.
// if wait is true then the call blocks until the packet has actually been sent to all neighbors.
func (wn *WebsocketNetwork) Broadcast(ctx context.Context, tag protocol.Tag, data []byte, wait bool, except Peer) error {
	dataArray := make([][]byte, 1, 1)
	dataArray[0] = data
	tagArray := make([]protocol.Tag, 1, 1)
	tagArray[0] = tag
	return wn.broadcaster.BroadcastArray(ctx, tagArray, dataArray, wait, except)
}

// BroadcastArray sends an array of messages.
// If except is not nil then we will not send it to that neighboring Peer.
// if wait is true then the call blocks until the packet has actually been sent to all neighbors.
// TODO: add `priority` argument so that we don't have to guess it based on tag
func (wn *msgBroadcaster) BroadcastArray(ctx context.Context, tags []protocol.Tag, data [][]byte, wait bool, except Peer) error {
	if wn.config.DisableNetworking {
		return nil
	}
	if len(tags) != len(data) {
		return errBcastInvalidArray
	}

	request := broadcastRequest{tags: tags, data: data, enqueueTime: time.Now(), ctx: ctx}
	if except != nil {
		request.except = except.(*wsPeer)
	}

	broadcastQueue := wn.broadcastQueueBulk
	if highPriorityTag(tags) {
		broadcastQueue = wn.broadcastQueueHighPrio
	}
	if wait {
		request.done = make(chan struct{})
		select {
		case broadcastQueue <- request:
			// ok, enqueued
			//wn.log.Debugf("broadcast enqueued")
		case <-wn.ctx.Done():
			return errNetworkClosing
		case <-ctx.Done():
			return errBcastCallerCancel
		}
		select {
		case <-request.done:
			//wn.log.Debugf("broadcast done")
			return nil
		case <-wn.ctx.Done():
			return errNetworkClosing
		case <-ctx.Done():
			return errBcastCallerCancel
		}
	}
	// no wait
	select {
	case broadcastQueue <- request:
		//wn.log.Debugf("broadcast enqueued nowait")
		return nil
	default:
		wn.log.Debugf("broadcast queue full")
		// broadcastQueue full, and we're not going to wait for it.
		networkBroadcastQueueFull.Inc(nil)
		return errBcastQFull
	}
}

// Relay message
func (wn *WebsocketNetwork) Relay(ctx context.Context, tag protocol.Tag, data []byte, wait bool, except Peer) error {
	if wn.relayMessages {
		return wn.Broadcast(ctx, tag, data, wait, except)
	}
	return nil
}

// RelayArray relays array of messages
func (wn *WebsocketNetwork) RelayArray(ctx context.Context, tags []protocol.Tag, data [][]byte, wait bool, except Peer) error {
	if wn.relayMessages {
		return wn.broadcaster.BroadcastArray(ctx, tags, data, wait, except)
	}
	return nil
}

func (wn *WebsocketNetwork) disconnectThread(badnode Peer, reason disconnectReason) {
	defer wn.wg.Done()
	wn.disconnect(badnode, reason)
}

// Disconnect from a peer, probably due to protocol errors.
func (wn *WebsocketNetwork) Disconnect(node Peer) {
	wn.disconnect(node, disconnectBadData)
}

// Disconnect from a peer, probably due to protocol errors.
func (wn *WebsocketNetwork) disconnect(badnode Peer, reason disconnectReason) {
	if badnode == nil {
		return
	}
	peer := badnode.(*wsPeer)
	peer.CloseAndWait(time.Now().Add(peerDisconnectionAckDuration))
	wn.removePeer(peer, reason)
}

func closeWaiter(wg *sync.WaitGroup, peer *wsPeer, deadline time.Time) {
	defer wg.Done()
	peer.CloseAndWait(deadline)
}

// DisconnectPeers shuts down all connections
func (wn *WebsocketNetwork) DisconnectPeers() {
	wn.peersLock.Lock()
	defer wn.peersLock.Unlock()
	closeGroup := sync.WaitGroup{}
	closeGroup.Add(len(wn.peers))
	deadline := time.Now().Add(peerDisconnectionAckDuration)
	for _, peer := range wn.peers {
		go closeWaiter(&closeGroup, peer, deadline)
	}
	wn.peers = wn.peers[:0]
	closeGroup.Wait()
}

// Ready returns a chan that will be closed when we have a minimum number of peer connections active
func (wn *WebsocketNetwork) Ready() chan struct{} {
	return wn.readyChan
}

// RegisterHTTPHandler path accepts gorilla/mux path annotations
func (wn *WebsocketNetwork) RegisterHTTPHandler(path string, handler http.Handler) {
	wn.router.Handle(path, handler)
}

// RequestConnectOutgoing tries to actually do the connect to new peers.
// `replace` drop all connections first and find new peers.
func (wn *WebsocketNetwork) RequestConnectOutgoing(replace bool, quit <-chan struct{}) {
	request := meshRequest{disconnect: false}
	if quit != nil {
		request.done = make(chan struct{})
	}
	select {
	case wn.meshUpdateRequests <- request:
	case <-quit:
		return
	}
	if request.done != nil {
		select {
		case <-request.done:
		case <-quit:
		}
	}
}

// GetPeers returns a snapshot of our Peer list, according to the specified options.
// Peers may be duplicated and refer to the same underlying node.
func (wn *WebsocketNetwork) GetPeers(options ...PeerOption) []Peer {
	outPeers := make([]Peer, 0)
	for _, option := range options {
		switch option {
		case PeersConnectedOut:
			wn.peersLock.RLock()
			for _, peer := range wn.peers {
				if peer.outgoing {
					outPeers = append(outPeers, Peer(peer))
				}
			}
			wn.peersLock.RUnlock()
		case PeersPhonebookRelays:
			// return copy of phonebook, which probably also contains peers we're connected to, but if it doesn't maybe we shouldn't be making new connections to those peers (because they disappeared from the directory)
			var addrs []string
			addrs = wn.phonebook.GetAddresses(1000, PhoneBookEntryRelayRole)
			for _, addr := range addrs {
				peerCore := makePeerCore(wn.ctx, wn, wn.log, wn.handler.readBuffer, addr, wn.GetRoundTripper(), "" /*origin address*/)
				outPeers = append(outPeers, &peerCore)
			}
		case PeersPhonebookArchivalNodes:
			var addrs []string
			addrs = wn.phonebook.GetAddresses(1000, PhoneBookEntryRelayRole)
			for _, addr := range addrs {
				peerCore := makePeerCore(wn.ctx, wn, wn.log, wn.handler.readBuffer, addr, wn.GetRoundTripper(), "" /*origin address*/)
				outPeers = append(outPeers, &peerCore)
			}
		case PeersPhonebookArchivers:
			// return copy of phonebook, which probably also contains peers we're connected to, but if it doesn't maybe we shouldn't be making new connections to those peers (because they disappeared from the directory)
			var addrs []string
			addrs = wn.phonebook.GetAddresses(1000, PhoneBookEntryArchiverRole)
			for _, addr := range addrs {
				peerCore := makePeerCore(wn.ctx, wn, wn.log, wn.handler.readBuffer, addr, wn.GetRoundTripper(), "" /*origin address*/)
				outPeers = append(outPeers, &peerCore)
			}
		case PeersConnectedIn:
			wn.peersLock.RLock()
			for _, peer := range wn.peers {
				if !peer.outgoing {
					outPeers = append(outPeers, Peer(peer))
				}
			}
			wn.peersLock.RUnlock()
		}
	}
	return outPeers
}

// find the max value across the given uint64 numbers.
func max(numbers ...uint64) (maxNum uint64) {
	maxNum = 0 // this is the lowest uint64 value.
	for _, num := range numbers {
		if num > maxNum {
			maxNum = num
		}
	}
	return
}

func (wn *WebsocketNetwork) setup() {
	var preferredResolver dnssec.ResolverIf
	if wn.config.DNSSecurityRelayAddrEnforced() {
		preferredResolver = dnssec.MakeDefaultDnssecResolver(wn.config.FallbackDNSResolverAddress, wn.log)
	}
	if wn.nodeInfo == nil {
		wn.nodeInfo = &nopeNodeInfo{}
	}
	maxIdleConnsPerHost := int(wn.config.ConnectionsRateLimitingCount)
	wn.dialer = makeRateLimitingDialer(wn.phonebook, preferredResolver)
	wn.transport = makeRateLimitingTransport(wn.phonebook, 10*time.Second, &wn.dialer, maxIdleConnsPerHost)

	wn.upgrader.ReadBufferSize = 4096
	wn.upgrader.WriteBufferSize = 4096
	wn.upgrader.EnableCompression = false
	wn.lastPeerConnectionsSent = time.Now()
	wn.router = mux.NewRouter()
	wn.router.Handle(GossipNetworkPath, wn)
	wn.requestsTracker = makeRequestsTracker(wn.router, wn.log, wn.config)
	if wn.config.EnableRequestLogger {
		wn.requestsLogger = makeRequestLogger(wn.requestsTracker, wn.log)
		wn.server.Handler = wn.requestsLogger
	} else {
		wn.server.Handler = wn.requestsTracker
	}
	wn.server.ReadHeaderTimeout = httpServerReadHeaderTimeout
	wn.server.WriteTimeout = httpServerWriteTimeout
	wn.server.IdleTimeout = httpServerIdleTimeout
	wn.server.MaxHeaderBytes = httpServerMaxHeaderBytes
	wn.ctx, wn.ctxCancel = context.WithCancel(context.Background())
	wn.relayMessages = wn.config.IsGossipServer() || wn.config.ForceRelayMessages
	if wn.relayMessages || wn.config.ForceFetchTransactions {
		wn.wantTXGossip = wantTXGossipYes
	}
	// roughly estimate the number of messages that could be seen at any given moment.
	// For the late/redo/down committee, which happen in parallel, we need to allocate
	// extra space there.
	wn.outgoingMessagesBufferSize = int(
		max(config.Consensus[protocol.ConsensusCurrentVersion].NumProposers,
			config.Consensus[protocol.ConsensusCurrentVersion].SoftCommitteeSize,
			config.Consensus[protocol.ConsensusCurrentVersion].CertCommitteeSize,
			config.Consensus[protocol.ConsensusCurrentVersion].NextCommitteeSize) +
			max(config.Consensus[protocol.ConsensusCurrentVersion].LateCommitteeSize,
				config.Consensus[protocol.ConsensusCurrentVersion].RedoCommitteeSize,
				config.Consensus[protocol.ConsensusCurrentVersion].DownCommitteeSize),
	)

	wn.wsMaxHeaderBytes = wsMaxHeaderBytes

	wn.identityTracker = NewIdentityTracker()

	wn.broadcaster = msgBroadcaster{
		ctx:                    wn.ctx,
		log:                    wn.log,
		config:                 wn.config,
		broadcastQueueHighPrio: make(chan broadcastRequest, wn.outgoingMessagesBufferSize),
		broadcastQueueBulk:     make(chan broadcastRequest, 100),
	}
	if wn.broadcaster.slowWritingPeerMonitorInterval == 0 {
		wn.broadcaster.slowWritingPeerMonitorInterval = slowWritingPeerMonitorInterval
	}
	wn.meshUpdateRequests = make(chan meshRequest, 5)
	wn.readyChan = make(chan struct{})
	wn.tryConnectAddrs = make(map[string]int64)
	wn.eventualReadyDelay = time.Minute
	wn.prioTracker = newPrioTracker(wn)

	readBufferLen := wn.config.IncomingConnectionsLimit + wn.config.GossipFanout
	if readBufferLen < 100 {
		readBufferLen = 100
	}
	if readBufferLen > 10000 {
		readBufferLen = 10000
	}
	wn.handler = msgHandler{
		ctx:        wn.ctx,
		log:        wn.log,
		config:     wn.config,
		readBuffer: make(chan IncomingMessage, readBufferLen),
	}

	var rbytes [10]byte
	crypto.RandBytes(rbytes[:])
	wn.RandomID = base64.StdEncoding.EncodeToString(rbytes[:])

	if wn.config.EnableIncomingMessageFilter {
		wn.incomingMsgFilter = makeMessageFilter(wn.config.IncomingMessageFilterBucketCount, wn.config.IncomingMessageFilterBucketSize)
	}
	wn.connPerfMonitor = makeConnectionPerformanceMonitor([]Tag{protocol.AgreementVoteTag, protocol.TxnTag})
	wn.lastNetworkAdvance = time.Now().UTC()

	// set our supported versions
	if wn.config.NetworkProtocolVersion != "" {
		wn.supportedProtocolVersions = []string{wn.config.NetworkProtocolVersion}
	} else {
		wn.supportedProtocolVersions = SupportedProtocolVersions
	}

	// set our actual version
	wn.protocolVersion = ProtocolVersion

	wn.messagesOfInterestRefresh = make(chan struct{}, 2)
	wn.messagesOfInterestGeneration = 1 // something nonzero so that any new wsPeer needs updating
	if wn.relayMessages {
		wn.registerMessageInterest(protocol.StateProofSigTag)
	}
}

// Start makes network connections and threads
func (wn *WebsocketNetwork) Start() {
	wn.messagesOfInterestMu.Lock()
	defer wn.messagesOfInterestMu.Unlock()
	wn.messagesOfInterestEncoded = true
	if wn.messagesOfInterest != nil {
		wn.messagesOfInterestEnc = MarshallMessageOfInterestMap(wn.messagesOfInterest)
	}

	if wn.config.IsGossipServer() {
		listener, err := net.Listen("tcp", wn.config.NetAddress)
		if err != nil {
			wn.log.Errorf("network could not listen %v: %s", wn.config.NetAddress, err)
			return
		}
		// wrap the original listener with a limited connection listener
		listener = limitlistener.RejectingLimitListener(
			listener, uint64(wn.config.IncomingConnectionsLimit), wn.log)
		// wrap the limited connection listener with a requests tracker listener
		wn.listener = wn.requestsTracker.Listener(listener)
		wn.log.Debugf("listening on %s", wn.listener.Addr().String())
		wn.throttledOutgoingConnections = int32(wn.config.GossipFanout / 2)
	} else {
		// on non-relay, all the outgoing connections are throttled.
		wn.throttledOutgoingConnections = int32(wn.config.GossipFanout)
	}
	if wn.config.DisableOutgoingConnectionThrottling {
		wn.throttledOutgoingConnections = 0
	}
	if wn.config.TLSCertFile != "" && wn.config.TLSKeyFile != "" {
		wn.scheme = "https"
	} else {
		wn.scheme = "http"
	}

	// if PublicAddress set to testing, pull the name from Address()
	if wn.config.PublicAddress == testingPublicAddress {
		addr, ok := wn.Address()
		if ok {
			url, err := url.Parse(addr)
			if err == nil {
				wn.config.PublicAddress = fmt.Sprintf("%s:%s", url.Hostname(), url.Port())
			}
		}
	}
	// if the network has a public address, use that as the name for connection deduplication
	if wn.config.PublicAddress != "" {
		wn.RegisterHandlers(identityHandlers)
	}
	if wn.identityScheme == nil && wn.config.PublicAddress != "" {
		wn.identityScheme = NewIdentityChallengeScheme(wn.config.PublicAddress)
	}

	wn.meshUpdateRequests <- meshRequest{false, nil}
	if wn.prioScheme != nil {
		wn.RegisterHandlers(prioHandlers)
	}
	if wn.listener != nil {
		wn.wg.Add(1)
		go wn.httpdThread()
	}
	wn.wg.Add(1)
	go wn.meshThread()

	// we shouldn't have any ticker here.. but in case we do - just stop it.
	if wn.peersConnectivityCheckTicker != nil {
		wn.peersConnectivityCheckTicker.Stop()
	}
	wn.peersConnectivityCheckTicker = time.NewTicker(connectionActivityMonitorInterval)
	for i := 0; i < incomingThreads; i++ {
		wn.wg.Add(1)
		// We pass the peersConnectivityCheckTicker.C here so that we don't need to syncronize the access to the ticker's data structure.
		go wn.handler.messageHandlerThread(&wn.wg, wn.peersConnectivityCheckTicker.C, wn)
	}
	wn.wg.Add(1)
	go wn.broadcaster.broadcastThread(&wn.wg, wn)
	if wn.prioScheme != nil {
		wn.wg.Add(1)
		go wn.prioWeightRefresh()
	}

	go wn.postMessagesOfInterestThread()

	wn.log.Infof("serving genesisID=%s on %#v with RandomID=%s", wn.GenesisID, wn.PublicAddress(), wn.RandomID)
}

func (wn *WebsocketNetwork) httpdThread() {
	defer wn.wg.Done()
	var err error
	if wn.config.TLSCertFile != "" && wn.config.TLSKeyFile != "" {
		err = wn.server.ServeTLS(wn.listener, wn.config.TLSCertFile, wn.config.TLSKeyFile)
	} else {
		err = wn.server.Serve(wn.listener)
	}
	if err == http.ErrServerClosed {
	} else if err != nil {
		wn.log.Info("ws net http server exited ", err)
	}
}

// innerStop context for shutting down peers
func (wn *WebsocketNetwork) innerStop() {
	wn.peersLock.Lock()
	defer wn.peersLock.Unlock()
	wn.wg.Add(len(wn.peers))
	// this method is called only during node shutdown. In this case, we want to send the
	// shutdown message, but we don't want to wait for a long time - since we might not be lucky
	// to get a response.
	deadline := time.Now().Add(peerShutdownDisconnectionAckDuration)
	for _, peer := range wn.peers {
		go closeWaiter(&wn.wg, peer, deadline)
	}
	wn.peers = wn.peers[:0]
}

// Stop closes network connections and stops threads.
// Stop blocks until all activity on this node is done.
func (wn *WebsocketNetwork) Stop() {
	wn.handler.ClearHandlers([]Tag{})

	// if we have a working ticker, just stop it and clear it out. The access to this variable is safe since the Start()/Stop() are synced by the
	// caller, and the WebsocketNetwork doesn't access wn.peersConnectivityCheckTicker directly.
	if wn.peersConnectivityCheckTicker != nil {
		wn.peersConnectivityCheckTicker.Stop()
		wn.peersConnectivityCheckTicker = nil
	}
	wn.innerStop()
	var listenAddr string
	if wn.listener != nil {
		listenAddr = wn.listener.Addr().String()
	}
	wn.ctxCancel()
	ctx, timeoutCancel := context.WithTimeout(context.Background(), 5*time.Second)
	defer timeoutCancel()
	err := wn.server.Shutdown(ctx)
	if err != nil {
		wn.log.Warnf("problem shutting down %s: %v", listenAddr, err)
	}
	wn.wg.Wait()
	if wn.listener != nil {
		wn.log.Debugf("closed %s", listenAddr)
	}

	// Wait for the requestsTracker to finish up to avoid potential race condition
	<-wn.requestsTracker.getWaitUntilNoConnectionsChannel(5 * time.Millisecond)
	wn.messagesOfInterestMu.Lock()
	defer wn.messagesOfInterestMu.Unlock()

	wn.messagesOfInterestEncoded = false
	wn.messagesOfInterestEnc = nil
	wn.messagesOfInterest = nil
}

// RegisterHandlers registers the set of given message handlers.
func (wn *WebsocketNetwork) RegisterHandlers(dispatch []TaggedMessageHandler) {
	wn.handler.RegisterHandlers(dispatch)
}

// ClearHandlers deregisters all the existing message handlers.
func (wn *WebsocketNetwork) ClearHandlers() {
	// exclude the internal handlers. These would get cleared out when Stop is called.
	wn.handler.ClearHandlers([]Tag{protocol.PingTag, protocol.PingReplyTag, protocol.NetPrioResponseTag})
}

func (wn *WebsocketNetwork) setHeaders(header http.Header) {
	localTelemetryGUID := wn.log.GetTelemetryGUID()
	localInstanceName := wn.log.GetInstanceName()
	header.Set(TelemetryIDHeader, localTelemetryGUID)
	header.Set(InstanceNameHeader, localInstanceName)
	header.Set(AddressHeader, wn.PublicAddress())
	header.Set(NodeRandomHeader, wn.RandomID)
}

// checkServerResponseVariables check that the version and random-id in the request headers matches the server ones.
// it returns true if it's a match, and false otherwise.
func (wn *WebsocketNetwork) checkServerResponseVariables(otherHeader http.Header, addr string) (bool, string) {
	matchingVersion, otherVersion := wn.checkProtocolVersionMatch(otherHeader)
	if matchingVersion == "" {
		wn.log.Info(filterASCII(fmt.Sprintf("new peer %s version mismatch, mine=%v theirs=%s, headers %#v", addr, wn.supportedProtocolVersions, otherVersion, otherHeader)))
		return false, ""
	}
	otherRandom := otherHeader.Get(NodeRandomHeader)
	if otherRandom == wn.RandomID || otherRandom == "" {
		// This is pretty harmless and some configurations of phonebooks or DNS records make this likely. Quietly filter it out.
		if otherRandom == "" {
			// missing header.
			wn.log.Warn(filterASCII(fmt.Sprintf("new peer %s did not include random ID header in request. mine=%s headers %#v", addr, wn.RandomID, otherHeader)))
		} else {
			wn.log.Debugf("new peer %s has same node random id, am I talking to myself? %s", addr, wn.RandomID)
		}
		return false, ""
	}
	otherGenesisID := otherHeader.Get(GenesisHeader)
	if wn.GenesisID != otherGenesisID {
		if otherGenesisID != "" {
			wn.log.Warn(filterASCII(fmt.Sprintf("new peer %#v genesis mismatch, mine=%#v theirs=%#v, headers %#v", addr, wn.GenesisID, otherGenesisID, otherHeader)))
		} else {
			wn.log.Warnf("new peer %#v did not include genesis header in response. mine=%#v headers %#v", addr, wn.GenesisID, otherHeader)
		}
		return false, ""
	}
	return true, matchingVersion
}

// getCommonHeaders retreives the common headers for both incoming and outgoing connections from the provided headers.
func getCommonHeaders(headers http.Header) (otherTelemetryGUID, otherInstanceName, otherPublicAddr string) {
	otherTelemetryGUID = logging.SanitizeTelemetryString(headers.Get(TelemetryIDHeader), 1)
	otherInstanceName = logging.SanitizeTelemetryString(headers.Get(InstanceNameHeader), 2)
	otherPublicAddr = logging.SanitizeTelemetryString(headers.Get(AddressHeader), 1)
	return
}

// checkIncomingConnectionLimits perform the connection limits counting for the incoming connections.
func (wn *WebsocketNetwork) checkIncomingConnectionLimits(response http.ResponseWriter, request *http.Request, remoteHost, otherTelemetryGUID, otherInstanceName string) int {
	if wn.numIncomingPeers() >= wn.config.IncomingConnectionsLimit {
		networkConnectionsDroppedTotal.Inc(map[string]string{"reason": "incoming_connection_limit"})
		wn.log.EventWithDetails(telemetryspec.Network, telemetryspec.ConnectPeerFailEvent,
			telemetryspec.ConnectPeerFailEventDetails{
				Address:       remoteHost,
				TelemetryGUID: otherTelemetryGUID,
				Incoming:      true,
				InstanceName:  otherInstanceName,
				Reason:        "Connection Limit",
			})
		response.WriteHeader(http.StatusServiceUnavailable)
		return http.StatusServiceUnavailable
	}

	totalConnections := wn.connectedForIP(remoteHost)
	if totalConnections >= wn.config.MaxConnectionsPerIP {
		networkConnectionsDroppedTotal.Inc(map[string]string{"reason": "incoming_connection_per_ip_limit"})
		wn.log.EventWithDetails(telemetryspec.Network, telemetryspec.ConnectPeerFailEvent,
			telemetryspec.ConnectPeerFailEventDetails{
				Address:       remoteHost,
				TelemetryGUID: otherTelemetryGUID,
				Incoming:      true,
				InstanceName:  otherInstanceName,
				Reason:        "Remote IP Connection Limit",
			})
		response.WriteHeader(http.StatusServiceUnavailable)
		return http.StatusServiceUnavailable
	}

	return http.StatusOK
}

// checkProtocolVersionMatch test ProtocolAcceptVersionHeader and ProtocolVersionHeader headers from the request/response and see if it can find a match.
func (wn *WebsocketNetwork) checkProtocolVersionMatch(otherHeaders http.Header) (matchingVersion string, otherVersion string) {
	otherAcceptedVersions := otherHeaders[textproto.CanonicalMIMEHeaderKey(ProtocolAcceptVersionHeader)]
	for _, otherAcceptedVersion := range otherAcceptedVersions {
		// do we have a matching version ?
		for _, supportedProtocolVersion := range wn.supportedProtocolVersions {
			if supportedProtocolVersion == otherAcceptedVersion {
				matchingVersion = supportedProtocolVersion
				return matchingVersion, ""
			}
		}
	}

	otherVersion = otherHeaders.Get(ProtocolVersionHeader)
	for _, supportedProtocolVersion := range wn.supportedProtocolVersions {
		if supportedProtocolVersion == otherVersion {
			return supportedProtocolVersion, otherVersion
		}
	}

	return "", filterASCII(otherVersion)
}

// checkIncomingConnectionVariables checks the variables that were provided on the request, and compares them to the
// local server supported parameters. If all good, it returns http.StatusOK; otherwise, it write the error to the ResponseWriter
// and returns the http status.
func (wn *WebsocketNetwork) checkIncomingConnectionVariables(response http.ResponseWriter, request *http.Request) int {
	// check to see that the genesisID in the request URI is valid and matches the supported one.
	pathVars := mux.Vars(request)
	otherGenesisID, hasGenesisID := pathVars["genesisID"]
	if !hasGenesisID || otherGenesisID == "" {
		networkConnectionsDroppedTotal.Inc(map[string]string{"reason": "missing genesis-id"})
		response.WriteHeader(http.StatusNotFound)
		return http.StatusNotFound
	}

	if wn.GenesisID != otherGenesisID {
		wn.log.Warn(filterASCII(fmt.Sprintf("new peer %#v genesis mismatch, mine=%#v theirs=%#v, headers %#v", request.RemoteAddr, wn.GenesisID, otherGenesisID, request.Header)))
		networkConnectionsDroppedTotal.Inc(map[string]string{"reason": "mismatching genesis-id"})
		response.WriteHeader(http.StatusPreconditionFailed)
		n, err := response.Write([]byte("mismatching genesis ID"))
		if err != nil {
			wn.log.Warnf("ws failed to write mismatching genesis ID response '%s' : n = %d err = %v", otherGenesisID, n, err)
		}
		return http.StatusPreconditionFailed
	}

	otherRandom := request.Header.Get(NodeRandomHeader)
	if otherRandom == "" {
		// This is pretty harmless and some configurations of phonebooks or DNS records make this likely. Quietly filter it out.
		var message string
		// missing header.
		wn.log.Warn(filterASCII(fmt.Sprintf("new peer %s did not include random ID header in request. mine=%s headers %#v", request.RemoteAddr, wn.RandomID, request.Header)))
		networkConnectionsDroppedTotal.Inc(map[string]string{"reason": "missing random ID header"})
		message = fmt.Sprintf("Request was missing a %s header", NodeRandomHeader)
		response.WriteHeader(http.StatusPreconditionFailed)
		n, err := response.Write([]byte(message))
		if err != nil {
			wn.log.Warnf("ws failed to write response '%s' : n = %d err = %v", message, n, err)
		}
		return http.StatusPreconditionFailed
	} else if otherRandom == wn.RandomID {
		// This is pretty harmless and some configurations of phonebooks or DNS records make this likely. Quietly filter it out.
		var message string
		wn.log.Debugf("new peer %s has same node random id, am I talking to myself? %s", request.RemoteAddr, wn.RandomID)
		networkConnectionsDroppedTotal.Inc(map[string]string{"reason": "matching random ID header"})
		message = fmt.Sprintf("Request included matching %s=%s header", NodeRandomHeader, otherRandom)
		response.WriteHeader(http.StatusLoopDetected)
		n, err := response.Write([]byte(message))
		if err != nil {
			wn.log.Warnf("ws failed to write response '%s' : n = %d err = %v", message, n, err)
		}
		return http.StatusLoopDetected
	}
	return http.StatusOK
}

// GetHTTPRequestConnection returns the underlying connection for the given request. Note that the request must be the same
// request that was provided to the http handler ( or provide a fallback Context() to that )
// if the provided request has no associated connection, it returns nil. ( this should not happen for any http request that was registered
// by WebsocketNetwork )
func (wn *WebsocketNetwork) GetHTTPRequestConnection(request *http.Request) (conn net.Conn) {
	if wn.requestsTracker != nil {
		conn = wn.requestsTracker.GetRequestConnection(request)
	}
	return
}

// ServerHTTP handles the gossip network functions over websockets
func (wn *WebsocketNetwork) ServeHTTP(response http.ResponseWriter, request *http.Request) {
	trackedRequest := wn.requestsTracker.GetTrackedRequest(request)

	if wn.checkIncomingConnectionLimits(response, request, trackedRequest.remoteHost, trackedRequest.otherTelemetryGUID, trackedRequest.otherInstanceName) != http.StatusOK {
		// we've already logged and written all response(s).
		return
	}

	matchingVersion, otherVersion := wn.checkProtocolVersionMatch(request.Header)
	if matchingVersion == "" {
		wn.log.Info(filterASCII(fmt.Sprintf("new peer %s version mismatch, mine=%v theirs=%s, headers %#v", request.RemoteAddr, wn.supportedProtocolVersions, otherVersion, request.Header)))
		networkConnectionsDroppedTotal.Inc(map[string]string{"reason": "mismatching protocol version"})
		response.WriteHeader(http.StatusPreconditionFailed)
		message := fmt.Sprintf("Requested version %s not in %v mismatches server version", filterASCII(otherVersion), wn.supportedProtocolVersions)
		n, err := response.Write([]byte(message))
		if err != nil {
			wn.log.Warnf("ws failed to write response '%s' : n = %d err = %v", message, n, err)
		}
		return
	}

	if wn.checkIncomingConnectionVariables(response, request) != http.StatusOK {
		// we've already logged and written all response(s).
		return
	}

	// if UseXForwardedForAddressField is not empty, attempt to override the otherPublicAddr with the X Forwarded For origin
	trackedRequest.otherPublicAddr = trackedRequest.remoteAddr

	responseHeader := make(http.Header)
	wn.setHeaders(responseHeader)
	responseHeader.Set(ProtocolVersionHeader, matchingVersion)
	responseHeader.Set(GenesisHeader, wn.GenesisID)
	responseHeader.Set(PeerFeaturesHeader, PeerFeatureProposalCompression)
	var challenge string
	if wn.prioScheme != nil {
		challenge = wn.prioScheme.NewPrioChallenge()
		responseHeader.Set(PriorityChallengeHeader, challenge)
	}

	localAddr, _ := wn.Address()
	var peerIDChallenge identityChallengeValue
	var peerID crypto.PublicKey
	if wn.identityScheme != nil {
		var err error
		peerIDChallenge, peerID, err = wn.identityScheme.VerifyRequestAndAttachResponse(responseHeader, request.Header)
		if err != nil {
			networkPeerIdentityError.Inc(nil)
			wn.log.With("err", err).With("remote", trackedRequest.otherPublicAddr).With("local", localAddr).Warnf("peer (%s) supplied an invalid identity challenge, abandoning peering", trackedRequest.otherPublicAddr)
			return
		}
	}

	conn, err := wn.upgrader.Upgrade(response, request, responseHeader)
	if err != nil {
		wn.log.Info("ws upgrade fail ", err)
		networkConnectionsDroppedTotal.Inc(map[string]string{"reason": "ws upgrade fail"})
		return
	}

	// we want to tell the response object that the status was changed to 101 ( switching protocols ) so that it will be logged.
	if wn.requestsLogger != nil {
		wn.requestsLogger.SetStatusCode(response, http.StatusSwitchingProtocols)
	}

	peer := &wsPeer{
		wsPeerCore:        makePeerCore(wn.ctx, wn, wn.log, wn.handler.readBuffer, trackedRequest.otherPublicAddr, wn.GetRoundTripper(), trackedRequest.remoteHost),
		conn:              wsPeerWebsocketConnImpl{conn},
		outgoing:          false,
		InstanceName:      trackedRequest.otherInstanceName,
		incomingMsgFilter: wn.incomingMsgFilter,
		prioChallenge:     challenge,
		createTime:        trackedRequest.created,
		version:           matchingVersion,
		identity:          peerID,
		identityChallenge: peerIDChallenge,
		identityVerified:  0,
		features:          decodePeerFeatures(matchingVersion, request.Header.Get(PeerFeaturesHeader)),
	}
	peer.TelemetryGUID = trackedRequest.otherTelemetryGUID
	peer.init(wn.config, wn.outgoingMessagesBufferSize)
	wn.addPeer(peer)
	wn.log.With("event", "ConnectedIn").With("remote", trackedRequest.otherPublicAddr).With("local", localAddr).Infof("Accepted incoming connection from peer %s", trackedRequest.otherPublicAddr)
	wn.log.EventWithDetails(telemetryspec.Network, telemetryspec.ConnectPeerEvent,
		telemetryspec.PeerEventDetails{
			Address:       trackedRequest.remoteHost,
			TelemetryGUID: trackedRequest.otherTelemetryGUID,
			Incoming:      true,
			InstanceName:  trackedRequest.otherInstanceName,
		})

	wn.maybeSendMessagesOfInterest(peer, nil)

	peers.Set(uint64(wn.NumPeers()))
	incomingPeers.Set(uint64(wn.numIncomingPeers()))
}

func (wn *WebsocketNetwork) maybeSendMessagesOfInterest(peer *wsPeer, messagesOfInterestEnc []byte) {
	messagesOfInterestGeneration := atomic.LoadUint32(&wn.messagesOfInterestGeneration)
	peerMessagesOfInterestGeneration := atomic.LoadUint32(&peer.messagesOfInterestGeneration)
	if peerMessagesOfInterestGeneration != messagesOfInterestGeneration {
		if messagesOfInterestEnc == nil {
			wn.messagesOfInterestMu.Lock()
			messagesOfInterestEnc = wn.messagesOfInterestEnc
			wn.messagesOfInterestMu.Unlock()
		}
		if messagesOfInterestEnc != nil {
			peer.sendMessagesOfInterest(messagesOfInterestGeneration, messagesOfInterestEnc)
		} else {
			wn.log.Infof("msgOfInterest Enc=nil, MOIGen=%d", messagesOfInterestGeneration)
		}
	}
}

func (wn *msgHandler) messageHandlerThread(wg *sync.WaitGroup, peersConnectivityCheckCh <-chan time.Time, net networkPeerManager) {
	defer wg.Done()

	for {
		select {
		case <-wn.ctx.Done():
			return
		case msg := <-wn.readBuffer:
			if msg.processing != nil {
				// The channel send should never block, but just in case..
				select {
				case msg.processing <- struct{}{}:
				default:
					wn.log.Warnf("could not send on msg.processing")
				}
			}
			if wn.config.EnableOutgoingNetworkMessageFiltering && len(msg.Data) >= messageFilterSize {
				wn.sendFilterMessage(msg, net)
			}
			//wn.log.Debugf("msg handling %#v [%d]byte", msg.Tag, len(msg.Data))
			start := time.Now()

			// now, send to global handlers
			outmsg := wn.Handle(msg)
			handled := time.Now()
			bufferNanos := start.UnixNano() - msg.Received
			networkIncomingBufferMicros.AddUint64(uint64(bufferNanos/1000), nil)
			handleTime := handled.Sub(start)
			networkHandleMicros.AddUint64(uint64(handleTime.Nanoseconds()/1000), nil)
			switch outmsg.Action {
			case Disconnect:
				wg.Add(1)
				reason := disconnectBadData
				if outmsg.reason != disconnectReasonNone {
					reason = outmsg.reason
				}
				go net.disconnectThread(msg.Sender, reason)
			case Broadcast:
				err := net.Broadcast(wn.ctx, msg.Tag, msg.Data, false, msg.Sender)
				if err != nil && err != errBcastQFull {
					wn.log.Warnf("WebsocketNetwork.messageHandlerThread: WebsocketNetwork.Broadcast returned unexpected error %v", err)
				}
			case Respond:
				err := msg.Sender.(*wsPeer).Respond(wn.ctx, msg, outmsg)
				if err != nil && err != wn.ctx.Err() {
					wn.log.Warnf("WebsocketNetwork.messageHandlerThread: wsPeer.Respond returned unexpected error %v", err)
				}
			default:
			}
		case <-peersConnectivityCheckCh:
			// go over the peers and ensure we have some type of communication going on.
			net.checkPeersConnectivity()
		}
	}
}

// checkPeersConnectivity tests the last timestamp where each of these
// peers was communicated with, and disconnect the peer if it has been too long since
// last time.
func (wn *WebsocketNetwork) checkPeersConnectivity() {
	wn.peersLock.Lock()
	defer wn.peersLock.Unlock()
	currentTime := time.Now()
	for _, peer := range wn.peers {
		lastPacketTime := peer.GetLastPacketTime()
		timeSinceLastPacket := currentTime.Sub(time.Unix(0, lastPacketTime))
		if timeSinceLastPacket > maxPeerInactivityDuration {
			wn.wg.Add(1)
			go wn.disconnectThread(peer, disconnectIdleConn)
			networkIdlePeerDrops.Inc(nil)
		}
	}
}

// checkSlowWritingPeers tests each of the peer's current message timestamp.
// if that timestamp is too old, it means that the transmission of that message
// takes longer than desired. In that case, it will disconnect the peer, allowing it to reconnect
// to a faster network endpoint.
func (wn *WebsocketNetwork) checkSlowWritingPeers() {
	wn.peersLock.Lock()
	defer wn.peersLock.Unlock()
	currentTime := time.Now()
	for _, peer := range wn.peers {
		if peer.CheckSlowWritingPeer(currentTime) {
			wn.wg.Add(1)
			go wn.disconnectThread(peer, disconnectSlowConn)
			networkSlowPeerDrops.Inc(nil)
		}
	}
}

func (wn *msgHandler) sendFilterMessage(msg IncomingMessage, net networkPeerManager) {
	digest := generateMessageDigest(msg.Tag, msg.Data)
	//wn.log.Debugf("send filter %s(%d) %v", msg.Tag, len(msg.Data), digest)
	err := net.Broadcast(context.Background(), protocol.MsgDigestSkipTag, digest[:], false, msg.Sender)
	if err != nil && err != errBcastQFull {
		wn.log.Warnf("WebsocketNetwork.sendFilterMessage: WebsocketNetwork.Broadcast returned unexpected error %v", err)
	}
}

func (wn *msgBroadcaster) broadcastThread(wg *sync.WaitGroup, net networkPeerManager) {
	defer wg.Done()

	slowWritingPeerCheckTicker := time.NewTicker(wn.slowWritingPeerMonitorInterval)
	defer slowWritingPeerCheckTicker.Stop()
	peers, lastPeersChangeCounter := net.peerSnapshot([]*wsPeer{})
	// updatePeers update the peers list if their peer change counter has changed.
	updatePeers := func() {
		if curPeersChangeCounter := net.getPeersChangeCounter(); curPeersChangeCounter != lastPeersChangeCounter {
			peers, lastPeersChangeCounter = net.peerSnapshot(peers)
		}
	}

	// waitForPeers waits until there is at least a single peer connected or pending request expires.
	// in any of the above two cases, it returns true.
	// otherwise, false is returned ( the network context has expired )
	waitForPeers := func(request *broadcastRequest) bool {
		// waitSleepTime defines how long we'd like to sleep between consecutive tests that the peers list have been updated.
		const waitSleepTime = 5 * time.Millisecond
		// requestDeadline is the request deadline. If we surpass that deadline, the function returns true.
		var requestDeadline time.Time
		// sleepDuration is the current iteration sleep time.
		var sleepDuration time.Duration
		// initialize the requestDeadline if we have a request.
		if request != nil {
			requestDeadline = request.enqueueTime.Add(maxMessageQueueDuration)
		} else {
			sleepDuration = waitSleepTime
		}

		// wait until the we have at least a single peer connected.
		for len(peers) == 0 {
			// adjust the sleep time in case we have a request
			if request != nil {
				// we want to clamp the sleep time so that we won't sleep beyond the expiration of the request.
				now := time.Now()
				sleepDuration = requestDeadline.Sub(now)
				if sleepDuration > waitSleepTime {
					sleepDuration = waitSleepTime
				} else if sleepDuration < 0 {
					return true
				}
			}
			select {
			case <-util.NanoAfter(sleepDuration):
				if (request != nil) && time.Now().After(requestDeadline) {
					// message time have elapsed.
					return true
				}
				updatePeers()
				continue
			case <-wn.ctx.Done():
				return false
			}
		}
		return true
	}

	// load the peers list
	updatePeers()

	// wait until the we have at least a single peer connected.
	if !waitForPeers(nil) {
		return
	}

	for {
		// broadcast from high prio channel as long as we can
		// we want to try and keep this as a single case select with a default, since go compiles a single-case
		// select with a default into a more efficient non-blocking receive, instead of compiling it to the general-purpose selectgo
		select {
		case request := <-wn.broadcastQueueHighPrio:
			wn.innerBroadcast(request, true, peers)
			continue
		default:
		}

		// if nothing high prio, try to sample from either queques in a non-blocking fashion.
		select {
		case request := <-wn.broadcastQueueHighPrio:
			wn.innerBroadcast(request, true, peers)
			continue
		case request := <-wn.broadcastQueueBulk:
			wn.innerBroadcast(request, false, peers)
			continue
		case <-wn.ctx.Done():
			return
		default:
		}

		// block until we have some request that need to be sent.
		select {
		case request := <-wn.broadcastQueueHighPrio:
			// check if peers need to be updated, since we've been waiting a while.
			updatePeers()
			if !waitForPeers(&request) {
				return
			}
			wn.innerBroadcast(request, true, peers)
		case <-slowWritingPeerCheckTicker.C:
			net.checkSlowWritingPeers()
			continue
		case request := <-wn.broadcastQueueBulk:
			// check if peers need to be updated, since we've been waiting a while.
			updatePeers()
			if !waitForPeers(&request) {
				return
			}
			wn.innerBroadcast(request, false, peers)
		case <-wn.ctx.Done():
			return
		}
	}
}

// peerSnapshot returns the currently connected peers as well as the current value of the peersChangeCounter
func (wn *WebsocketNetwork) peerSnapshot(dest []*wsPeer) ([]*wsPeer, int32) {
	wn.peersLock.RLock()
	defer wn.peersLock.RUnlock()
	if cap(dest) >= len(wn.peers) {
		// clear out the unused portion of the peers array to allow the GC to cleanup unused peers.
		remainderPeers := dest[len(wn.peers):cap(dest)]
		for i := range remainderPeers {
			// we want to delete only up to the first nil peer, since we're always writing to this array from the beginning to the end
			if remainderPeers[i] == nil {
				break
			}
			remainderPeers[i] = nil
		}
		// adjust array size
		dest = dest[:len(wn.peers)]
	} else {
		dest = make([]*wsPeer, len(wn.peers))
	}
	copy(dest, wn.peers)
	return dest, wn.getPeersChangeCounter()
}

func (wn *WebsocketNetwork) getPeersChangeCounter() int32 {
	return atomic.LoadInt32(&wn.peersChangeCounter)
}

// preparePeerData prepares batches of data for sending.
// It performs optional zstd compression for proposal massages
func (wn *msgBroadcaster) preparePeerData(request broadcastRequest, prio bool, peers []*wsPeer) ([][]byte, [][]byte, []crypto.Digest, bool) {
	// determine if there is a payload proposal and peers supporting compressed payloads
	wantCompression := false
	containsPrioPPTag := false
	if prio {
		wantCompression = checkCanCompress(request, peers)
	}

	digests := make([]crypto.Digest, len(request.data))
	data := make([][]byte, len(request.data))
	var dataCompressed [][]byte
	if wantCompression {
		dataCompressed = make([][]byte, len(request.data))
	}
	for i, d := range request.data {
		tbytes := []byte(request.tags[i])
		mbytes := make([]byte, len(tbytes)+len(d))
		copy(mbytes, tbytes)
		copy(mbytes[len(tbytes):], d)
		data[i] = mbytes
		if request.tags[i] != protocol.MsgDigestSkipTag && len(d) >= messageFilterSize {
			digests[i] = crypto.Hash(mbytes)
		}

		if prio {
			if request.tags[i] == protocol.ProposalPayloadTag {
				networkPrioPPNonCompressedSize.AddUint64(uint64(len(d)), nil)
				containsPrioPPTag = true
			}
		}

		if wantCompression {
			if request.tags[i] == protocol.ProposalPayloadTag {
				compressed, logMsg := zstdCompressMsg(tbytes, d)
				if len(logMsg) > 0 {
					wn.log.Warn(logMsg)
				} else {
					networkPrioPPCompressedSize.AddUint64(uint64(len(compressed)), nil)
				}
				dataCompressed[i] = compressed
			} else {
				// otherwise reuse non-compressed from above
				dataCompressed[i] = mbytes
			}
		}
	}
	return data, dataCompressed, digests, containsPrioPPTag
}

// prio is set if the broadcast is a high-priority broadcast.
func (wn *msgBroadcaster) innerBroadcast(request broadcastRequest, prio bool, peers []*wsPeer) {
	if request.done != nil {
		defer close(request.done)
	}

	broadcastQueueDuration := time.Since(request.enqueueTime)
	networkBroadcastQueueMicros.AddUint64(uint64(broadcastQueueDuration.Nanoseconds()/1000), nil)
	if broadcastQueueDuration > maxMessageQueueDuration {
		networkBroadcastsDropped.Inc(nil)
		return
	}

	start := time.Now()
	data, dataWithCompression, digests, containsPrioPPTag := wn.preparePeerData(request, prio, peers)

	// first send to all the easy outbound peers who don't block, get them started.
	sentMessageCount := 0
	for _, peer := range peers {
		if wn.config.BroadcastConnectionsLimit >= 0 && sentMessageCount >= wn.config.BroadcastConnectionsLimit {
			break
		}
		if peer == request.except {
			continue
		}
		var ok bool
		if peer.pfProposalCompressionSupported() && len(dataWithCompression) > 0 {
			// if this peer supports compressed proposals and compressed data batch is filled out, use it
			ok = peer.writeNonBlockMsgs(request.ctx, dataWithCompression, prio, digests, request.enqueueTime)
			if prio {
				if containsPrioPPTag {
					networkPrioBatchesPPWithCompression.Inc(nil)
				}
			}
		} else {
			ok = peer.writeNonBlockMsgs(request.ctx, data, prio, digests, request.enqueueTime)
			if prio {
				if containsPrioPPTag {
					networkPrioBatchesPPWithoutCompression.Inc(nil)
				}
			}
		}
		if ok {
			sentMessageCount++
			continue
		}
		networkPeerBroadcastDropped.Inc(nil)
	}

	dt := time.Since(start)
	networkBroadcasts.Inc(nil)
	networkBroadcastSendMicros.AddUint64(uint64(dt.Nanoseconds()/1000), nil)
}

// NumPeers returns number of peers we connect to (all peers incoming and outbound).
func (wn *WebsocketNetwork) NumPeers() int {
	wn.peersLock.RLock()
	defer wn.peersLock.RUnlock()
	return len(wn.peers)
}

// outgoingPeers returns an array of the outgoing peers.
func (wn *WebsocketNetwork) outgoingPeers() (peers []Peer) {
	wn.peersLock.RLock()
	defer wn.peersLock.RUnlock()
	peers = make([]Peer, 0, len(wn.peers))
	for _, peer := range wn.peers {
		if peer.outgoing {
			peers = append(peers, peer)
		}
	}
	return
}

func (wn *WebsocketNetwork) numOutgoingPeers() int {
	wn.peersLock.RLock()
	defer wn.peersLock.RUnlock()
	count := 0
	for _, peer := range wn.peers {
		if peer.outgoing {
			count++
		}
	}
	return count
}
func (wn *WebsocketNetwork) numIncomingPeers() int {
	wn.peersLock.RLock()
	defer wn.peersLock.RUnlock()
	count := 0
	for _, peer := range wn.peers {
		if !peer.outgoing {
			count++
		}
	}
	return count
}

// isConnectedTo returns true if addr matches any connected peer, based on the peer's root url.
func (wn *WebsocketNetwork) isConnectedTo(addr string) bool {
	wn.peersLock.RLock()
	defer wn.peersLock.RUnlock()
	for _, peer := range wn.peers {
		if addr == peer.rootURL {
			return true
		}
	}
	return false
}

// connectedForIP returns number of peers with same host
func (wn *WebsocketNetwork) connectedForIP(host string) (totalConnections int) {
	wn.peersLock.RLock()
	defer wn.peersLock.RUnlock()
	totalConnections = 0
	for _, peer := range wn.peers {
		if host == peer.OriginAddress() {
			totalConnections++
		}
	}
	return
}

const meshThreadInterval = time.Minute
const cliqueResolveInterval = 5 * time.Minute

type meshRequest struct {
	disconnect bool
	done       chan struct{}
}

func imin(a, b int) int {
	if a < b {
		return a
	}
	return b
}

// meshThread maintains the network, e.g. that we have sufficient connectivity to peers
func (wn *WebsocketNetwork) meshThread() {
	defer wn.wg.Done()
	timer := time.NewTicker(meshThreadInterval)
	defer timer.Stop()
	for {
		var request meshRequest
		select {
		case <-timer.C:
			request.disconnect = false
			request.done = nil
		case request = <-wn.meshUpdateRequests:
		case <-wn.ctx.Done():
			return
		}

		if request.disconnect {
			wn.DisconnectPeers()
		}

		wn.refreshRelayArchivePhonebookAddresses()

		// as long as the call to checkExistingConnectionsNeedDisconnecting is deleting existing connections, we want to
		// kick off the creation of new connections.
		for {
			if wn.checkNewConnectionsNeeded() {
				// new connections were created.
				break
			}
			if !wn.checkExistingConnectionsNeedDisconnecting() {
				// no connection were removed.
				break
			}
		}

		if request.done != nil {
			close(request.done)
		}

		// send the currently connected peers information to the
		// telemetry server; that would allow the telemetry server
		// to construct a cross-node map of all the nodes interconnections.
		wn.sendPeerConnectionsTelemetryStatus()
	}
}

func (wn *WebsocketNetwork) refreshRelayArchivePhonebookAddresses() {
	// TODO: only do DNS fetch every N seconds? Honor DNS TTL? Trust DNS library we're using to handle caching and TTL?
	dnsBootstrapArray := wn.config.DNSBootstrapArray(wn.NetworkID)

	for _, dnsBootstrap := range dnsBootstrapArray {
		primaryRelayAddrs, primaryArchiveAddrs := wn.getDNSAddrs(dnsBootstrap.PrimarySRVBootstrap)

		if dnsBootstrap.BackupSRVBootstrap != "" {
			backupRelayAddrs, backupArchiveAddrs := wn.getDNSAddrs(dnsBootstrap.BackupSRVBootstrap)
			dedupedRelayAddresses := wn.mergePrimarySecondaryRelayAddressSlices(wn.NetworkID, primaryRelayAddrs,
				backupRelayAddrs, dnsBootstrap.DedupExp)
			wn.updatePhonebookAddresses(dedupedRelayAddresses, append(primaryArchiveAddrs, backupArchiveAddrs...))
		} else {
			wn.updatePhonebookAddresses(primaryRelayAddrs, primaryArchiveAddrs)
		}
	}
}

func (wn *WebsocketNetwork) updatePhonebookAddresses(relayAddrs []string, archiveAddrs []string) {
	if len(relayAddrs) > 0 {
		wn.log.Debugf("got %d relay dns addrs, %#v", len(relayAddrs), relayAddrs[:imin(5, len(relayAddrs))])
		wn.phonebook.ReplacePeerList(relayAddrs, string(wn.NetworkID), PhoneBookEntryRelayRole)
	} else {
		wn.log.Infof("got no relay DNS addrs for network %s", wn.NetworkID)
	}
	if len(archiveAddrs) > 0 {
		wn.phonebook.ReplacePeerList(archiveAddrs, string(wn.NetworkID), PhoneBookEntryArchiverRole)
	}
}

// checkNewConnectionsNeeded checks to see if we need to have more connections to meet the GossipFanout target.
// if we do, it will spin async connection go routines.
// it returns false if no connections are needed, and true otherwise.
// note that the determination of needed connection could be inaccurate, and it might return false while
// more connection should be created.
func (wn *WebsocketNetwork) checkNewConnectionsNeeded() bool {
	desired := wn.config.GossipFanout
	numOutgoingTotal := wn.numOutgoingPeers() + wn.numOutgoingPending()
	need := desired - numOutgoingTotal
	if need <= 0 {
		return false
	}
	// get more than we need so that we can ignore duplicates
	newAddrs := wn.phonebook.GetAddresses(desired+numOutgoingTotal, PhoneBookEntryRelayRole)
	for _, na := range newAddrs {
		if na == wn.config.PublicAddress {
			// filter out self-public address, so we won't try to connect to ourselves.
			continue
		}
		gossipAddr, ok := wn.tryConnectReserveAddr(na)
		if ok {
			wn.wg.Add(1)
			go wn.tryConnect(na, gossipAddr)
			need--
			if need == 0 {
				break
			}
		}
	}
	return true
}

// checkExistingConnectionsNeedDisconnecting check to see if existing connection need to be dropped due to
// performance issues and/or network being stalled.
func (wn *WebsocketNetwork) checkExistingConnectionsNeedDisconnecting() bool {
	// we already connected ( or connecting.. ) to  GossipFanout peers.
	// get the actual peers.
	outgoingPeers := wn.outgoingPeers()
	if len(outgoingPeers) < wn.config.GossipFanout {
		// reset the performance monitor.
		wn.connPerfMonitor.Reset([]Peer{})
		return wn.checkNetworkAdvanceDisconnect()
	}

	if !wn.connPerfMonitor.ComparePeers(outgoingPeers) {
		// different set of peers. restart monitoring.
		wn.connPerfMonitor.Reset(outgoingPeers)
	}

	// same set of peers.
	peerStat := wn.connPerfMonitor.GetPeersStatistics()
	if peerStat == nil {
		// performance metrics are not yet ready.
		return wn.checkNetworkAdvanceDisconnect()
	}

	// update peers with the performance metrics we've gathered.
	var leastPerformingPeer *wsPeer = nil
	for _, stat := range peerStat.peerStatistics {
		wsPeer := stat.peer.(*wsPeer)
		wsPeer.peerMessageDelay = stat.peerDelay
		wn.log.Infof("network performance monitor - peer '%s' delay %d first message portion %d%%", wsPeer.GetAddress(), stat.peerDelay, int(stat.peerFirstMessage*100))
		if wsPeer.throttledOutgoingConnection && leastPerformingPeer == nil {
			leastPerformingPeer = wsPeer
		}
	}
	if leastPerformingPeer == nil {
		return wn.checkNetworkAdvanceDisconnect()
	}
	wn.disconnect(leastPerformingPeer, disconnectLeastPerformingPeer)
	wn.connPerfMonitor.Reset([]Peer{})

	return true
}

// checkNetworkAdvanceDisconnect is using the lastNetworkAdvance indicator to see if the network is currently "stuck".
// if it's seems to be "stuck", a randomally picked peer would be disconnected.
func (wn *WebsocketNetwork) checkNetworkAdvanceDisconnect() bool {
	lastNetworkAdvance := wn.getLastNetworkAdvance()
	if time.Now().UTC().Sub(lastNetworkAdvance) < cliqueResolveInterval {
		return false
	}
	outgoingPeers := wn.outgoingPeers()
	if len(outgoingPeers) == 0 {
		return false
	}
	if wn.numOutgoingPending() > 0 {
		// we're currently trying to extend the list of outgoing connections. no need to
		// disconnect any existing connection to free up room for another connection.
		return false
	}
	var peer *wsPeer
	disconnectPeerIdx := crypto.RandUint63() % uint64(len(outgoingPeers))
	peer = outgoingPeers[disconnectPeerIdx].(*wsPeer)

	wn.disconnect(peer, disconnectCliqueResolve)
	wn.connPerfMonitor.Reset([]Peer{})
	wn.OnNetworkAdvance()
	return true
}

func (wn *WebsocketNetwork) getLastNetworkAdvance() time.Time {
	wn.lastNetworkAdvanceMu.Lock()
	defer wn.lastNetworkAdvanceMu.Unlock()
	return wn.lastNetworkAdvance
}

// OnNetworkAdvance notifies the network library that the agreement protocol was able to make a notable progress.
// this is the only indication that we have that we haven't formed a clique, where all incoming messages
// arrive very quickly, but might be missing some votes. The usage of this call is expected to have similar
// characteristics as with a watchdog timer.
func (wn *WebsocketNetwork) OnNetworkAdvance() {
	wn.lastNetworkAdvanceMu.Lock()
	defer wn.lastNetworkAdvanceMu.Unlock()
	wn.lastNetworkAdvance = time.Now().UTC()
	if wn.nodeInfo != nil && !wn.relayMessages && !wn.config.ForceFetchTransactions {
		select {
		case wn.messagesOfInterestRefresh <- struct{}{}:
		default:
			// if the notify chan is full, it will get around to updating the latest when it actually runs
		}
	}
}

// sendPeerConnectionsTelemetryStatus sends a snapshot of the currently connected peers
// to the telemetry server. Internally, it's using a timer to ensure that it would only
// send the information once every hour ( configurable via PeerConnectionsUpdateInterval )
func (wn *WebsocketNetwork) sendPeerConnectionsTelemetryStatus() {
	if !wn.log.GetTelemetryEnabled() {
		return
	}
	now := time.Now()
	if wn.lastPeerConnectionsSent.Add(time.Duration(wn.config.PeerConnectionsUpdateInterval)*time.Second).After(now) || wn.config.PeerConnectionsUpdateInterval <= 0 {
		// it's not yet time to send the update.
		return
	}
	wn.lastPeerConnectionsSent = now

	var peers []*wsPeer
	peers, _ = wn.peerSnapshot(peers)
	connectionDetails := wn.getPeerConnectionTelemetryDetails(now, peers)
	wn.log.EventWithDetails(telemetryspec.Network, telemetryspec.PeerConnectionsEvent, connectionDetails)
}

func (wn *WebsocketNetwork) getPeerConnectionTelemetryDetails(now time.Time, peers []*wsPeer) telemetryspec.PeersConnectionDetails {
	var connectionDetails telemetryspec.PeersConnectionDetails
	for _, peer := range peers {
		connDetail := telemetryspec.PeerConnectionDetails{
			ConnectionDuration:   uint(now.Sub(peer.createTime).Seconds()),
			TelemetryGUID:        peer.TelemetryGUID,
			InstanceName:         peer.InstanceName,
			DuplicateFilterCount: atomic.LoadUint64(&peer.duplicateFilterCount),
			TXCount:              atomic.LoadUint64(&peer.txMessageCount),
			MICount:              atomic.LoadUint64(&peer.miMessageCount),
			AVCount:              atomic.LoadUint64(&peer.avMessageCount),
			PPCount:              atomic.LoadUint64(&peer.ppMessageCount),
			UNKCount:             atomic.LoadUint64(&peer.unkMessageCount),
		}
		if tcpInfo, err := peer.GetUnderlyingConnTCPInfo(); err == nil && tcpInfo != nil {
			connDetail.TCP = *tcpInfo
		}
		if peer.outgoing {
			connDetail.Address = justHost(peer.conn.RemoteAddrString())
			connDetail.Endpoint = peer.GetAddress()
			connDetail.MessageDelay = peer.peerMessageDelay
			connectionDetails.OutgoingPeers = append(connectionDetails.OutgoingPeers, connDetail)
		} else {
			connDetail.Address = peer.OriginAddress()
			connectionDetails.IncomingPeers = append(connectionDetails.IncomingPeers, connDetail)
		}
	}
	return connectionDetails
}

// prioWeightRefreshTime controls how often we refresh the weights
// of connected peers.
const prioWeightRefreshTime = time.Minute

// prioWeightRefresh periodically refreshes the weights of connected peers.
func (wn *WebsocketNetwork) prioWeightRefresh() {
	defer wn.wg.Done()
	ticker := time.NewTicker(prioWeightRefreshTime)
	defer ticker.Stop()
	var peers []*wsPeer
	// the lastPeersChangeCounter is initialized with -1 in order to force the peers to be loaded on the first iteration.
	// then, it would get reloaded on per-need basis.
	lastPeersChangeCounter := int32(-1)
	for {
		select {
		case <-ticker.C:
		case <-wn.ctx.Done():
			return
		}

		if curPeersChangeCounter := atomic.LoadInt32(&wn.peersChangeCounter); curPeersChangeCounter != lastPeersChangeCounter {
			peers, lastPeersChangeCounter = wn.peerSnapshot(peers)
		}

		for _, peer := range peers {
			wn.peersLock.RLock()
			addr := peer.prioAddress
			weight := peer.prioWeight
			wn.peersLock.RUnlock()

			newWeight := wn.prioScheme.GetPrioWeight(addr)
			if newWeight != weight {
				wn.peersLock.Lock()
				wn.prioTracker.setPriority(peer, addr, newWeight)
				wn.peersLock.Unlock()
			}
		}
	}
}

// This logic assumes that the relay address suffixes
// correspond to the primary/backup network conventions. If this proves to be false, i.e. one network's
// suffix is a substring of another network's suffix, then duplicates can end up in the merged slice.
func (wn *WebsocketNetwork) mergePrimarySecondaryRelayAddressSlices(network protocol.NetworkID,
	primaryRelayAddresses []string, secondaryRelayAddresses []string, dedupExp *regexp.Regexp) (dedupedRelayAddresses []string) {

	if dedupExp == nil {
		// No expression provided, so just append the slices without deduping
		return append(primaryRelayAddresses, secondaryRelayAddresses...)
	}

	var relayAddressPrefixToValue = make(map[string]string, 2*len(primaryRelayAddresses))

	for _, pra := range primaryRelayAddresses {
		var normalizedPra = strings.ToLower(pra)

		var pfxKey = dedupExp.ReplaceAllString(normalizedPra, "")
		if _, exists := relayAddressPrefixToValue[pfxKey]; !exists {
			relayAddressPrefixToValue[pfxKey] = normalizedPra
		}
	}

	for _, sra := range secondaryRelayAddresses {
		var normalizedSra = strings.ToLower(sra)
		var pfxKey = dedupExp.ReplaceAllString(normalizedSra, "")

		if _, exists := relayAddressPrefixToValue[pfxKey]; !exists {
			relayAddressPrefixToValue[pfxKey] = normalizedSra
		}
	}

	dedupedRelayAddresses = make([]string, 0, len(relayAddressPrefixToValue))
	for _, value := range relayAddressPrefixToValue {
		dedupedRelayAddresses = append(dedupedRelayAddresses, value)
	}

	return
}

func (wn *WebsocketNetwork) getDNSAddrs(dnsBootstrap string) (relaysAddresses []string, archiverAddresses []string) {
	var err error
	relaysAddresses, err = wn.resolveSRVRecords("algobootstrap", "tcp", dnsBootstrap, wn.config.FallbackDNSResolverAddress, wn.config.DNSSecuritySRVEnforced())
	if err != nil {
		// only log this warning on testnet or devnet
		if wn.NetworkID == config.Devnet || wn.NetworkID == config.Testnet {
			wn.log.Warnf("Cannot lookup algobootstrap SRV record for %s: %v", dnsBootstrap, err)
		}
		relaysAddresses = nil
	}
	if wn.config.EnableCatchupFromArchiveServers || wn.config.EnableBlockServiceFallbackToArchiver {
		archiverAddresses, err = wn.resolveSRVRecords("archive", "tcp", dnsBootstrap, wn.config.FallbackDNSResolverAddress, wn.config.DNSSecuritySRVEnforced())
		if err != nil {
			// only log this warning on testnet or devnet
			if wn.NetworkID == config.Devnet || wn.NetworkID == config.Testnet {
				wn.log.Warnf("Cannot lookup archive SRV record for %s: %v", dnsBootstrap, err)
			}
			archiverAddresses = nil
		}
	}
	return
}

// ProtocolVersionHeader HTTP header for protocol version.
const ProtocolVersionHeader = "X-Algorand-Version"

// ProtocolAcceptVersionHeader HTTP header for accept protocol version. Client use this to advertise supported protocol versions.
const ProtocolAcceptVersionHeader = "X-Algorand-Accept-Version"

// SupportedProtocolVersions contains the list of supported protocol versions by this node ( in order of preference ).
var SupportedProtocolVersions = []string{"2.2", "2.1"}

// ProtocolVersion is the current version attached to the ProtocolVersionHeader header
/* Version history:
 *  1   Catchup service over websocket connections with unicast messages between peers
 *  2.1 Introduced topic key/data pairs and enabled services over the gossip connections
 *  2.2 Peer features
 */
const ProtocolVersion = "2.2"

// TelemetryIDHeader HTTP header for telemetry-id for logging
const TelemetryIDHeader = "X-Algorand-TelId"

// GenesisHeader HTTP header for genesis id to make sure we're on the same chain
const GenesisHeader = "X-Algorand-Genesis"

// NodeRandomHeader HTTP header that a node uses to make sure it's not talking to itself
const NodeRandomHeader = "X-Algorand-NodeRandom"

// AddressHeader HTTP header by which an inbound connection reports its public address
const AddressHeader = "X-Algorand-Location"

// InstanceNameHeader HTTP header by which an inbound connection reports an ID to distinguish multiple local nodes.
const InstanceNameHeader = "X-Algorand-InstanceName"

// PriorityChallengeHeader HTTP header informs a client about the challenge it should sign to increase network priority.
const PriorityChallengeHeader = "X-Algorand-PriorityChallenge"

// IdentityChallengeHeader is used to exchange IdentityChallenges
const IdentityChallengeHeader = "X-Algorand-IdentityChallenge"

// TooManyRequestsRetryAfterHeader HTTP header let the client know when to make the next connection attempt
const TooManyRequestsRetryAfterHeader = "Retry-After"

// UserAgentHeader is the HTTP header identify the user agent.
const UserAgentHeader = "User-Agent"

// PeerFeaturesHeader is the HTTP header listing features
const PeerFeaturesHeader = "X-Algorand-Peer-Features"

// PeerFeatureProposalCompression is a value for PeerFeaturesHeader indicating peer
// supports proposal payload compression with zstd
const PeerFeatureProposalCompression = "ppzstd"

var websocketsScheme = map[string]string{"http": "ws", "https": "wss"}

var errBadAddr = errors.New("bad address")

var errNetworkClosing = errors.New("WebsocketNetwork shutting down")

var errBcastCallerCancel = errors.New("caller cancelled broadcast")

var errBcastInvalidArray = errors.New("invalid broadcast array")

var errBcastQFull = errors.New("broadcast queue full")

// tryConnectReserveAddr synchronously checks that addr is not already being connected to, returns (websocket URL or "", true if connection may proceed)
func (wn *WebsocketNetwork) tryConnectReserveAddr(addr string) (gossipAddr string, ok bool) {
	wn.tryConnectLock.Lock()
	defer wn.tryConnectLock.Unlock()
	_, exists := wn.tryConnectAddrs[addr]
	if exists {
		return "", false
	}
	gossipAddr, err := wn.addrToGossipAddr(addr)
	if err != nil {
		return "", false
	}
	_, exists = wn.tryConnectAddrs[gossipAddr]
	if exists {
		return "", false
	}
	// WARNING: isConnectedTo takes wn.peersLock; to avoid deadlock, never try to take wn.peersLock outside an attempt to lock wn.tryConnectLock
	if wn.isConnectedTo(addr) {
		return "", false
	}
	now := time.Now().Unix()
	wn.tryConnectAddrs[addr] = now
	wn.tryConnectAddrs[gossipAddr] = now
	return gossipAddr, true
}

// tryConnectReleaseAddr should be called when connection succeeds and becomes a peer or fails and is no longer being attempted
func (wn *WebsocketNetwork) tryConnectReleaseAddr(addr, gossipAddr string) {
	wn.tryConnectLock.Lock()
	defer wn.tryConnectLock.Unlock()
	delete(wn.tryConnectAddrs, addr)
	delete(wn.tryConnectAddrs, gossipAddr)
}

func (wn *WebsocketNetwork) numOutgoingPending() int {
	wn.tryConnectLock.Lock()
	defer wn.tryConnectLock.Unlock()
	return len(wn.tryConnectAddrs)
}

// GetRoundTripper returns an http.Transport that limits the number of connection
// to comply with connectionsRateLimitingCount.
func (wn *WebsocketNetwork) GetRoundTripper() http.RoundTripper {
	return &wn.transport
}

// filterASCII filter out the non-ascii printable characters out of the given input string and
// and replace these with unprintableCharacterGlyph.
// It's used as a security qualifier before logging a network-provided data.
// The function allows only characters in the range of [32..126], which excludes all the
// control character, new lines, deletion, etc. All the alpha numeric and punctuation characters
// are included in this range.
func filterASCII(unfilteredString string) (filteredString string) {
	for i, r := range unfilteredString {
		if int(r) >= 0x20 && int(r) <= 0x7e {
			filteredString += string(unfilteredString[i])
		} else {
			filteredString += unprintableCharacterGlyph
		}
	}
	return
}

// tryConnect opens websocket connection and checks initial connection parameters.
// addr should be 'host:port' or a URL, gossipAddr is the websocket endpoint URL
func (wn *WebsocketNetwork) tryConnect(addr, gossipAddr string) {
	defer wn.tryConnectReleaseAddr(addr, gossipAddr)
	defer func() {
		if xpanic := recover(); xpanic != nil {
			wn.log.Errorf("panic in tryConnect: %v", xpanic)
		}
	}()
	defer wn.wg.Done()
	requestHeader := make(http.Header)
	wn.setHeaders(requestHeader)
	for _, supportedProtocolVersion := range wn.supportedProtocolVersions {
		requestHeader.Add(ProtocolAcceptVersionHeader, supportedProtocolVersion)
	}

	var idChallenge identityChallengeValue
	if wn.identityScheme != nil {
		idChallenge = wn.identityScheme.AttachChallenge(requestHeader, addr)
	}

	// for backward compatibility, include the ProtocolVersion header as well.
	requestHeader.Set(ProtocolVersionHeader, wn.protocolVersion)
	// set the features header (comma-separated list)
	requestHeader.Set(PeerFeaturesHeader, PeerFeatureProposalCompression)
	SetUserAgentHeader(requestHeader)
	myInstanceName := wn.log.GetInstanceName()
	requestHeader.Set(InstanceNameHeader, myInstanceName)
	var websocketDialer = websocket.Dialer{
		Proxy:             http.ProxyFromEnvironment,
		HandshakeTimeout:  45 * time.Second,
		EnableCompression: false,
		NetDialContext:    wn.dialer.DialContext,
		NetDial:           wn.dialer.Dial,
		MaxHeaderSize:     wn.wsMaxHeaderBytes,
	}

	conn, response, err := websocketDialer.DialContext(wn.ctx, gossipAddr, requestHeader)

	if err != nil {
		if err == websocket.ErrBadHandshake {
			// reading here from ioutil is safe only because it came from DialContext above, which already finished reading all the data from the network
			// and placed it all in a ioutil.NopCloser reader.
			bodyBytes, _ := io.ReadAll(response.Body)
			errString := string(bodyBytes)
			if len(errString) > 128 {
				errString = errString[:128]
			}
			errString = filterASCII(errString)

			// we're guaranteed to have a valid response object.
			switch response.StatusCode {
			case http.StatusPreconditionFailed:
				wn.log.Warnf("ws connect(%s) fail - bad handshake, precondition failed : '%s'", gossipAddr, errString)
			case http.StatusLoopDetected:
				wn.log.Infof("ws connect(%s) aborted due to connecting to self", gossipAddr)
			case http.StatusTooManyRequests:
				wn.log.Infof("ws connect(%s) aborted due to connecting too frequently", gossipAddr)
				retryAfterHeader := response.Header.Get(TooManyRequestsRetryAfterHeader)
				if retryAfter, retryParseErr := strconv.ParseUint(retryAfterHeader, 10, 32); retryParseErr == nil {
					// we've got a retry-after header.
					// convert it to a timestamp so that we could use it.
					retryAfterTime := time.Now().Add(time.Duration(retryAfter) * time.Second)
					wn.phonebook.UpdateRetryAfter(addr, retryAfterTime)
				}
			default:
				wn.log.Warnf("ws connect(%s) fail - bad handshake, Status code = %d, Headers = %#v, Body = %s", gossipAddr, response.StatusCode, response.Header, errString)
			}
		} else {
			wn.log.Warnf("ws connect(%s) fail: %s", gossipAddr, err)
		}
		return
	}

	// if we abort before making a wsPeer this cleanup logic will close the connection
	closeEarly := func(msg string) {
		deadline := time.Now().Add(peerDisconnectionAckDuration)
		err2 := conn.WriteControl(websocket.CloseMessage, websocket.FormatCloseMessage(websocket.CloseProtocolError, msg), deadline)
		if err2 != nil {
			wn.log.Infof("tryConnect: failed to write CloseMessage to connection for %s: %v", conn.RemoteAddr().String(), err2)
		}
		err2 = conn.CloseWithoutFlush()
		if err2 != nil {
			wn.log.Infof("tryConnect: failed to CloseWithoutFlush to connection for %s: %v", conn.RemoteAddr().String(), err2)
		}
	}

	// no need to test the response.StatusCode since we know it's going to be http.StatusSwitchingProtocols, as it's already being tested inside websocketDialer.DialContext.
	// we need to examine the headers here to extract which protocol version we should be using.
	responseHeaderOk, matchingVersion := wn.checkServerResponseVariables(response.Header, gossipAddr)
	if !responseHeaderOk {
		// The error was already logged, so no need to log again.
		closeEarly("Unsupported headers")
		return
	}
	localAddr, _ := wn.Address()

	var peerID crypto.PublicKey
	var idVerificationMessage []byte
	if wn.identityScheme != nil {
		// if the peer responded with an identity challenge response, but it can't be verified, don't proceed with peering
		peerID, idVerificationMessage, err = wn.identityScheme.VerifyResponse(response.Header, idChallenge)
		if err != nil {
			networkPeerIdentityError.Inc(nil)
			wn.log.With("err", err).With("remote", addr).With("local", localAddr).Warn("peer supplied an invalid identity response, abandoning peering")
			closeEarly("Invalid identity response")
			return
		}
	}

	throttledConnection := false
	if atomic.AddInt32(&wn.throttledOutgoingConnections, int32(-1)) >= 0 {
		throttledConnection = true
	} else {
		atomic.AddInt32(&wn.throttledOutgoingConnections, int32(1))
	}

	peer := &wsPeer{
		wsPeerCore:                  makePeerCore(wn.ctx, wn, wn.log, wn.handler.readBuffer, addr, wn.GetRoundTripper(), "" /* origin */),
		conn:                        wsPeerWebsocketConnImpl{conn},
		outgoing:                    true,
		incomingMsgFilter:           wn.incomingMsgFilter,
		createTime:                  time.Now(),
		connMonitor:                 wn.connPerfMonitor,
		throttledOutgoingConnection: throttledConnection,
		version:                     matchingVersion,
		identity:                    peerID,
		features:                    decodePeerFeatures(matchingVersion, response.Header.Get(PeerFeaturesHeader)),
	}
	peer.TelemetryGUID, peer.InstanceName, _ = getCommonHeaders(response.Header)

	// if there is a final verification message to send, it means this peer has a verified identity,
	// attempt to set the peer and identityTracker
	if len(idVerificationMessage) > 0 {
		atomic.StoreUint32(&peer.identityVerified, uint32(1))
		wn.peersLock.Lock()
		ok := wn.identityTracker.setIdentity(peer)
		wn.peersLock.Unlock()
		if !ok {
			networkPeerIdentityDisconnect.Inc(nil)
			wn.log.With("remote", addr).With("local", localAddr).Warn("peer deduplicated before adding because the identity is already known")
			closeEarly("Duplicate connection")
			return
		}
	}
	peer.init(wn.config, wn.outgoingMessagesBufferSize)
	wn.addPeer(peer)

	wn.log.With("event", "ConnectedOut").With("remote", addr).With("local", localAddr).Infof("Made outgoing connection to peer %v", addr)
	wn.log.EventWithDetails(telemetryspec.Network, telemetryspec.ConnectPeerEvent,
		telemetryspec.PeerEventDetails{
			Address:       justHost(conn.RemoteAddr().String()),
			TelemetryGUID: peer.TelemetryGUID,
			Incoming:      false,
			InstanceName:  peer.InstanceName,
			Endpoint:      peer.GetAddress(),
		})

	wn.maybeSendMessagesOfInterest(peer, nil)

	// if there is a final identification verification message to send, send it to the peer
	if len(idVerificationMessage) > 0 {
		sent := peer.writeNonBlock(context.Background(), idVerificationMessage, true, crypto.Digest{}, time.Now())
		if !sent {
			wn.log.With("remote", addr).With("local", localAddr).Warn("could not send identity challenge verification")
		}
	}

	peers.Set(uint64(wn.NumPeers()))
	outgoingPeers.Set(uint64(wn.numOutgoingPeers()))

	if wn.prioScheme != nil {
		challenge := response.Header.Get(PriorityChallengeHeader)
		if challenge != "" {
			resp := wn.prioScheme.MakePrioResponse(challenge)
			if resp != nil {
				mbytes := append([]byte(protocol.NetPrioResponseTag), resp...)
				sent := peer.writeNonBlock(context.Background(), mbytes, true, crypto.Digest{}, time.Now())
				if !sent {
					wn.log.With("remote", addr).With("local", localAddr).Warnf("could not send priority response to %v", addr)
				}
			}
		}
	}
}

// GetPeerData returns the peer data associated with a particular key.
func (wn *WebsocketNetwork) GetPeerData(peer Peer, key string) interface{} {
	switch p := peer.(type) {
	case *wsPeer:
		return p.getPeerData(key)
	default:
		return nil
	}
}

// SetPeerData sets the peer data associated with a particular key.
func (wn *WebsocketNetwork) SetPeerData(peer Peer, key string, value interface{}) {
	switch p := peer.(type) {
	case *wsPeer:
		p.setPeerData(key, value)
	default:
		return
	}
}

// NewWebsocketNetwork constructor for websockets based gossip network
func NewWebsocketNetwork(log logging.Logger, config config.Local, phonebookAddresses []string, genesisID string, networkID protocol.NetworkID, nodeInfo NodeInfo) (wn *WebsocketNetwork, err error) {
	phonebook := MakePhonebook(config.ConnectionsRateLimitingCount,
		time.Duration(config.ConnectionsRateLimitingWindowSeconds)*time.Second)
<<<<<<< HEAD
	// In case we have a mix of multi-addrs and host:ip strings, try converting any valid mutliaddrs before creating the phonebook
	phonebookAddresses = multiAddrsToIPPorts(phonebookAddresses)
	phonebook.ReplacePeerList(phonebookAddresses, string(networkID), PhoneBookEntryRelayRole)
=======
	phonebook.AddPersistentPeers(phonebookAddresses, string(networkID), PhoneBookEntryRelayRole)
>>>>>>> 36b60a20
	wn = &WebsocketNetwork{
		log:               log,
		config:            config,
		phonebook:         phonebook,
		GenesisID:         genesisID,
		NetworkID:         networkID,
		nodeInfo:          nodeInfo,
		resolveSRVRecords: tools_network.ReadFromSRV,
	}

	wn.setup()
	return wn, nil
}

// NewWebsocketGossipNode constructs a websocket network node and returns it as a GossipNode interface implementation
func NewWebsocketGossipNode(log logging.Logger, config config.Local, phonebookAddresses []string, genesisID string, networkID protocol.NetworkID) (gn GossipNode, err error) {
	return NewWebsocketNetwork(log, config, phonebookAddresses, genesisID, networkID, nil)
}

// SetPrioScheme specifies the network priority scheme for a network node
func (wn *WebsocketNetwork) SetPrioScheme(s NetPrioScheme) {
	wn.prioScheme = s
}

// called from wsPeer to report that it has closed
func (wn *WebsocketNetwork) peerRemoteClose(peer *wsPeer, reason disconnectReason) {
	wn.removePeer(peer, reason)
}

func (wn *WebsocketNetwork) removePeer(peer *wsPeer, reason disconnectReason) {
	// first logging, then take the lock and do the actual accounting.
	// definitely don't change this to do the logging while holding the lock.
	localAddr, _ := wn.Address()
	logEntry := wn.log.With("event", "Disconnected").With("remote", peer.rootURL).With("local", localAddr)
	if peer.outgoing && peer.peerMessageDelay > 0 {
		logEntry = logEntry.With("messageDelay", peer.peerMessageDelay)
	}
	logEntry.Infof("Peer %s disconnected: %s", peer.rootURL, reason)
	peerAddr := peer.OriginAddress()
	// we might be able to get addr out of conn, or it might be closed
	if peerAddr == "" && peer.conn != nil {
		paddr := peer.conn.RemoteAddrString()
		if paddr != "" {
			peerAddr = justHost(paddr)
		}
	}
	if peerAddr == "" {
		// didn't get addr from peer, try from url
		url, err := url.Parse(peer.rootURL)
		if err == nil {
			peerAddr = justHost(url.Host)
		} else {
			// use whatever it is
			peerAddr = justHost(peer.rootURL)
		}
	}
	eventDetails := telemetryspec.PeerEventDetails{
		Address:       peerAddr,
		TelemetryGUID: peer.TelemetryGUID,
		Incoming:      !peer.outgoing,
		InstanceName:  peer.InstanceName,
	}
	if peer.outgoing {
		eventDetails.Endpoint = peer.GetAddress()
		eventDetails.MessageDelay = peer.peerMessageDelay
	}
	wn.log.EventWithDetails(telemetryspec.Network, telemetryspec.DisconnectPeerEvent,
		telemetryspec.DisconnectPeerEventDetails{
			PeerEventDetails: eventDetails,
			Reason:           string(reason),
			TXCount:          atomic.LoadUint64(&peer.txMessageCount),
			MICount:          atomic.LoadUint64(&peer.miMessageCount),
			AVCount:          atomic.LoadUint64(&peer.avMessageCount),
			PPCount:          atomic.LoadUint64(&peer.ppMessageCount),
		})

	peers.Set(uint64(wn.NumPeers()))
	incomingPeers.Set(uint64(wn.numIncomingPeers()))
	outgoingPeers.Set(uint64(wn.numOutgoingPeers()))

	wn.peersLock.Lock()
	defer wn.peersLock.Unlock()
	if peer.peerIndex < len(wn.peers) && wn.peers[peer.peerIndex] == peer {
		heap.Remove(peersHeap{wn}, peer.peerIndex)
		wn.prioTracker.removePeer(peer)
		wn.identityTracker.removeIdentity(peer)
		if peer.throttledOutgoingConnection {
			atomic.AddInt32(&wn.throttledOutgoingConnections, int32(1))
		}
		atomic.AddInt32(&wn.peersChangeCounter, 1)
	}
	wn.countPeersSetGauges()
}

func (wn *WebsocketNetwork) addPeer(peer *wsPeer) {
	wn.peersLock.Lock()
	defer wn.peersLock.Unlock()
	// guard against peers which are closed or closing
	if atomic.LoadInt32(&peer.didSignalClose) == 1 {
		networkPeerAlreadyClosed.Inc(nil)
		wn.log.Debugf("peer closing %s", peer.conn.RemoteAddrString())
		return
	}
	// simple duplicate *pointer* check. should never trigger given the callers to addPeer
	// TODO: remove this after making sure it is safe to do so
	for _, p := range wn.peers {
		if p == peer {
			wn.log.Errorf("dup peer added %#v", peer)
			return
		}
	}
	heap.Push(peersHeap{wn}, peer)
	wn.prioTracker.setPriority(peer, peer.prioAddress, peer.prioWeight)
	atomic.AddInt32(&wn.peersChangeCounter, 1)
	wn.countPeersSetGauges()
	if len(wn.peers) >= wn.config.GossipFanout {
		// we have a quorum of connected peers, if we weren't ready before, we are now
		if atomic.CompareAndSwapInt32(&wn.ready, 0, 1) {
			wn.log.Debug("ready")
			close(wn.readyChan)
		}
	} else if atomic.LoadInt32(&wn.ready) == 0 {
		// but if we're not ready in a minute, call whatever peers we've got as good enough
		wn.wg.Add(1)
		go wn.eventualReady()
	}
}

func (wn *WebsocketNetwork) eventualReady() {
	defer wn.wg.Done()
	minute := time.NewTimer(wn.eventualReadyDelay)
	select {
	case <-wn.ctx.Done():
	case <-minute.C:
		if atomic.CompareAndSwapInt32(&wn.ready, 0, 1) {
			wn.log.Debug("ready")
			close(wn.readyChan)
		}
	}
}

// should be run from inside a context holding wn.peersLock
func (wn *WebsocketNetwork) countPeersSetGauges() {
	numIn := 0
	numOut := 0
	for _, xp := range wn.peers {
		if xp.outgoing {
			numOut++
		} else {
			numIn++
		}
	}
	networkIncomingConnections.Set(uint64(numIn))
	networkOutgoingConnections.Set(uint64(numOut))
}

func justHost(hostPort string) string {
	host, _, err := net.SplitHostPort(hostPort)
	if err != nil {
		return hostPort
	}
	return host
}

// SetUserAgentHeader adds the User-Agent header to the provided heades map.
func SetUserAgentHeader(header http.Header) {
	version := config.GetCurrentVersion()
	ua := fmt.Sprintf("algod/%d.%d (%s; commit=%s; %d) %s(%s)", version.Major, version.Minor, version.Channel, version.CommitHash, version.BuildNumber, runtime.GOOS, runtime.GOARCH)
	header.Set(UserAgentHeader, ua)
}

// registerMessageInterest notifies the network library that this node
// wants to receive messages with the specified tag.  This will cause
// this node to send corresponding MsgOfInterest notifications to any
// newly connecting peers.  This should be called before the network
// is started.
func (wn *WebsocketNetwork) registerMessageInterest(t protocol.Tag) {
	wn.messagesOfInterestMu.Lock()
	defer wn.messagesOfInterestMu.Unlock()

	if wn.messagesOfInterest == nil {
		wn.messagesOfInterest = make(map[protocol.Tag]bool)
		for tag, flag := range defaultSendMessageTags {
			wn.messagesOfInterest[tag] = flag
		}
	}

	wn.messagesOfInterest[t] = true
	wn.updateMessagesOfInterestEnc()
}

// DeregisterMessageInterest will tell peers to no longer send us traffic with a protocol Tag
func (wn *WebsocketNetwork) DeregisterMessageInterest(t protocol.Tag) {
	wn.messagesOfInterestMu.Lock()
	defer wn.messagesOfInterestMu.Unlock()

	if wn.messagesOfInterest == nil {
		wn.messagesOfInterest = make(map[protocol.Tag]bool)
		for tag, flag := range defaultSendMessageTags {
			wn.messagesOfInterest[tag] = flag
		}
	}

	delete(wn.messagesOfInterest, t)
	wn.updateMessagesOfInterestEnc()
}

func (wn *WebsocketNetwork) updateMessagesOfInterestEnc() {
	// must run inside wn.messagesOfInterestMu.Lock
	wn.messagesOfInterestEnc = MarshallMessageOfInterestMap(wn.messagesOfInterest)
	wn.messagesOfInterestEncoded = true
	atomic.AddUint32(&wn.messagesOfInterestGeneration, 1)
	var peers []*wsPeer
	peers, _ = wn.peerSnapshot(peers)
	wn.log.Infof("updateMessagesOfInterestEnc maybe sending messagesOfInterest %v", wn.messagesOfInterest)
	for _, peer := range peers {
		wn.maybeSendMessagesOfInterest(peer, wn.messagesOfInterestEnc)
	}
}

func (wn *WebsocketNetwork) postMessagesOfInterestThread() {
	for {
		<-wn.messagesOfInterestRefresh
		// if we're not a relay, and not participating, we don't need txn pool
		wantTXGossip := wn.nodeInfo.IsParticipating()
		if wantTXGossip && (wn.wantTXGossip != wantTXGossipYes) {
			wn.log.Infof("postMessagesOfInterestThread: enabling TX gossip")
			wn.registerMessageInterest(protocol.TxnTag)
			atomic.StoreUint32(&wn.wantTXGossip, wantTXGossipYes)
		} else if !wantTXGossip && (wn.wantTXGossip != wantTXGossipNo) {
			wn.log.Infof("postMessagesOfInterestThread: disabling TX gossip")
			wn.DeregisterMessageInterest(protocol.TxnTag)
			atomic.StoreUint32(&wn.wantTXGossip, wantTXGossipNo)
		}
	}
}

// SubstituteGenesisID substitutes the "{genesisID}" with their network-specific genesisID.
func (wn *WebsocketNetwork) SubstituteGenesisID(rawURL string) string {
	return strings.Replace(rawURL, "{genesisID}", wn.GenesisID, -1)
}

// multiAddrsToIPPorts takes a list of addresses and converts any that are valid multiaddrs into
// host:port format. Any that are not are left as is
func multiAddrsToIPPorts(addrs []string) []string {
	for idx, addr := range addrs {
		if maddr, err := multiaddr.NewMultiaddr(addr); err == nil {
			if ipPort, err := multiaddrToHostPort(maddr); err == nil {
				addrs[idx] = ipPort
			}
		}
	}
	return addrs
}

// multiaddrToHostPort takes a multiaddr and returns a valid ip:port if possible or an error otherwise
func multiaddrToHostPort(ma multiaddr.Multiaddr) (string, error) {
	host, err := ma.ValueForProtocol(multiaddr.P_IP4)
	if err != nil {
		host, err = ma.ValueForProtocol(multiaddr.P_DNS4)
		if err != nil {
			return "", err
		}
	}

	port, err := ma.ValueForProtocol(multiaddr.P_TCP)
	if err != nil {
		return "", err
	}

	return fmt.Sprintf("%s:%s", host, port), nil
}<|MERGE_RESOLUTION|>--- conflicted
+++ resolved
@@ -38,6 +38,7 @@
 	"github.com/algorand/go-deadlock"
 	"github.com/algorand/websocket"
 	"github.com/gorilla/mux"
+	"github.com/multiformats/go-multiaddr"
 
 	"github.com/algorand/go-algorand/config"
 	"github.com/algorand/go-algorand/crypto"
@@ -2422,13 +2423,8 @@
 func NewWebsocketNetwork(log logging.Logger, config config.Local, phonebookAddresses []string, genesisID string, networkID protocol.NetworkID, nodeInfo NodeInfo) (wn *WebsocketNetwork, err error) {
 	phonebook := MakePhonebook(config.ConnectionsRateLimitingCount,
 		time.Duration(config.ConnectionsRateLimitingWindowSeconds)*time.Second)
-<<<<<<< HEAD
-	// In case we have a mix of multi-addrs and host:ip strings, try converting any valid mutliaddrs before creating the phonebook
 	phonebookAddresses = multiAddrsToIPPorts(phonebookAddresses)
-	phonebook.ReplacePeerList(phonebookAddresses, string(networkID), PhoneBookEntryRelayRole)
-=======
 	phonebook.AddPersistentPeers(phonebookAddresses, string(networkID), PhoneBookEntryRelayRole)
->>>>>>> 36b60a20
 	wn = &WebsocketNetwork{
 		log:               log,
 		config:            config,
