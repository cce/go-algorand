--- conflicted
+++ resolved
@@ -1004,16 +1004,11 @@
 	responseHeader.Set(ProtocolVersionHeader, matchingVersion)
 	responseHeader.Set(GenesisHeader, wn.GenesisID)
 	// set the features we support
-<<<<<<< HEAD
-	responseHeader.Set(PeerFeaturesHeader,
-		strings.Join([]string{PeerFeatureProposalCompression, PeerFeatureVoteVpackCompression}, ","))
-=======
 	features := []string{PeerFeatureProposalCompression}
 	if wn.config.EnableVoteCompression {
 		features = append(features, PeerFeatureVoteVpackCompression)
 	}
 	responseHeader.Set(PeerFeaturesHeader, strings.Join(features, ","))
->>>>>>> 18990e06
 	var challenge string
 	if wn.prioScheme != nil {
 		challenge = wn.prioScheme.NewPrioChallenge()
@@ -1364,11 +1359,7 @@
 		mbytes = compressed
 	}
 	// Optionally compress votes: only supporting peers will receive it.
-<<<<<<< HEAD
-	if prio && request.tag == protocol.AgreementVoteTag {
-=======
 	if prio && request.tag == protocol.AgreementVoteTag && wn.enableVoteCompression {
->>>>>>> 18990e06
 		var logMsg string
 		compressedData, logMsg = vpackCompressVote(tbytes, request.data)
 		if len(logMsg) > 0 {
@@ -1404,11 +1395,8 @@
 			continue
 		}
 		dataToSend := data
-<<<<<<< HEAD
-=======
 		// check whether to send a compressed vote. dataWithCompression will be empty if this node
 		// has not enabled vote compression.
->>>>>>> 18990e06
 		if peer.vpackVoteCompressionSupported() && len(dataWithCompression) > 0 {
 			dataToSend = dataWithCompression
 		}
@@ -2052,16 +2040,11 @@
 	// for backward compatibility, include the ProtocolVersion header as well.
 	requestHeader.Set(ProtocolVersionHeader, wn.protocolVersion)
 	// set the features header (comma-separated list)
-<<<<<<< HEAD
-	requestHeader.Set(PeerFeaturesHeader,
-		strings.Join([]string{PeerFeatureProposalCompression, PeerFeatureVoteVpackCompression}, ","))
-=======
 	features := []string{PeerFeatureProposalCompression}
 	if wn.config.EnableVoteCompression {
 		features = append(features, PeerFeatureVoteVpackCompression)
 	}
 	requestHeader.Set(PeerFeaturesHeader, strings.Join(features, ","))
->>>>>>> 18990e06
 	SetUserAgentHeader(requestHeader)
 	myInstanceName := wn.log.GetInstanceName()
 	requestHeader.Set(InstanceNameHeader, myInstanceName)
