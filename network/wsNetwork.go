// Copyright (C) 2019-2025 Algorand, Inc.
// This file is part of go-algorand
//
// go-algorand is free software: you can redistribute it and/or modify
// it under the terms of the GNU Affero General Public License as
// published by the Free Software Foundation, either version 3 of the
// License, or (at your option) any later version.
//
// go-algorand is distributed in the hope that it will be useful,
// but WITHOUT ANY WARRANTY; without even the implied warranty of
// MERCHANTABILITY or FITNESS FOR A PARTICULAR PURPOSE.  See the
// GNU Affero General Public License for more details.
//
// You should have received a copy of the GNU Affero General Public License
// along with go-algorand.  If not, see <https://www.gnu.org/licenses/>.

package network

import (
	"container/heap"
	"context"
	"encoding/base64"
	"errors"
	"fmt"
	"io"
	"net"
	"net/http"
	"net/textproto"
	"net/url"
	"path"
	"regexp"
	"runtime"
	"slices"
	"strconv"
	"strings"
	"sync"
	"sync/atomic"
	"time"

	"github.com/algorand/go-deadlock"
	"github.com/algorand/websocket"
	"github.com/gorilla/mux"

	"github.com/algorand/go-algorand/config"
	"github.com/algorand/go-algorand/crypto"
	"github.com/algorand/go-algorand/logging"
	"github.com/algorand/go-algorand/logging/telemetryspec"
	"github.com/algorand/go-algorand/network/addr"
	"github.com/algorand/go-algorand/network/limitcaller"
	"github.com/algorand/go-algorand/network/limitlistener"
	"github.com/algorand/go-algorand/network/p2p"
	"github.com/algorand/go-algorand/network/phonebook"
	"github.com/algorand/go-algorand/protocol"
	tools_network "github.com/algorand/go-algorand/tools/network"
	"github.com/algorand/go-algorand/tools/network/dnssec"
	"github.com/algorand/go-algorand/util"
)

const incomingThreads = 20
const messageFilterSize = 5000 // messages greater than that size may be blocked by incoming/outgoing filter

// httpServerReadHeaderTimeout is the amount of time allowed to read
// request headers. The connection's read deadline is reset
// after reading the headers and the Handler can decide what
// is considered too slow for the body.
const httpServerReadHeaderTimeout = time.Second * 10

// httpServerWriteTimeout is the maximum duration before timing out
// writes of the response. It is reset whenever a new
// request's header is read.
const httpServerWriteTimeout = time.Second * 60

// httpServerIdleTimeout is the maximum amount of time to wait for the
// next request when keep-alives are enabled. If httpServerIdleTimeout
// is zero, the value of ReadTimeout is used. If both are
// zero, ReadHeaderTimeout is used.
const httpServerIdleTimeout = time.Second * 4

// MaxHeaderBytes controls the maximum number of bytes the
// server will read parsing the request header's keys and
// values, including the request line. It does not limit the
// size of the request body.
const httpServerMaxHeaderBytes = 4096

// connectionActivityMonitorInterval is the interval at which we check
// if any of the connected peers have been idle for a long while and
// need to be disconnected.
const connectionActivityMonitorInterval = 3 * time.Minute

// maxPeerInactivityDuration is the maximum allowed duration for a
// peer to remain completely idle (i.e. no inbound or outbound communication), before
// we discard the connection.
const maxPeerInactivityDuration = 5 * time.Minute

// maxMessageQueueDuration is the maximum amount of time a message is allowed to be waiting
// in the various queues before being sent. Once that deadline has reached, sending the message
// is pointless, as it's too stale to be of any value
const maxMessageQueueDuration = 25 * time.Second

// slowWritingPeerMonitorInterval is the interval at which we peek on the connected peers to
// verify that their current outgoing message is not being blocked for too long.
const slowWritingPeerMonitorInterval = 5 * time.Second

// unprintableCharacterGlyph is used to replace any non-ascii character when logging incoming network string directly
// to the log file. Note that the log file itself would also json-encode these before placing them in the log file.
const unprintableCharacterGlyph = "▯"

// testingPublicAddress is used in identity exchange tests for a predictable
// PublicAddress (which will match HTTP Listener's Address) in tests only.
const testingPublicAddress = "testing"

// Maximum number of bytes to read from a header when trying to establish a websocket connection.
const wsMaxHeaderBytes = 4096

// ReservedHealthServiceConnections reserves additional connections for the health check endpoint. This reserves
// capacity to query the health check service when a node is serving maximum peers. The file descriptors will be
// used from the ReservedFDs pool, as this pool is meant for short-lived usage (dns queries, disk i/o, etc.)
const ReservedHealthServiceConnections = 10

// peerDisconnectionAckDuration defines the time we would wait for the peer disconnection to complete.
const peerDisconnectionAckDuration = 5 * time.Second

// peerShutdownDisconnectionAckDuration defines the time we would wait for the peer disconnection to complete during shutdown.
const peerShutdownDisconnectionAckDuration = 50 * time.Millisecond

// GossipNetworkPath is the URL path to connect to the websocket gossip node at.
// Contains {genesisID} param to be handled by gorilla/mux
const GossipNetworkPath = "/v1/{genesisID}/gossip"

// HealthServiceStatusPath is the path to register HealthService as a handler for when using gorilla/mux
const HealthServiceStatusPath = "/status"

// NodeInfo helps the network get information about the node it is running on
type NodeInfo interface {
	// IsParticipating returns true if this node has stake and may vote on blocks or propose blocks.
	IsParticipating() bool
	// Capabilities returns a list of capabilities this node has.
	Capabilities() []p2p.Capability
}

type nopeNodeInfo struct {
}

func (nnni *nopeNodeInfo) IsParticipating() bool {
	return false
}

func (nnni *nopeNodeInfo) Capabilities() []p2p.Capability {
	return nil
}

// GenesisInfo contains information about the genesis of the network.
type GenesisInfo struct {
	GenesisID string
	NetworkID protocol.NetworkID
}

// WebsocketNetwork implements GossipNode
type WebsocketNetwork struct {
	listener net.Listener
	server   http.Server
	router   *mux.Router
	scheme   string // are we serving http or https ?

	upgrader websocket.Upgrader

	config config.Local

	log logging.Logger

	wg sync.WaitGroup

	ctx       context.Context
	ctxCancel context.CancelFunc

	peersLock          deadlock.RWMutex
	peers              []*wsPeer
	peersChangeCounter atomic.Int32 // peersChangeCounter is an atomic variable that increases on each change to the peers. It helps avoiding taking the peersLock when checking if the peers list was modified.

	broadcaster msgBroadcaster
	handler     msgHandler

	phonebook phonebook.Phonebook

	genesisInfo GenesisInfo
	randomID    string

	ready     atomic.Int32
	readyChan chan struct{}

	meshUpdateRequests chan meshRequest
	mesher             mesher
	meshCreator        MeshCreator // save parameter to use in setup()

	// Keep a record of pending outgoing connections so
	// we don't start duplicates connection attempts.
	// Needs to be locked because it's accessed from the
	// meshThread and also threads started to run tryConnect()
	tryConnectAddrs map[string]int64
	tryConnectLock  deadlock.Mutex

	incomingMsgFilter *messageFilter // message filter to remove duplicate incoming messages from different peers

	eventualReadyDelay time.Duration

	relayMessages bool // True if we should relay messages from other nodes (nominally true for relays, false otherwise)

	prioScheme       NetPrioScheme
	prioTracker      *prioTracker
	prioResponseChan chan *wsPeer

	// identity challenge scheme for creating challenges and responding
	identityScheme  identityChallengeScheme
	identityTracker identityTracker

	// outgoingMessagesBufferSize is the size used for outgoing messages.
	outgoingMessagesBufferSize int

	// wsMaxHeaderBytes is the maximum accepted size of the header prior to upgrading to websocket connection.
	wsMaxHeaderBytes int64

	requestsTracker *RequestTracker
	requestsLogger  *RequestLogger

	// peerStater collects and report peers connectivity telemetry
	peerStater peerConnectionStater

	// connPerfMonitor is used on outgoing connections to measure their relative message timing
	connPerfMonitor *connectionPerformanceMonitor

	// lastNetworkAdvanceMu synchronized the access to lastNetworkAdvance
	lastNetworkAdvanceMu deadlock.Mutex

	// lastNetworkAdvance contains the last timestamp where the agreement protocol was able to make a notable progress.
	// it used as a watchdog to help us detect connectivity issues ( such as cliques )
	lastNetworkAdvance time.Time

	// number of throttled outgoing connections "slots" needed to be populated.
	throttledOutgoingConnections atomic.Int32

	// dialer is customized to limit the number of
	// connection in compliance with connectionsRateLimitingCount.
	dialer limitcaller.Dialer

	// messagesOfInterest specifies the message types that this node
	// wants to receive.  nil means default.  non-nil causes this
	// map to be sent to new peers as a MsgOfInterest message type.
	messagesOfInterest map[protocol.Tag]bool

	// messagesOfInterestEnc is the encoding of messagesOfInterest,
	// to be sent to new peers.  This is filled in at network start,
	// at which point messagesOfInterestEncoded is set to prevent
	// further changes.
	messagesOfInterestEnc        []byte
	messagesOfInterestEncoded    bool
	messagesOfInterestGeneration atomic.Uint32

	// messagesOfInterestMu protects messagesOfInterest and ensures
	// that messagesOfInterestEnc does not change once it is set during
	// network start.
	messagesOfInterestMu      deadlock.Mutex
	messagesOfInterestRefresh chan struct{}

	// peersConnectivityCheckTicker is the timer for testing that all the connected peers
	// are still transmitting or receiving information. The channel produced by this ticker
	// is consumed by any of the messageHandlerThread(s). The ticker itself is created during
	// Start(), and being shut down when Stop() is called.
	peersConnectivityCheckTicker *time.Ticker

	nodeInfo NodeInfo

	// atomic {0:unknown, 1:yes, 2:no}
	wantTXGossip atomic.Uint32

	// supportedProtocolVersions defines versions supported by this network.
	// Should be used instead of a global network.SupportedProtocolVersions for network/peers configuration
	supportedProtocolVersions []string

	// protocolVersion is an actual version announced as ProtocolVersionHeader
	protocolVersion string

	// resolveSRVRecords is a function that resolves SRV records for a given service, protocol and name
	resolveSRVRecords func(ctx context.Context, service string, protocol string, name string, fallbackDNSResolverAddress string, secure bool) (addrs []string, err error)
}

const (
	wantTXGossipUnk = 0
	wantTXGossipYes = 1
	wantTXGossipNo  = 2
)

type broadcastRequest struct {
	tag         Tag
	data        []byte
	except      Peer
	done        chan struct{}
	enqueueTime time.Time
	ctx         context.Context
}

// msgBroadcaster contains the logic for preparing data for broadcast, managing broadcast priorities
// and queues. It provides a goroutine (broadcastThread) for reading from those queues and scheduling
// broadcasts to peers managed by networkPeerManager.
type msgBroadcaster struct {
	ctx                    context.Context
	log                    logging.Logger
	config                 config.Local
	broadcastQueueHighPrio chan broadcastRequest
	broadcastQueueBulk     chan broadcastRequest
	// slowWritingPeerMonitorInterval defines the interval between two consecutive tests for slow peer writing
	slowWritingPeerMonitorInterval time.Duration
	// enableVoteCompression controls whether vote compression is enabled
	enableVoteCompression bool
}

// msgHandler contains the logic for handling incoming messages and managing a readBuffer. It provides
// a goroutine (messageHandlerThread) for reading incoming messages and calling handlers.
type msgHandler struct {
	ctx        context.Context
	log        logging.Logger
	config     config.Local
	readBuffer chan IncomingMessage
	Multiplexer
}

// networkPeerManager provides the network functionality needed by msgBroadcaster and msgHandler for managing
// peer connectivity, and also sending messages.
type networkPeerManager interface {
	// used by msgBroadcaster
	peerSnapshot(dest []*wsPeer) ([]*wsPeer, int32)
	checkSlowWritingPeers()
	getPeersChangeCounter() int32

	// used by msgHandler
	Broadcast(ctx context.Context, tag protocol.Tag, data []byte, wait bool, except Peer) error
	disconnectThread(badnode DisconnectablePeer, reason disconnectReason)
	checkPeersConnectivity()
}

// Address returns a string and whether that is a 'final' address or guessed.
// Part of GossipNode interface
func (wn *WebsocketNetwork) Address() (string, bool) {
	parsedURL := url.URL{Scheme: wn.scheme}
	var connected bool
	if wn.listener == nil {
		if wn.config.NetAddress == "" {
			parsedURL.Scheme = ""
		}
		parsedURL.Host = wn.config.NetAddress
		connected = false
	} else {
		parsedURL.Host = wn.listener.Addr().String()
		connected = true
	}
	return parsedURL.String(), connected
}

// PublicAddress what we tell other nodes to connect to.
// Might be different than our locally perceived network address due to NAT/etc.
// Returns config "PublicAddress" if available, otherwise local addr.
func (wn *WebsocketNetwork) PublicAddress() string {
	if len(wn.config.PublicAddress) > 0 {
		return wn.config.PublicAddress
	}
	localAddr, _ := wn.Address()
	return localAddr
}

// Broadcast sends a message.
// If except is not nil then we will not send it to that neighboring Peer.
// if wait is true then the call blocks until the packet has actually been sent to all neighbors.
func (wn *WebsocketNetwork) Broadcast(ctx context.Context, tag protocol.Tag, data []byte, wait bool, except Peer) error {
	return wn.broadcaster.broadcast(ctx, tag, data, wait, except)
}

func (wn *msgBroadcaster) broadcast(ctx context.Context, tag Tag, data []byte, wait bool, except Peer) error {
	if wn.config.DisableNetworking {
		return nil
	}
	request := broadcastRequest{tag: tag, data: data, enqueueTime: time.Now(), ctx: ctx}
	if except != nil {
		request.except = except
	}

	broadcastQueue := wn.broadcastQueueBulk
	if highPriorityTag(tag) {
		broadcastQueue = wn.broadcastQueueHighPrio
	}
	if wait {
		request.done = make(chan struct{})
		select {
		case broadcastQueue <- request:
			// ok, enqueued
			//wn.log.Debugf("broadcast enqueued")
		case <-wn.ctx.Done():
			return errNetworkClosing
		case <-ctx.Done():
			return errBcastCallerCancel
		}
		select {
		case <-request.done:
			//wn.log.Debugf("broadcast done")
			return nil
		case <-wn.ctx.Done():
			return errNetworkClosing
		case <-ctx.Done():
			return errBcastCallerCancel
		}
	}
	// no wait
	select {
	case broadcastQueue <- request:
		//wn.log.Debugf("broadcast enqueued nowait")
		return nil
	default:
		wn.log.Debugf("broadcast queue full")
		// broadcastQueue full, and we're not going to wait for it.
		networkBroadcastQueueFull.Inc(nil)
		return errBcastQFull
	}
}

// Relay message
func (wn *WebsocketNetwork) Relay(ctx context.Context, tag protocol.Tag, data []byte, wait bool, except Peer) error {
	if wn.relayMessages {
		return wn.Broadcast(ctx, tag, data, wait, except)
	}
	return nil
}

func (wn *WebsocketNetwork) disconnectThread(badnode DisconnectablePeer, reason disconnectReason) {
	defer wn.wg.Done()
	wn.disconnect(badnode, reason)
}

// Disconnect from a peer, probably due to protocol errors.
func (wn *WebsocketNetwork) Disconnect(node DisconnectablePeer) {
	wn.disconnect(node, disconnectBadData)
}

// Disconnect from a peer, probably due to protocol errors.
func (wn *WebsocketNetwork) disconnect(badnode Peer, reason disconnectReason) {
	if badnode == nil {
		return
	}
	peer := badnode.(*wsPeer)
	peer.CloseAndWait(time.Now().Add(peerDisconnectionAckDuration))
	wn.removePeer(peer, reason)
}

func closeWaiter(wg *sync.WaitGroup, peer *wsPeer, deadline time.Time) {
	defer wg.Done()
	peer.CloseAndWait(deadline)
}

// DisconnectPeers shuts down all connections
func (wn *WebsocketNetwork) DisconnectPeers() {
	wn.peersLock.Lock()
	defer wn.peersLock.Unlock()
	closeGroup := sync.WaitGroup{}
	closeGroup.Add(len(wn.peers))
	deadline := time.Now().Add(peerDisconnectionAckDuration)
	for _, peer := range wn.peers {
		go closeWaiter(&closeGroup, peer, deadline)
	}
	wn.peers = wn.peers[:0]
	closeGroup.Wait()
}

// Ready returns a chan that will be closed when we have a minimum number of peer connections active
func (wn *WebsocketNetwork) Ready() chan struct{} {
	return wn.readyChan
}

// RegisterHTTPHandler path accepts gorilla/mux path annotations
func (wn *WebsocketNetwork) RegisterHTTPHandler(path string, handler http.Handler) {
	wn.router.Handle(path, handler)
}

// RegisterHTTPHandlerFunc path accepts gorilla/mux path annotations
func (wn *WebsocketNetwork) RegisterHTTPHandlerFunc(path string, handler func(http.ResponseWriter, *http.Request)) {
	wn.router.HandleFunc(path, handler)
}

// RequestConnectOutgoing tries to actually do the connect to new peers.
// `replace` drop all connections first and find new peers.
func (wn *WebsocketNetwork) RequestConnectOutgoing(replace bool, quit <-chan struct{}) {
	request := meshRequest{}
	if quit != nil {
		request.done = make(chan struct{})
	}
	select {
	case wn.meshUpdateRequests <- request:
	case <-quit:
		return
	}
	if request.done != nil {
		select {
		case <-request.done:
		case <-quit:
		}
	}
}

// GetPeers returns a snapshot of our Peer list, according to the specified options.
// Peers may be duplicated and refer to the same underlying node.
func (wn *WebsocketNetwork) GetPeers(options ...PeerOption) []Peer {
	outPeers := make([]Peer, 0)
	for _, option := range options {
		switch option {
		case PeersConnectedOut:
			wn.peersLock.RLock()
			for _, peer := range wn.peers {
				if peer.outgoing {
					outPeers = append(outPeers, Peer(peer))
				}
			}
			wn.peersLock.RUnlock()
		case PeersPhonebookRelays:
			// return copy of phonebook, which probably also contains peers we're connected to, but if it doesn't maybe we shouldn't be making new connections to those peers (because they disappeared from the directory)
			var addrs []string
			addrs = wn.phonebook.GetAddresses(1000, phonebook.RelayRole)
			for _, addr := range addrs {
				client, _ := wn.GetHTTPClient(addr)
				peerCore := makePeerCore(wn.ctx, wn, wn.log, wn.handler.readBuffer, addr, client, "" /*origin address*/)
				outPeers = append(outPeers, &peerCore)
			}
		case PeersPhonebookArchivalNodes:
			var addrs []string
			addrs = wn.phonebook.GetAddresses(1000, phonebook.ArchivalRole)
			for _, addr := range addrs {
				client, _ := wn.GetHTTPClient(addr)
				peerCore := makePeerCore(wn.ctx, wn, wn.log, wn.handler.readBuffer, addr, client, "" /*origin address*/)
				outPeers = append(outPeers, &peerCore)
			}
		case PeersConnectedIn:
			wn.peersLock.RLock()
			for _, peer := range wn.peers {
				if !peer.outgoing {
					outPeers = append(outPeers, Peer(peer))
				}
			}
			wn.peersLock.RUnlock()
		}
	}
	return outPeers
}

func (wn *WebsocketNetwork) setup() error {
	var preferredResolver dnssec.ResolverIf
	if wn.config.DNSSecurityRelayAddrEnforced() {
		preferredResolver = dnssec.MakeDefaultDnssecResolver(wn.config.FallbackDNSResolverAddress, wn.log)
	}
	if wn.nodeInfo == nil {
		wn.nodeInfo = &nopeNodeInfo{}
	}
	wn.dialer = limitcaller.MakeRateLimitingDialer(wn.phonebook, preferredResolver)

	wn.upgrader.ReadBufferSize = 4096
	wn.upgrader.WriteBufferSize = 4096
	wn.upgrader.EnableCompression = false
	wn.router = mux.NewRouter()
	if wn.config.EnableGossipService {
		wn.router.Handle(GossipNetworkPath, wn)
	}
	wn.requestsTracker = makeRequestsTracker(wn.router, wn.log, wn.config)
	if wn.config.EnableRequestLogger {
		wn.requestsLogger = makeRequestLogger(wn.requestsTracker, wn.log)
		wn.server.Handler = wn.requestsLogger
	} else {
		wn.server.Handler = wn.requestsTracker
	}
	wn.server.ReadHeaderTimeout = httpServerReadHeaderTimeout
	wn.server.WriteTimeout = httpServerWriteTimeout
	wn.server.IdleTimeout = httpServerIdleTimeout
	wn.server.MaxHeaderBytes = httpServerMaxHeaderBytes
	wn.ctx, wn.ctxCancel = context.WithCancel(context.Background())
	wn.relayMessages = wn.config.IsGossipServer() || wn.config.ForceRelayMessages
	if wn.relayMessages || wn.config.ForceFetchTransactions {
		wn.wantTXGossip.Store(wantTXGossipYes)
	}
	// roughly estimate the number of messages that could be seen at any given moment.
	// For the late/redo/down committee, which happen in parallel, we need to allocate
	// extra space there.
	wn.outgoingMessagesBufferSize = outgoingMessagesBufferSize
	wn.wsMaxHeaderBytes = wsMaxHeaderBytes

	wn.broadcaster = msgBroadcaster{
		ctx:                    wn.ctx,
		log:                    wn.log,
		config:                 wn.config,
		broadcastQueueHighPrio: make(chan broadcastRequest, wn.outgoingMessagesBufferSize),
		broadcastQueueBulk:     make(chan broadcastRequest, 100),
		enableVoteCompression:  wn.config.EnableVoteCompression,
	}
	if wn.broadcaster.slowWritingPeerMonitorInterval == 0 {
		wn.broadcaster.slowWritingPeerMonitorInterval = slowWritingPeerMonitorInterval
	}
	wn.meshUpdateRequests = make(chan meshRequest, 5)
	meshCreator := wn.meshCreator
	if meshCreator == nil {
		meshCreator = baseMeshCreator{}
	}
	var err error
	wn.mesher, err = meshCreator.create(
		withContext(wn.ctx),
		withMeshNetMeshFn(wn.meshThreadInner),
		withMeshPeerStatReporter(func() {
			wn.peerStater.sendPeerConnectionsTelemetryStatus(wn)
		}),
		withMeshUpdateRequest(wn.meshUpdateRequests),
		withMeshUpdateInterval(meshThreadInterval),
	)
	if err != nil {
		return fmt.Errorf("failed to create mesh: %w", err)
	}

	wn.readyChan = make(chan struct{})
	wn.tryConnectAddrs = make(map[string]int64)
	wn.eventualReadyDelay = time.Minute
	wn.prioTracker = newPrioTracker(wn)

	readBufferLen := wn.config.IncomingConnectionsLimit + wn.config.GossipFanout
	if readBufferLen < 100 {
		readBufferLen = 100
	}
	if readBufferLen > 10000 {
		readBufferLen = 10000
	}
	wn.handler = msgHandler{
		ctx:        wn.ctx,
		log:        wn.log,
		config:     wn.config,
		readBuffer: make(chan IncomingMessage, readBufferLen),
	}

	var rbytes [10]byte
	crypto.RandBytes(rbytes[:])
	wn.randomID = base64.StdEncoding.EncodeToString(rbytes[:])

	if wn.config.EnableIncomingMessageFilter {
		wn.incomingMsgFilter = makeMessageFilter(wn.config.IncomingMessageFilterBucketCount, wn.config.IncomingMessageFilterBucketSize)
	}
	wn.connPerfMonitor = makeConnectionPerformanceMonitor([]Tag{protocol.AgreementVoteTag, protocol.TxnTag})
	wn.lastNetworkAdvance = time.Now().UTC()

	// set our supported versions
	if wn.config.NetworkProtocolVersion != "" {
		wn.supportedProtocolVersions = []string{wn.config.NetworkProtocolVersion}
	} else {
		wn.supportedProtocolVersions = SupportedProtocolVersions
	}

	// set our actual version
	wn.protocolVersion = ProtocolVersion

	wn.messagesOfInterestRefresh = make(chan struct{}, 2)
	wn.messagesOfInterestGeneration.Store(1) // something nonzero so that any new wsPeer needs updating
	if wn.relayMessages {
		wn.registerMessageInterest(protocol.StateProofSigTag)
	}
	return nil
}

// Start makes network connections and threads
func (wn *WebsocketNetwork) Start() error {
	wn.messagesOfInterestMu.Lock()
	defer wn.messagesOfInterestMu.Unlock()
	wn.messagesOfInterestEncoded = true
	if wn.messagesOfInterest != nil {
		wn.messagesOfInterestEnc = marshallMessageOfInterestMap(wn.messagesOfInterest)
	}

	if wn.config.IsGossipServer() || wn.config.ForceRelayMessages {
		listener, err := net.Listen("tcp", wn.config.NetAddress)
		if err != nil {
			wn.log.Errorf("network could not listen %v: %s", wn.config.NetAddress, err)
			return err
		}
		// wrap the original listener with a limited connection listener
		listener = limitlistener.RejectingLimitListener(
			listener, uint64(wn.config.IncomingConnectionsLimit)+ReservedHealthServiceConnections, wn.log)
		// wrap the limited connection listener with a requests tracker listener
		wn.listener = wn.requestsTracker.Listener(listener)
		wn.log.Debugf("listening on %s", wn.listener.Addr().String())
		wn.throttledOutgoingConnections.Store(int32(wn.config.GossipFanout / 2))
	} else {
		// on non-relay, all the outgoing connections are throttled.
		wn.throttledOutgoingConnections.Store(int32(wn.config.GossipFanout))
	}
	if wn.config.DisableOutgoingConnectionThrottling {
		wn.throttledOutgoingConnections.Store(0)
	}
	if wn.config.TLSCertFile != "" && wn.config.TLSKeyFile != "" {
		wn.scheme = "https"
	} else {
		wn.scheme = "http"
	}

	// if PublicAddress set to testing, pull the name from Address()
	if wn.config.PublicAddress == testingPublicAddress {
		addr, ok := wn.Address()
		if ok {
			url, err := url.Parse(addr)
			if err == nil {
				wn.config.PublicAddress = fmt.Sprintf("%s:%s", url.Hostname(), url.Port())
			}
		}
	}
	// if the network has a public address or a libp2p peer ID, use that as the name for connection deduplication
	if wn.config.PublicAddress != "" || wn.identityScheme != nil {
		wn.RegisterHandlers(identityHandlers)
	}
	if wn.identityScheme == nil {
		wn.identityScheme = NewIdentityChallengeScheme(NetIdentityDedupNames(wn.config.PublicAddress))
	}

	wn.meshUpdateRequests <- meshRequest{}
	if wn.prioScheme != nil {
		wn.RegisterHandlers(prioHandlers)
	}
	if wn.listener != nil {
		wn.wg.Add(1)
		go wn.httpdThread()
	}

	wn.mesher.start()

	// we shouldn't have any ticker here.. but in case we do - just stop it.
	if wn.peersConnectivityCheckTicker != nil {
		wn.peersConnectivityCheckTicker.Stop()
	}
	wn.peersConnectivityCheckTicker = time.NewTicker(connectionActivityMonitorInterval)
	for i := 0; i < incomingThreads; i++ {
		wn.wg.Add(1)
		// We pass the peersConnectivityCheckTicker.C here so that we don't need to syncronize the access to the ticker's data structure.
		go wn.handler.messageHandlerThread(&wn.wg, wn.peersConnectivityCheckTicker.C, wn, "network", "WebsocketNetwork")
	}
	wn.wg.Add(1)
	go wn.broadcaster.broadcastThread(&wn.wg, wn, "network", "WebsocketNetwork")
	if wn.prioScheme != nil {
		wn.wg.Add(1)
		go wn.prioWeightRefresh()
	}

	go wn.postMessagesOfInterestThread()

	wn.log.Infof("serving genesisID=%s on %#v with RandomID=%s", wn.genesisInfo.GenesisID, wn.PublicAddress(), wn.randomID)

	return nil
}

func (wn *WebsocketNetwork) httpdThread() {
	defer wn.wg.Done()
	var err error
	if wn.config.TLSCertFile != "" && wn.config.TLSKeyFile != "" {
		err = wn.server.ServeTLS(wn.listener, wn.config.TLSCertFile, wn.config.TLSKeyFile)
	} else {
		err = wn.server.Serve(wn.listener)
	}
	if err == http.ErrServerClosed {
	} else if err != nil {
		wn.log.Info("ws net http server exited ", err)
	}
}

// innerStop context for shutting down peers
func (wn *WebsocketNetwork) innerStop() {
	wn.peersLock.Lock()
	defer wn.peersLock.Unlock()
	wn.wg.Add(len(wn.peers))
	// this method is called only during node shutdown. In this case, we want to send the
	// shutdown message, but we don't want to wait for a long time - since we might not be lucky
	// to get a response.
	deadline := time.Now().Add(peerShutdownDisconnectionAckDuration)
	for _, peer := range wn.peers {
		go closeWaiter(&wn.wg, peer, deadline)
	}
	wn.peers = wn.peers[:0]
}

// Stop closes network connections and stops threads.
// Stop blocks until all activity on this node is done.
func (wn *WebsocketNetwork) Stop() {
	wn.log.Debug("network is stopping")
	defer wn.log.Debug("network has stopped")

	wn.handler.ClearHandlers([]Tag{})

	// if we have a working ticker, just stop it and clear it out. The access to this variable is safe since the Start()/Stop() are synced by the
	// caller, and the WebsocketNetwork doesn't access wn.peersConnectivityCheckTicker directly.
	if wn.peersConnectivityCheckTicker != nil {
		wn.peersConnectivityCheckTicker.Stop()
		wn.peersConnectivityCheckTicker = nil
	}
	wn.innerStop()
	var listenAddr string
	if wn.listener != nil {
		listenAddr = wn.listener.Addr().String()
	}
	wn.ctxCancel()
	ctx, timeoutCancel := context.WithTimeout(context.Background(), 5*time.Second)
	defer timeoutCancel()
	err := wn.server.Shutdown(ctx)
	if err != nil {
		wn.log.Warnf("problem shutting down %s: %v", listenAddr, err)
	}
	wn.mesher.stop()
	wn.wg.Wait()
	if wn.listener != nil {
		wn.log.Debugf("closed %s", listenAddr)
	}

	// Wait for the requestsTracker to finish up to avoid potential race condition
	<-wn.requestsTracker.getWaitUntilNoConnectionsChannel(5 * time.Millisecond)
	wn.messagesOfInterestMu.Lock()
	defer wn.messagesOfInterestMu.Unlock()

	wn.messagesOfInterestEncoded = false
	wn.messagesOfInterestEnc = nil
	wn.messagesOfInterest = nil
}

// RegisterHandlers registers the set of given message handlers.
func (wn *WebsocketNetwork) RegisterHandlers(dispatch []TaggedMessageHandler) {
	wn.handler.RegisterHandlers(dispatch)
}

// ClearHandlers deregisters all the existing message handlers.
func (wn *WebsocketNetwork) ClearHandlers() {
	// exclude the internal handlers. These would get cleared out when Stop is called.
	wn.handler.ClearHandlers([]Tag{protocol.NetPrioResponseTag})
}

// RegisterValidatorHandlers registers the set of given message handlers.
func (wn *WebsocketNetwork) RegisterValidatorHandlers(dispatch []TaggedMessageValidatorHandler) {
}

// ClearValidatorHandlers deregisters all the existing message handlers.
func (wn *WebsocketNetwork) ClearValidatorHandlers() {
}

type peerMetadataProvider interface {
	TelemetryGUID() string
	InstanceName() string
	GetGenesisID() string
	PublicAddress() string
	RandomID() string
	SupportedProtoVersions() []string
	Config() config.Local
}

// TelemetryGUID returns the telemetry GUID of this node.
func (wn *WebsocketNetwork) TelemetryGUID() string {
	return wn.log.GetTelemetryGUID()
}

// InstanceName returns the instance name of this node.
func (wn *WebsocketNetwork) InstanceName() string {
	return wn.log.GetInstanceName()
}

// RandomID returns the random ID of this node.
func (wn *WebsocketNetwork) RandomID() string {
	return wn.randomID
}

// SupportedProtoVersions returns the supported protocol versions of this node.
func (wn *WebsocketNetwork) SupportedProtoVersions() []string {
	return wn.supportedProtocolVersions
}

// Config returns the configuration of this node.
func (wn *WebsocketNetwork) Config() config.Local {
	return wn.config
}

func setHeaders(header http.Header, netProtoVer string, meta peerMetadataProvider) {
	header.Set(TelemetryIDHeader, meta.TelemetryGUID())
	header.Set(InstanceNameHeader, meta.InstanceName())
	if pa := meta.PublicAddress(); pa != "" {
		header.Set(AddressHeader, pa)
	}
	if rid := meta.RandomID(); rid != "" {
		header.Set(NodeRandomHeader, rid)
	}
	header.Set(GenesisHeader, meta.GetGenesisID())

	// set the features header (comma-separated list)
	header.Set(PeerFeaturesHeader, PeerFeatureProposalCompression)
	features := []string{PeerFeatureProposalCompression}
	if meta.Config().EnableVoteCompression {
		features = append(features, PeerFeatureVoteVpackCompression)
	}
	header.Set(PeerFeaturesHeader, strings.Join(features, ","))

	if netProtoVer != "" {
		// for backward compatibility, include the ProtocolVersion header in request as well.
		header.Set(ProtocolVersionHeader, netProtoVer)
	}
	for _, v := range meta.SupportedProtoVersions() {
		header.Add(ProtocolAcceptVersionHeader, v)
	}
}

// checkServerResponseVariables check that the version and random-id in the request headers matches the server ones.
// it returns true if it's a match, and false otherwise.
func (wn *WebsocketNetwork) checkServerResponseVariables(otherHeader http.Header, addr string) (bool, string) {
	matchingVersion, otherVersion := checkProtocolVersionMatch(otherHeader, wn.supportedProtocolVersions)
	if matchingVersion == "" {
		wn.log.Info(filterASCII(fmt.Sprintf("new peer %s version mismatch, mine=%v theirs=%s, headers %#v", addr, wn.supportedProtocolVersions, otherVersion, otherHeader)))
		return false, ""
	}
	otherRandom := otherHeader.Get(NodeRandomHeader)
	if otherRandom == wn.randomID || otherRandom == "" {
		// This is pretty harmless and some configurations of phonebooks or DNS records make this likely. Quietly filter it out.
		if otherRandom == "" {
			// missing header.
			wn.log.Warn(filterASCII(fmt.Sprintf("new peer %s did not include random ID header in request. mine=%s headers %#v", addr, wn.randomID, otherHeader)))
		} else {
			wn.log.Debugf("new peer %s has same node random id, am I talking to myself? %s", addr, wn.randomID)
		}
		return false, ""
	}
	otherGenesisID := otherHeader.Get(GenesisHeader)
	if wn.genesisInfo.GenesisID != otherGenesisID {
		if otherGenesisID != "" {
			wn.log.Warn(filterASCII(fmt.Sprintf("new peer %#v genesis mismatch, mine=%#v theirs=%#v, headers %#v", addr, wn.genesisInfo.GenesisID, otherGenesisID, otherHeader)))
		} else {
			wn.log.Warnf("new peer %#v did not include genesis header in response. mine=%#v headers %#v", addr, wn.genesisInfo.GenesisID, otherHeader)
		}
		return false, ""
	}
	return true, matchingVersion
}

// getCommonHeaders retreives the common headers for both incoming and outgoing connections from the provided headers.
func getCommonHeaders(headers http.Header) (otherTelemetryGUID, otherInstanceName, otherPublicAddr string) {
	otherTelemetryGUID = logging.SanitizeTelemetryString(headers.Get(TelemetryIDHeader), 1)
	otherInstanceName = logging.SanitizeTelemetryString(headers.Get(InstanceNameHeader), 2)
	otherPublicAddr = logging.SanitizeTelemetryString(headers.Get(AddressHeader), 1)
	return
}

// checkIncomingConnectionLimits perform the connection limits counting for the incoming connections.
func (wn *WebsocketNetwork) checkIncomingConnectionLimits(response http.ResponseWriter, request *http.Request, remoteHost, otherTelemetryGUID, otherInstanceName string) int {
	if wn.numIncomingPeers() >= wn.config.IncomingConnectionsLimit {
		networkConnectionsDroppedTotal.Inc(map[string]string{"reason": "incoming_connection_limit"})
		wn.log.EventWithDetails(telemetryspec.Network, telemetryspec.ConnectPeerFailEvent,
			telemetryspec.ConnectPeerFailEventDetails{
				Address:       remoteHost,
				TelemetryGUID: otherTelemetryGUID,
				Incoming:      true,
				InstanceName:  otherInstanceName,
				Reason:        "Connection Limit",
			})
		response.WriteHeader(http.StatusServiceUnavailable)
		return http.StatusServiceUnavailable
	}

	totalConnections := wn.connectedForIP(remoteHost)
	if totalConnections >= wn.config.MaxConnectionsPerIP {
		networkConnectionsDroppedTotal.Inc(map[string]string{"reason": "incoming_connection_per_ip_limit"})
		wn.log.EventWithDetails(telemetryspec.Network, telemetryspec.ConnectPeerFailEvent,
			telemetryspec.ConnectPeerFailEventDetails{
				Address:       remoteHost,
				TelemetryGUID: otherTelemetryGUID,
				Incoming:      true,
				InstanceName:  otherInstanceName,
				Reason:        "Remote IP Connection Limit",
			})
		response.WriteHeader(http.StatusServiceUnavailable)
		return http.StatusServiceUnavailable
	}

	return http.StatusOK
}

// checkProtocolVersionMatch test ProtocolAcceptVersionHeader and ProtocolVersionHeader headers from the request/response and see if it can find a match.
func checkProtocolVersionMatch(otherHeaders http.Header, ourSupportedProtocolVersions []string) (matchingVersion string, otherVersion string) {
	otherAcceptedVersions := otherHeaders[textproto.CanonicalMIMEHeaderKey(ProtocolAcceptVersionHeader)]
	for _, otherAcceptedVersion := range otherAcceptedVersions {
		// do we have a matching version ?
		if slices.Contains(ourSupportedProtocolVersions, otherAcceptedVersion) {
			return otherAcceptedVersion, ""
		}
	}

	otherVersion = otherHeaders.Get(ProtocolVersionHeader)
	if slices.Contains(ourSupportedProtocolVersions, otherVersion) {
		return otherVersion, otherVersion
	}

	return "", filterASCII(otherVersion)
}

// checkIncomingConnectionVariables checks the variables that were provided on the request, and compares them to the
// local server supported parameters. If all good, it returns http.StatusOK; otherwise, it write the error to the ResponseWriter
// and returns the http status.
func (wn *WebsocketNetwork) checkIncomingConnectionVariables(response http.ResponseWriter, request *http.Request, remoteAddrForLogging string) int {
	// check to see that the genesisID in the request URI is valid and matches the supported one.
	pathVars := mux.Vars(request)
	otherGenesisID, hasGenesisID := pathVars["genesisID"]
	if !hasGenesisID || otherGenesisID == "" {
		networkConnectionsDroppedTotal.Inc(map[string]string{"reason": "missing genesis-id"})
		response.WriteHeader(http.StatusNotFound)
		return http.StatusNotFound
	}

	if wn.genesisInfo.GenesisID != otherGenesisID {
		wn.log.Warn(filterASCII(fmt.Sprintf("new peer %#v genesis mismatch, mine=%#v theirs=%#v, headers %#v", remoteAddrForLogging, wn.genesisInfo.GenesisID, otherGenesisID, request.Header)))
		networkConnectionsDroppedTotal.Inc(map[string]string{"reason": "mismatching genesis-id"})
		response.WriteHeader(http.StatusPreconditionFailed)
		n, err := response.Write([]byte("mismatching genesis ID"))
		if err != nil {
			wn.log.Warnf("ws failed to write mismatching genesis ID response '%s' : n = %d err = %v", otherGenesisID, n, err)
		}
		return http.StatusPreconditionFailed
	}

	otherRandom := request.Header.Get(NodeRandomHeader)
	if otherRandom == "" {
		// This is pretty harmless and some configurations of phonebooks or DNS records make this likely. Quietly filter it out.
		var message string
		// missing header.
		wn.log.Warn(filterASCII(fmt.Sprintf("new peer %s did not include random ID header in request. mine=%s headers %#v", remoteAddrForLogging, wn.randomID, request.Header)))
		networkConnectionsDroppedTotal.Inc(map[string]string{"reason": "missing random ID header"})
		message = fmt.Sprintf("Request was missing a %s header", NodeRandomHeader)
		response.WriteHeader(http.StatusPreconditionFailed)
		n, err := response.Write([]byte(message))
		if err != nil {
			wn.log.Warnf("ws failed to write response '%s' : n = %d err = %v", message, n, err)
		}
		return http.StatusPreconditionFailed
	} else if otherRandom == wn.randomID {
		// This is pretty harmless and some configurations of phonebooks or DNS records make this likely. Quietly filter it out.
		var message string
		wn.log.Debugf("new peer %s has same node random id, am I talking to myself? %s", remoteAddrForLogging, wn.randomID)
		networkConnectionsDroppedTotal.Inc(map[string]string{"reason": "matching random ID header"})
		message = fmt.Sprintf("Request included matching %s=%s header", NodeRandomHeader, otherRandom)
		response.WriteHeader(http.StatusLoopDetected)
		n, err := response.Write([]byte(message))
		if err != nil {
			wn.log.Warnf("ws failed to write response '%s' : n = %d err = %v", message, n, err)
		}
		return http.StatusLoopDetected
	}
	return http.StatusOK
}

// ServerHTTP handles the gossip network functions over websockets
func (wn *WebsocketNetwork) ServeHTTP(response http.ResponseWriter, request *http.Request) {
	if !wn.config.EnableGossipService {
		response.WriteHeader(http.StatusNotFound)
		return
	}

	trackedRequest := wn.requestsTracker.GetTrackedRequest(request)

	if wn.checkIncomingConnectionLimits(response, request, trackedRequest.remoteHost, trackedRequest.otherTelemetryGUID, trackedRequest.otherInstanceName) != http.StatusOK {
		// we've already logged and written all response(s).
		return
	}

	matchingVersion, otherVersion := checkProtocolVersionMatch(request.Header, wn.supportedProtocolVersions)
	if matchingVersion == "" {
		wn.log.Info(filterASCII(fmt.Sprintf("new peer %s version mismatch, mine=%v theirs=%s, headers %#v", trackedRequest.remoteHost, wn.supportedProtocolVersions, otherVersion, request.Header)))
		networkConnectionsDroppedTotal.Inc(map[string]string{"reason": "mismatching protocol version"})
		response.WriteHeader(http.StatusPreconditionFailed)
		message := fmt.Sprintf("Requested version %s not in %v mismatches server version", filterASCII(otherVersion), wn.supportedProtocolVersions)
		n, err := response.Write([]byte(message))
		if err != nil {
			wn.log.Warnf("ws failed to write response '%s' : n = %d err = %v", message, n, err)
		}
		return
	}

	if wn.checkIncomingConnectionVariables(response, request, trackedRequest.remoteAddress()) != http.StatusOK {
		// we've already logged and written all response(s).
		return
	}

	responseHeader := make(http.Header)
<<<<<<< HEAD
	wn.setHeaders(responseHeader)
	responseHeader.Set(ProtocolVersionHeader, matchingVersion)
	responseHeader.Set(GenesisHeader, wn.GenesisID)
	// set the features we support
	features := []string{PeerFeatureProposalCompression}
	if wn.config.EnableVoteCompression {
		features = append(features, PeerFeatureVoteVpackCompression)
	}
	if wn.config.VoteCompressionDynamicTableSize > 0 {
		// HTTP Response: Announce our maximum supported table size
		// Both sides will independently calculate min(ourSize, theirSize)
		maxSize := uint32(wn.config.VoteCompressionDynamicTableSize)
		if maxSize >= 1024 {
			features = append(features, PeerFeatureVoteVpackDynamic1024)
		} else if maxSize >= 512 {
			features = append(features, PeerFeatureVoteVpackDynamic512)
		} else if maxSize >= 256 {
			features = append(features, PeerFeatureVoteVpackDynamic256)
		} else if maxSize >= 128 {
			features = append(features, PeerFeatureVoteVpackDynamic128)
		} else if maxSize >= 64 {
			features = append(features, PeerFeatureVoteVpackDynamic64)
		} else if maxSize >= 32 {
			features = append(features, PeerFeatureVoteVpackDynamic32)
		} else if maxSize >= 16 {
			features = append(features, PeerFeatureVoteVpackDynamic16)
		}
	}
	responseHeader.Set(PeerFeaturesHeader, strings.Join(features, ","))
=======
	setHeaders(responseHeader, matchingVersion, wn)
>>>>>>> af377988
	var challenge string
	if wn.prioScheme != nil {
		challenge = wn.prioScheme.NewPrioChallenge()
		responseHeader.Set(PriorityChallengeHeader, challenge)
	}

	localAddr, _ := wn.Address()
	var peerIDChallenge identityChallengeValue
	var peerID crypto.PublicKey
	if wn.identityScheme != nil {
		var err error
		peerIDChallenge, peerID, err = wn.identityScheme.VerifyRequestAndAttachResponse(responseHeader, request.Header)
		if err != nil {
			networkPeerIdentityError.Inc(nil)
			wn.log.With("err", err).With("remote", trackedRequest.remoteAddress()).With("local", localAddr).Warnf("peer (%s) supplied an invalid identity challenge, abandoning peering", trackedRequest.remoteAddr)
			return
		}
	}

	conn, err := wn.upgrader.Upgrade(response, request, responseHeader)
	if err != nil {
		wn.log.Info("ws upgrade fail ", err)
		networkConnectionsDroppedTotal.Inc(map[string]string{"reason": "ws upgrade fail"})
		return
	}

	// we want to tell the response object that the status was changed to 101 ( switching protocols ) so that it will be logged.
	if wn.requestsLogger != nil {
		wn.requestsLogger.SetStatusCode(response, http.StatusSwitchingProtocols)
	}

	client, _ := wn.GetHTTPClient(trackedRequest.remoteAddress())
	peer := &wsPeer{
		wsPeerCore:            makePeerCore(wn.ctx, wn, wn.log, wn.handler.readBuffer, trackedRequest.remoteAddress(), client, trackedRequest.remoteHost),
		conn:                  wsPeerWebsocketConnImpl{conn},
		outgoing:              false,
		InstanceName:          trackedRequest.otherInstanceName,
		incomingMsgFilter:     wn.incomingMsgFilter,
		prioChallenge:         challenge,
		createTime:            trackedRequest.created,
		version:               matchingVersion,
		identity:              peerID,
		identityChallenge:     peerIDChallenge,
		identityVerified:      atomic.Uint32{},
		features:              decodePeerFeatures(matchingVersion, request.Header.Get(PeerFeaturesHeader)),
		enableVoteCompression: wn.config.EnableVoteCompression,
		voteCompressionDynamicTableSize: uint32(wn.config.VoteCompressionDynamicTableSize),
	}
	peer.TelemetryGUID = trackedRequest.otherTelemetryGUID
	wn.log.Debugf("Server: client features '%s', decoded %x, our response '%s'", request.Header.Get(PeerFeaturesHeader), peer.features, responseHeader.Get(PeerFeaturesHeader))
	peer.init(wn.config, wn.outgoingMessagesBufferSize)
	wn.addPeer(peer)
	wn.log.With("event", "ConnectedIn").With("remote", trackedRequest.remoteAddress()).With("local", localAddr).Infof("Accepted incoming connection from peer %s", trackedRequest.remoteAddr)
	wn.log.EventWithDetails(telemetryspec.Network, telemetryspec.ConnectPeerEvent,
		telemetryspec.PeerEventDetails{
			Address:       trackedRequest.remoteHost,
			TelemetryGUID: trackedRequest.otherTelemetryGUID,
			Incoming:      true,
			InstanceName:  trackedRequest.otherInstanceName,
		})

	wn.maybeSendMessagesOfInterest(peer, nil)

	peers.Set(uint64(wn.NumPeers()))
	incomingPeers.Set(uint64(wn.numIncomingPeers()))
}

func (wn *WebsocketNetwork) maybeSendMessagesOfInterest(peer *wsPeer, messagesOfInterestEnc []byte) {
	messagesOfInterestGeneration := wn.messagesOfInterestGeneration.Load()
	peerMessagesOfInterestGeneration := peer.messagesOfInterestGeneration.Load()
	if peerMessagesOfInterestGeneration != messagesOfInterestGeneration {
		if messagesOfInterestEnc == nil {
			wn.messagesOfInterestMu.Lock()
			messagesOfInterestEnc = wn.messagesOfInterestEnc
			wn.messagesOfInterestMu.Unlock()
		}
		if messagesOfInterestEnc != nil {
			peer.sendMessagesOfInterest(messagesOfInterestGeneration, messagesOfInterestEnc)
		} else {
			wn.log.Infof("msgOfInterest Enc=nil, MOIGen=%d", messagesOfInterestGeneration)
		}
	}
}

func (wn *msgHandler) messageHandlerThread(wg *sync.WaitGroup, peersConnectivityCheckCh <-chan time.Time, net networkPeerManager, profLabels ...string) {
	defer wg.Done()
	util.SetGoroutineLabels(append(profLabels, "func", "msgHandler.messageHandlerThread")...)

	for {
		select {
		case <-wn.ctx.Done():
			return
		case msg := <-wn.readBuffer:
			if msg.processing != nil {
				// The channel send should never block, but just in case..
				select {
				case msg.processing <- struct{}{}:
				default:
					wn.log.Warnf("could not send on msg.processing")
				}
			}
			if wn.config.EnableOutgoingNetworkMessageFiltering && len(msg.Data) >= messageFilterSize {
				wn.sendFilterMessage(msg, net)
			}
			//wn.log.Debugf("msg handling %#v [%d]byte", msg.Tag, len(msg.Data))
			start := time.Now()

			// now, send to global handlers
			outmsg := wn.Handle(msg)
			handled := time.Now()
			bufferNanos := start.UnixNano() - msg.Received
			networkIncomingBufferMicros.AddUint64(uint64(bufferNanos/1000), nil)
			handleTime := handled.Sub(start)
			networkHandleMicros.AddUint64(uint64(handleTime.Nanoseconds()/1000), nil)
			networkHandleMicrosByTag.Add(string(msg.Tag), uint64(handleTime.Nanoseconds()/1000))
			networkHandleCountByTag.Add(string(msg.Tag), 1)
			switch outmsg.Action {
			case Disconnect:
				wg.Add(1)
				reason := disconnectBadData
				if outmsg.reason != disconnectReasonNone {
					reason = outmsg.reason
				}
				go net.disconnectThread(msg.Sender, reason)
			case Broadcast:
				err := net.Broadcast(wn.ctx, msg.Tag, msg.Data, false, msg.Sender)
				if err != nil && err != errBcastQFull {
					wn.log.Warnf("WebsocketNetwork.messageHandlerThread: WebsocketNetwork.Broadcast returned unexpected error %v", err)
				}
			case Respond:
				err := msg.Sender.(*wsPeer).Respond(wn.ctx, msg, outmsg)
				if err != nil && err != wn.ctx.Err() {
					wn.log.Warnf("WebsocketNetwork.messageHandlerThread: wsPeer.Respond returned unexpected error %v", err)
				}
			default:
			}
		case <-peersConnectivityCheckCh:
			// go over the peers and ensure we have some type of communication going on.
			net.checkPeersConnectivity()
		}
	}
}

// checkPeersConnectivity tests the last timestamp where each of these
// peers was communicated with, and disconnect the peer if it has been too long since
// last time.
func (wn *WebsocketNetwork) checkPeersConnectivity() {
	wn.peersLock.Lock()
	defer wn.peersLock.Unlock()
	currentTime := time.Now()
	for _, peer := range wn.peers {
		lastPacketTime := peer.GetLastPacketTime()
		timeSinceLastPacket := currentTime.Sub(time.Unix(0, lastPacketTime))
		if timeSinceLastPacket > maxPeerInactivityDuration {
			wn.wg.Add(1)
			go wn.disconnectThread(peer, disconnectIdleConn)
			networkIdlePeerDrops.Inc(nil)
		}
	}
}

// checkSlowWritingPeers tests each of the peer's current message timestamp.
// if that timestamp is too old, it means that the transmission of that message
// takes longer than desired. In that case, it will disconnect the peer, allowing it to reconnect
// to a faster network endpoint.
func (wn *WebsocketNetwork) checkSlowWritingPeers() {
	wn.peersLock.Lock()
	defer wn.peersLock.Unlock()
	currentTime := time.Now()
	for _, peer := range wn.peers {
		if peer.CheckSlowWritingPeer(currentTime) {
			wn.wg.Add(1)
			go wn.disconnectThread(peer, disconnectSlowConn)
			networkSlowPeerDrops.Inc(nil)
		}
	}
}

func (wn *msgHandler) sendFilterMessage(msg IncomingMessage, net networkPeerManager) {
	digest := generateMessageDigest(msg.Tag, msg.Data)
	//wn.log.Debugf("send filter %s(%d) %v", msg.Tag, len(msg.Data), digest)
	err := net.Broadcast(context.Background(), protocol.MsgDigestSkipTag, digest[:], false, msg.Sender)
	if err != nil && err != errBcastQFull {
		wn.log.Warnf("WebsocketNetwork.sendFilterMessage: WebsocketNetwork.Broadcast returned unexpected error %v", err)
	}
}

func (wn *msgBroadcaster) broadcastThread(wg *sync.WaitGroup, net networkPeerManager, profLabels ...string) {
	defer wg.Done()
	util.SetGoroutineLabels(append(profLabels, "func", "msgHandler.broadcastThread")...)

	slowWritingPeerCheckTicker := time.NewTicker(wn.slowWritingPeerMonitorInterval)
	defer slowWritingPeerCheckTicker.Stop()
	peers, lastPeersChangeCounter := net.peerSnapshot([]*wsPeer{})
	// updatePeers update the peers list if their peer change counter has changed.
	updatePeers := func() {
		if curPeersChangeCounter := net.getPeersChangeCounter(); curPeersChangeCounter != lastPeersChangeCounter {
			peers, lastPeersChangeCounter = net.peerSnapshot(peers)
		}
	}

	// waitForPeers waits until there is at least a single peer connected or pending request expires.
	// in any of the above two cases, it returns true.
	// otherwise, false is returned ( the network context has expired )
	waitForPeers := func(request *broadcastRequest) bool {
		// waitSleepTime defines how long we'd like to sleep between consecutive tests that the peers list have been updated.
		const waitSleepTime = 5 * time.Millisecond
		// requestDeadline is the request deadline. If we surpass that deadline, the function returns true.
		var requestDeadline time.Time
		// sleepDuration is the current iteration sleep time.
		var sleepDuration time.Duration
		// initialize the requestDeadline if we have a request.
		if request != nil {
			requestDeadline = request.enqueueTime.Add(maxMessageQueueDuration)
		} else {
			sleepDuration = waitSleepTime
		}

		// wait until the we have at least a single peer connected.
		for len(peers) == 0 {
			// adjust the sleep time in case we have a request
			if request != nil {
				// we want to clamp the sleep time so that we won't sleep beyond the expiration of the request.
				now := time.Now()
				sleepDuration = requestDeadline.Sub(now)
				if sleepDuration > waitSleepTime {
					sleepDuration = waitSleepTime
				} else if sleepDuration < 0 {
					return true
				}
			}
			select {
			case <-util.NanoAfter(sleepDuration):
				if (request != nil) && time.Now().After(requestDeadline) {
					// message time have elapsed.
					return true
				}
				updatePeers()
				continue
			case <-wn.ctx.Done():
				return false
			}
		}
		return true
	}

	// load the peers list
	updatePeers()

	// wait until the we have at least a single peer connected.
	if !waitForPeers(nil) {
		return
	}

	for {
		// broadcast from high prio channel as long as we can
		// we want to try and keep this as a single case select with a default, since go compiles a single-case
		// select with a default into a more efficient non-blocking receive, instead of compiling it to the general-purpose selectgo
		select {
		case request := <-wn.broadcastQueueHighPrio:
			wn.innerBroadcast(request, true, peers)
			continue
		default:
		}

		// if nothing high prio, try to sample from either queques in a non-blocking fashion.
		select {
		case request := <-wn.broadcastQueueHighPrio:
			wn.innerBroadcast(request, true, peers)
			continue
		case request := <-wn.broadcastQueueBulk:
			wn.innerBroadcast(request, false, peers)
			continue
		case <-wn.ctx.Done():
			return
		default:
		}

		// block until we have some request that need to be sent.
		select {
		case request := <-wn.broadcastQueueHighPrio:
			// check if peers need to be updated, since we've been waiting a while.
			updatePeers()
			if !waitForPeers(&request) {
				return
			}
			wn.innerBroadcast(request, true, peers)
		case <-slowWritingPeerCheckTicker.C:
			net.checkSlowWritingPeers()
			continue
		case request := <-wn.broadcastQueueBulk:
			// check if peers need to be updated, since we've been waiting a while.
			updatePeers()
			if !waitForPeers(&request) {
				return
			}
			wn.innerBroadcast(request, false, peers)
		case <-wn.ctx.Done():
			return
		}
	}
}

// peerSnapshot returns the currently connected peers as well as the current value of the peersChangeCounter
func (wn *WebsocketNetwork) peerSnapshot(dest []*wsPeer) ([]*wsPeer, int32) {
	wn.peersLock.RLock()
	defer wn.peersLock.RUnlock()
	if cap(dest) >= len(wn.peers) {
		// clear out the unused portion of the peers array to allow the GC to cleanup unused peers.
		remainderPeers := dest[len(wn.peers):cap(dest)]
		for i := range remainderPeers {
			// we want to delete only up to the first nil peer, since we're always writing to this array from the beginning to the end
			if remainderPeers[i] == nil {
				break
			}
			remainderPeers[i] = nil
		}
		// adjust array size
		dest = dest[:len(wn.peers)]
	} else {
		dest = make([]*wsPeer, len(wn.peers))
	}
	copy(dest, wn.peers)
	return dest, wn.getPeersChangeCounter()
}

func (wn *WebsocketNetwork) getPeersChangeCounter() int32 {
	return wn.peersChangeCounter.Load()
}

// preparePeerData prepares batches of data for sending.
// It performs zstd compression for proposal massages if they this is a prio request and has proposal.
func (wn *msgBroadcaster) preparePeerData(request broadcastRequest, prio bool) ([]byte, []byte, crypto.Digest) {
	tbytes := []byte(request.tag)
	mbytes := make([]byte, len(tbytes)+len(request.data))
	copy(mbytes, tbytes)
	copy(mbytes[len(tbytes):], request.data)
	var compressedData []byte

	var digest crypto.Digest
	if request.tag != protocol.MsgDigestSkipTag && len(request.data) >= messageFilterSize {
		digest = crypto.Hash(mbytes)
	}
	// Compress proposals -- all proposals are compressed as of wsnet 2.2
	if prio && request.tag == protocol.ProposalPayloadTag {
		compressed, logMsg := zstdCompressMsg(tbytes, request.data)
		if len(logMsg) > 0 {
			wn.log.Warn(logMsg)
		}
		mbytes = compressed
	}
	// Optionally compress votes: only supporting peers will receive it.
	if prio && request.tag == protocol.AgreementVoteTag && wn.enableVoteCompression {
		var logMsg string
		compressedData, logMsg = vpackCompressVote(tbytes, request.data)
		if len(logMsg) > 0 {
			wn.log.Warn(logMsg)
		}
	}
	return mbytes, compressedData, digest
}

// prio is set if the broadcast is a high-priority broadcast.
func (wn *msgBroadcaster) innerBroadcast(request broadcastRequest, prio bool, peers []*wsPeer) {
	if request.done != nil {
		defer close(request.done)
	}

	broadcastQueueDuration := time.Since(request.enqueueTime)
	networkBroadcastQueueMicros.AddUint64(uint64(broadcastQueueDuration.Nanoseconds()/1000), nil)
	if broadcastQueueDuration > maxMessageQueueDuration {
		networkBroadcastsDropped.Inc(nil)
		return
	}

	start := time.Now()
	data, dataWithCompression, digest := wn.preparePeerData(request, prio)

	// first send to all the easy outbound peers who don't block, get them started.
	sentMessageCount := 0
	for _, peer := range peers {
		if wn.config.BroadcastConnectionsLimit >= 0 && sentMessageCount >= wn.config.BroadcastConnectionsLimit {
			break
		}
		if Peer(peer) == request.except {
			continue
		}
		dataToSend := data
		// check whether to send a compressed vote. dataWithCompression will be empty if this node
		// has not enabled vote compression.
		if peer.vpackVoteCompressionSupported() && len(dataWithCompression) > 0 {
			dataToSend = dataWithCompression
		}
		ok := peer.writeNonBlock(request.ctx, dataToSend, prio, digest, request.enqueueTime)
		if ok {
			sentMessageCount++
			continue
		}
		networkPeerBroadcastDropped.Inc(nil)
	}

	dt := time.Since(start)
	networkBroadcasts.Inc(nil)
	networkBroadcastSendMicros.AddUint64(uint64(dt.Nanoseconds()/1000), nil)
}

// NumPeers returns number of peers we connect to (all peers incoming and outbound).
func (wn *WebsocketNetwork) NumPeers() int {
	wn.peersLock.RLock()
	defer wn.peersLock.RUnlock()
	return len(wn.peers)
}

// outgoingPeers returns an array of the outgoing peers.
func (wn *WebsocketNetwork) outgoingPeers() (peers []Peer) {
	wn.peersLock.RLock()
	defer wn.peersLock.RUnlock()
	peers = make([]Peer, 0, len(wn.peers))
	for _, peer := range wn.peers {
		if peer.outgoing {
			peers = append(peers, peer)
		}
	}
	return
}

func (wn *WebsocketNetwork) numOutgoingPeers() int {
	wn.peersLock.RLock()
	defer wn.peersLock.RUnlock()
	count := 0
	for _, peer := range wn.peers {
		if peer.outgoing {
			count++
		}
	}
	return count
}
func (wn *WebsocketNetwork) numIncomingPeers() int {
	wn.peersLock.RLock()
	defer wn.peersLock.RUnlock()
	count := 0
	for _, peer := range wn.peers {
		if !peer.outgoing {
			count++
		}
	}
	return count
}

// isConnectedTo returns true if addr matches any connected peer, based on the peer's root url.
func (wn *WebsocketNetwork) isConnectedTo(addr string) bool {
	wn.peersLock.RLock()
	defer wn.peersLock.RUnlock()
	for _, peer := range wn.peers {
		if addr == peer.GetAddress() {
			return true
		}
	}
	return false
}

// connectedForIP returns number of peers with same host
func (wn *WebsocketNetwork) connectedForIP(host string) (totalConnections int) {
	wn.peersLock.RLock()
	defer wn.peersLock.RUnlock()
	totalConnections = 0
	for _, peer := range wn.peers {
		if host == peer.OriginAddress() {
			totalConnections++
		}
	}
	return
}

const cliqueResolveInterval = 5 * time.Minute

type meshRequest struct {
	done chan struct{}
}

func (wn *WebsocketNetwork) meshThreadInner() bool {
	wn.refreshRelayArchivePhonebookAddresses()

	// as long as the call to checkExistingConnectionsNeedDisconnecting is deleting existing connections, we want to
	// kick off the creation of new connections.
	for {
		if wn.checkNewConnectionsNeeded() {
			// new connections were created.
			break
		}
		if !wn.checkExistingConnectionsNeedDisconnecting() {
			// no connection were removed.
			break
		}
	}
	return true
}

func (wn *WebsocketNetwork) refreshRelayArchivePhonebookAddresses() {
	// TODO: only do DNS fetch every N seconds? Honor DNS TTL? Trust DNS library we're using to handle caching and TTL?
	dnsBootstrapArray := wn.config.DNSBootstrapArray(wn.genesisInfo.NetworkID)

	for _, dnsBootstrap := range dnsBootstrapArray {
		primaryRelayAddrs, primaryArchivalAddrs := wn.getDNSAddrs(dnsBootstrap.PrimarySRVBootstrap)

		if dnsBootstrap.BackupSRVBootstrap != "" {
			backupRelayAddrs, backupArchivalAddrs := wn.getDNSAddrs(dnsBootstrap.BackupSRVBootstrap)
			dedupedRelayAddresses := wn.mergePrimarySecondaryAddressSlices(primaryRelayAddrs,
				backupRelayAddrs, dnsBootstrap.DedupExp)
			dedupedArchivalAddresses := wn.mergePrimarySecondaryAddressSlices(primaryArchivalAddrs,
				backupArchivalAddrs, dnsBootstrap.DedupExp)
			wn.updatePhonebookAddresses(dedupedRelayAddresses, dedupedArchivalAddresses)
		} else {
			wn.updatePhonebookAddresses(primaryRelayAddrs, primaryArchivalAddrs)
		}
	}
}

func (wn *WebsocketNetwork) updatePhonebookAddresses(relayAddrs []string, archiveAddrs []string) {
	if len(relayAddrs) > 0 {
		wn.log.Debugf("got %d relay dns addrs, %#v", len(relayAddrs), relayAddrs[:min(5, len(relayAddrs))])
		wn.phonebook.ReplacePeerList(relayAddrs, string(wn.genesisInfo.NetworkID), phonebook.RelayRole)
	} else {
		wn.log.Infof("got no relay DNS addrs for network %s", wn.genesisInfo.NetworkID)
	}
	if len(archiveAddrs) > 0 {
		wn.phonebook.ReplacePeerList(archiveAddrs, string(wn.genesisInfo.NetworkID), phonebook.ArchivalRole)
	} else {
		wn.log.Infof("got no archive DNS addrs for network %s", wn.genesisInfo.NetworkID)
	}
}

// checkNewConnectionsNeeded checks to see if we need to have more connections to meet the GossipFanout target.
// if we do, it will spin async connection go routines.
// it returns false if no connections are needed, and true otherwise.
// note that the determination of needed connection could be inaccurate, and it might return false while
// more connection should be created.
func (wn *WebsocketNetwork) checkNewConnectionsNeeded() bool {
	desired := wn.config.GossipFanout
	numOutgoingTotal := wn.numOutgoingPeers() + wn.numOutgoingPending()
	need := desired - numOutgoingTotal
	if need <= 0 {
		return false
	}
	// get more than we need so that we can ignore duplicates
	newAddrs := wn.phonebook.GetAddresses(desired+numOutgoingTotal, phonebook.RelayRole)
	for _, na := range newAddrs {
		if na == wn.config.PublicAddress {
			// filter out self-public address, so we won't try to connect to ourselves.
			continue
		}
		gossipAddr, ok := wn.tryConnectReserveAddr(na)
		if ok {
			wn.wg.Add(1)
			go wn.tryConnect(na, gossipAddr)
			need--
			if need == 0 {
				break
			}
		}
	}
	return true
}

// checkExistingConnectionsNeedDisconnecting check to see if existing connection need to be dropped due to
// performance issues and/or network being stalled.
func (wn *WebsocketNetwork) checkExistingConnectionsNeedDisconnecting() bool {
	// we already connected ( or connecting.. ) to  GossipFanout peers.
	// get the actual peers.
	outgoingPeers := wn.outgoingPeers()
	if len(outgoingPeers) < wn.config.GossipFanout {
		// reset the performance monitor.
		wn.connPerfMonitor.Reset([]Peer{})
		return wn.checkNetworkAdvanceDisconnect()
	}

	if !wn.connPerfMonitor.ComparePeers(outgoingPeers) {
		// different set of peers. restart monitoring.
		wn.connPerfMonitor.Reset(outgoingPeers)
	}

	// same set of peers.
	peerStat := wn.connPerfMonitor.GetPeersStatistics()
	if peerStat == nil {
		// performance metrics are not yet ready.
		return wn.checkNetworkAdvanceDisconnect()
	}

	// update peers with the performance metrics we've gathered.
	var leastPerformingPeer *wsPeer = nil
	for _, stat := range peerStat.peerStatistics {
		wsPeer := stat.peer.(*wsPeer)
		wsPeer.peerMessageDelay = stat.peerDelay
		wn.log.Infof("network performance monitor - peer '%s' delay %d first message portion %d%%", wsPeer.GetAddress(), stat.peerDelay, int(stat.peerFirstMessage*100))
		if wsPeer.throttledOutgoingConnection && leastPerformingPeer == nil {
			leastPerformingPeer = wsPeer
		}
	}
	if leastPerformingPeer == nil {
		return wn.checkNetworkAdvanceDisconnect()
	}
	wn.disconnect(leastPerformingPeer, disconnectLeastPerformingPeer)
	wn.connPerfMonitor.Reset([]Peer{})

	return true
}

// checkNetworkAdvanceDisconnect is using the lastNetworkAdvance indicator to see if the network is currently "stuck".
// if it's seems to be "stuck", a randomally picked peer would be disconnected.
func (wn *WebsocketNetwork) checkNetworkAdvanceDisconnect() bool {
	lastNetworkAdvance := wn.getLastNetworkAdvance()
	if time.Now().UTC().Sub(lastNetworkAdvance) < cliqueResolveInterval {
		return false
	}
	outgoingPeers := wn.outgoingPeers()
	if len(outgoingPeers) == 0 {
		return false
	}
	if wn.numOutgoingPending() > 0 {
		// we're currently trying to extend the list of outgoing connections. no need to
		// disconnect any existing connection to free up room for another connection.
		return false
	}
	var peer *wsPeer
	disconnectPeerIdx := crypto.RandUint63() % uint64(len(outgoingPeers))
	peer = outgoingPeers[disconnectPeerIdx].(*wsPeer)

	wn.disconnect(peer, disconnectCliqueResolve)
	wn.connPerfMonitor.Reset([]Peer{})
	wn.OnNetworkAdvance()
	return true
}

func (wn *WebsocketNetwork) getLastNetworkAdvance() time.Time {
	wn.lastNetworkAdvanceMu.Lock()
	defer wn.lastNetworkAdvanceMu.Unlock()
	return wn.lastNetworkAdvance
}

// OnNetworkAdvance notifies the network library that the agreement protocol was able to make a notable progress.
// this is the only indication that we have that we haven't formed a clique, where all incoming messages
// arrive very quickly, but might be missing some votes. The usage of this call is expected to have similar
// characteristics as with a watchdog timer.
func (wn *WebsocketNetwork) OnNetworkAdvance() {
	wn.lastNetworkAdvanceMu.Lock()
	defer wn.lastNetworkAdvanceMu.Unlock()
	wn.lastNetworkAdvance = time.Now().UTC()
	if wn.nodeInfo != nil && !wn.relayMessages && !wn.config.ForceFetchTransactions {
		select {
		case wn.messagesOfInterestRefresh <- struct{}{}:
		default:
			// if the notify chan is full, it will get around to updating the latest when it actually runs
		}
	}
}

type peerConnectionStater struct {
	log logging.Logger

	peerConnectionsUpdateInterval time.Duration
	lastPeerConnectionsSent       time.Time
}

type peerSnapshotter interface {
	peerSnapshot(peers []*wsPeer) ([]*wsPeer, int32)
}

// sendPeerConnectionsTelemetryStatus sends a snapshot of the currently connected peers
// to the telemetry server. Internally, it's using a timer to ensure that it would only
// send the information once every hour ( configurable via PeerConnectionsUpdateInterval )
func (pcs *peerConnectionStater) sendPeerConnectionsTelemetryStatus(snapshotter peerSnapshotter) {
	if !pcs.log.GetTelemetryEnabled() {
		return
	}
	now := time.Now()
	if pcs.lastPeerConnectionsSent.Add(pcs.peerConnectionsUpdateInterval).After(now) || pcs.peerConnectionsUpdateInterval <= 0 {
		// it's not yet time to send the update.
		return
	}
	pcs.lastPeerConnectionsSent = now

	var peers []*wsPeer
	peers, _ = snapshotter.peerSnapshot(peers)
	connectionDetails := getPeerConnectionTelemetryDetails(now, peers)
	pcs.log.EventWithDetails(telemetryspec.Network, telemetryspec.PeerConnectionsEvent, connectionDetails)
}

func getPeerConnectionTelemetryDetails(now time.Time, peers []*wsPeer) telemetryspec.PeersConnectionDetails {
	var connectionDetails telemetryspec.PeersConnectionDetails
	for _, peer := range peers {
		connDetail := telemetryspec.PeerConnectionDetails{
			ConnectionDuration:   uint(now.Sub(peer.createTime).Seconds()),
			TelemetryGUID:        peer.TelemetryGUID,
			InstanceName:         peer.InstanceName,
			DuplicateFilterCount: peer.duplicateFilterCount.Load(),
			TXCount:              peer.txMessageCount.Load(),
			MICount:              peer.miMessageCount.Load(),
			AVCount:              peer.avMessageCount.Load(),
			PPCount:              peer.ppMessageCount.Load(),
			UNKCount:             peer.unkMessageCount.Load(),
		}
		if tcpInfo, err := peer.GetUnderlyingConnTCPInfo(); err == nil && tcpInfo != nil {
			connDetail.TCP = *tcpInfo
		}
		if peer.outgoing {
			connDetail.Address = justHost(peer.conn.RemoteAddrString())
			connDetail.Endpoint = peer.GetAddress()
			connDetail.MessageDelay = peer.peerMessageDelay
			connectionDetails.OutgoingPeers = append(connectionDetails.OutgoingPeers, connDetail)
		} else {
			connDetail.Address = peer.OriginAddress()
			connectionDetails.IncomingPeers = append(connectionDetails.IncomingPeers, connDetail)
		}
	}
	return connectionDetails
}

// prioWeightRefreshTime controls how often we refresh the weights
// of connected peers.
const prioWeightRefreshTime = time.Minute

// prioWeightRefresh periodically refreshes the weights of connected peers.
func (wn *WebsocketNetwork) prioWeightRefresh() {
	defer wn.wg.Done()
	ticker := time.NewTicker(prioWeightRefreshTime)
	defer ticker.Stop()
	var peers []*wsPeer
	// the lastPeersChangeCounter is initialized with -1 in order to force the peers to be loaded on the first iteration.
	// then, it would get reloaded on per-need basis.
	lastPeersChangeCounter := int32(-1)
	for {
		select {
		case <-ticker.C:
		case <-wn.ctx.Done():
			return
		}

		if curPeersChangeCounter := wn.peersChangeCounter.Load(); curPeersChangeCounter != lastPeersChangeCounter {
			peers, lastPeersChangeCounter = wn.peerSnapshot(peers)
		}

		for _, peer := range peers {
			wn.peersLock.RLock()
			addr := peer.prioAddress
			weight := peer.prioWeight
			wn.peersLock.RUnlock()

			newWeight := wn.prioScheme.GetPrioWeight(addr)
			if newWeight != weight {
				wn.peersLock.Lock()
				wn.prioTracker.setPriority(peer, addr, newWeight)
				wn.peersLock.Unlock()
			}
		}
	}
}

// This logic assumes that the address suffixes
// correspond to the primary/backup network conventions. If this proves to be false, i.e. one network's
// suffix is a substring of another network's suffix, then duplicates can end up in the merged slice.
func (wn *WebsocketNetwork) mergePrimarySecondaryAddressSlices(
	primaryAddresses []string, secondaryAddresses []string, dedupExp *regexp.Regexp) (dedupedAddresses []string) {

	if dedupExp == nil {
		// No expression provided, so just append the slices without deduping
		return append(primaryAddresses, secondaryAddresses...)
	}

	var addressPrefixToValue = make(map[string]string, 2*len(primaryAddresses))

	for _, pra := range primaryAddresses {
		var normalizedPra = strings.ToLower(pra)

		var pfxKey = dedupExp.ReplaceAllString(normalizedPra, "")
		if _, exists := addressPrefixToValue[pfxKey]; !exists {
			addressPrefixToValue[pfxKey] = normalizedPra
		}
	}

	for _, sra := range secondaryAddresses {
		var normalizedSra = strings.ToLower(sra)
		var pfxKey = dedupExp.ReplaceAllString(normalizedSra, "")

		if _, exists := addressPrefixToValue[pfxKey]; !exists {
			addressPrefixToValue[pfxKey] = normalizedSra
		}
	}

	dedupedAddresses = make([]string, 0, len(addressPrefixToValue))
	for _, value := range addressPrefixToValue {
		dedupedAddresses = append(dedupedAddresses, value)
	}

	return
}

func (wn *WebsocketNetwork) getDNSAddrs(dnsBootstrap string) (relaysAddresses []string, archivalAddresses []string) {
	var err error
	relaysAddresses, err = wn.resolveSRVRecords(wn.ctx, "algobootstrap", "tcp", dnsBootstrap, wn.config.FallbackDNSResolverAddress, wn.config.DNSSecuritySRVEnforced())
	if err != nil {
		// only log this warning on testnet or devnet
		if wn.genesisInfo.NetworkID == config.Devnet || wn.genesisInfo.NetworkID == config.Testnet {
			wn.log.Warnf("Cannot lookup algobootstrap SRV record for %s: %v", dnsBootstrap, err)
		}
		relaysAddresses = nil
	}

	archivalAddresses, err = wn.resolveSRVRecords(wn.ctx, "archive", "tcp", dnsBootstrap, wn.config.FallbackDNSResolverAddress, wn.config.DNSSecuritySRVEnforced())
	if err != nil {
		// only log this warning on testnet or devnet
		if wn.genesisInfo.NetworkID == config.Devnet || wn.genesisInfo.NetworkID == config.Testnet {
			wn.log.Warnf("Cannot lookup archive SRV record for %s: %v", dnsBootstrap, err)
		}
		archivalAddresses = nil
	}
	return
}

// ProtocolVersionHeader HTTP header for network protocol version.
const ProtocolVersionHeader = "X-Algorand-Version"

// ProtocolAcceptVersionHeader HTTP header for accept network protocol version. Client use this to advertise supported protocol versions.
const ProtocolAcceptVersionHeader = "X-Algorand-Accept-Version"

// SupportedProtocolVersions contains the list of supported network protocol versions by this node ( in order of preference ).
var SupportedProtocolVersions = []string{"2.2"}

// ProtocolVersion is the current version attached to the ProtocolVersionHeader header
/* Version history:
 *  1   Catchup service over websocket connections with unicast messages between peers
 *  2.1 Introduced topic key/data pairs and enabled services over the gossip connections
 *  2.2 Peer features
 */
const ProtocolVersion = "2.2"

// TelemetryIDHeader HTTP header for telemetry-id for logging
const TelemetryIDHeader = "X-Algorand-TelId"

// GenesisHeader HTTP header for genesis id to make sure we're on the same chain
const GenesisHeader = "X-Algorand-Genesis"

// NodeRandomHeader HTTP header that a node uses to make sure it's not talking to itself
const NodeRandomHeader = "X-Algorand-NodeRandom"

// AddressHeader HTTP header by which an inbound connection reports its public address
const AddressHeader = "X-Algorand-Location"

// InstanceNameHeader HTTP header by which an inbound connection reports an ID to distinguish multiple local nodes.
const InstanceNameHeader = "X-Algorand-InstanceName"

// PriorityChallengeHeader HTTP header informs a client about the challenge it should sign to increase network priority.
const PriorityChallengeHeader = "X-Algorand-PriorityChallenge"

// IdentityChallengeHeader is used to exchange IdentityChallenges
const IdentityChallengeHeader = "X-Algorand-IdentityChallenge"

// TooManyRequestsRetryAfterHeader HTTP header let the client know when to make the next connection attempt
const TooManyRequestsRetryAfterHeader = "Retry-After"

// UserAgentHeader is the HTTP header identify the user agent.
const UserAgentHeader = "User-Agent"

// PeerFeaturesHeader is the HTTP header listing features
const PeerFeaturesHeader = "X-Algorand-Peer-Features"

// PeerFeatureProposalCompression is a value for PeerFeaturesHeader indicating peer
// supports proposal payload compression with zstd
const PeerFeatureProposalCompression = "ppzstd"

// PeerFeatureVoteVpackCompression is a value for PeerFeaturesHeader indicating peer
// supports agreement vote message compression with vpack
const PeerFeatureVoteVpackCompression = "avvpack"

// PeerFeatureVoteVpackDynamic* are values for PeerFeaturesHeader indicating peer
// supports specific dynamic table sizes for vpack compression
const PeerFeatureVoteVpackDynamic1024 = "avvpack1024"
const PeerFeatureVoteVpackDynamic512 = "avvpack512"
const PeerFeatureVoteVpackDynamic256 = "avvpack256"
const PeerFeatureVoteVpackDynamic128 = "avvpack128"
const PeerFeatureVoteVpackDynamic64 = "avvpack64"
const PeerFeatureVoteVpackDynamic32 = "avvpack32"
const PeerFeatureVoteVpackDynamic16 = "avvpack16"

var websocketsScheme = map[string]string{"http": "ws", "https": "wss"}

var errBadAddr = errors.New("bad address")

var errNetworkClosing = errors.New("WebsocketNetwork shutting down")

var errBcastCallerCancel = errors.New("caller cancelled broadcast")

var errBcastQFull = errors.New("broadcast queue full")

// tryConnectReserveAddr synchronously checks that addr is not already being connected to, returns (websocket URL or "", true if connection may proceed)
func (wn *WebsocketNetwork) tryConnectReserveAddr(addr string) (gossipAddr string, ok bool) {
	wn.tryConnectLock.Lock()
	defer wn.tryConnectLock.Unlock()
	_, exists := wn.tryConnectAddrs[addr]
	if exists {
		return "", false
	}
	gossipAddr, err := wn.addrToGossipAddr(addr)
	if err != nil {
		return "", false
	}
	_, exists = wn.tryConnectAddrs[gossipAddr]
	if exists {
		return "", false
	}
	// WARNING: isConnectedTo takes wn.peersLock; to avoid deadlock, never try to take wn.peersLock outside an attempt to lock wn.tryConnectLock
	if wn.isConnectedTo(addr) {
		return "", false
	}
	now := time.Now().Unix()
	wn.tryConnectAddrs[addr] = now
	wn.tryConnectAddrs[gossipAddr] = now
	return gossipAddr, true
}

// tryConnectReleaseAddr should be called when connection succeeds and becomes a peer or fails and is no longer being attempted
func (wn *WebsocketNetwork) tryConnectReleaseAddr(addr, gossipAddr string) {
	wn.tryConnectLock.Lock()
	defer wn.tryConnectLock.Unlock()
	delete(wn.tryConnectAddrs, addr)
	delete(wn.tryConnectAddrs, gossipAddr)
}

func (wn *WebsocketNetwork) numOutgoingPending() int {
	wn.tryConnectLock.Lock()
	defer wn.tryConnectLock.Unlock()
	return len(wn.tryConnectAddrs)
}

// GetHTTPClient returns a http.Client with a suitable for the network Transport
// that would also limit the number of outgoing connections.
func (wn *WebsocketNetwork) GetHTTPClient(address string) (*http.Client, error) {
	url, err := addr.ParseHostOrURL(address)
	if err != nil {
		return nil, err
	}

	maxIdleConnsPerHost := int(wn.config.ConnectionsRateLimitingCount)
	rltr := limitcaller.MakeRateLimitingBoundTransport(wn.phonebook, limitcaller.DefaultQueueingTimeout, &wn.dialer, maxIdleConnsPerHost, url.Host)
	return &http.Client{
		Transport: &HTTPPAddressBoundTransport{
			address,
			&rltr,
		},
	}, nil
}

// HTTPPAddressBoundTransport is a http.RoundTripper that sets the scheme and host of the request URL to the given address
type HTTPPAddressBoundTransport struct {
	Addr           string
	InnerTransport http.RoundTripper
}

// RoundTrip implements http.RoundTripper by adding the schema, host, port, path prefix from the
// parsed address to the request URL and then calling the inner transport.
func (t *HTTPPAddressBoundTransport) RoundTrip(req *http.Request) (*http.Response, error) {
	url, err := addr.ParseHostOrURL(t.Addr)
	if err != nil {
		return nil, err
	}
	req.URL.Scheme = url.Scheme
	req.URL.Host = url.Host
	req.URL.Path = path.Join(url.Path, req.URL.Path)
	return t.InnerTransport.RoundTrip(req)
}

// filterASCII filter out the non-ascii printable characters out of the given input string and
// and replace these with unprintableCharacterGlyph.
// It's used as a security qualifier before logging a network-provided data.
// The function allows only characters in the range of [32..126], which excludes all the
// control character, new lines, deletion, etc. All the alpha numeric and punctuation characters
// are included in this range.
func filterASCII(unfilteredString string) (filteredString string) {
	for _, r := range unfilteredString {
		if int(r) >= 0x20 && int(r) <= 0x7e {
			filteredString += string(r)
		} else {
			filteredString += unprintableCharacterGlyph
		}
	}
	return
}

// tryConnect opens websocket connection and checks initial connection parameters.
// netAddr should be 'host:port' or a URL, gossipAddr is the websocket endpoint URL
func (wn *WebsocketNetwork) tryConnect(netAddr, gossipAddr string) {
	defer wn.tryConnectReleaseAddr(netAddr, gossipAddr)
	defer func() {
		if xpanic := recover(); xpanic != nil {
			wn.log.Errorf("panic in tryConnect: %v", xpanic)
		}
	}()
	defer wn.wg.Done()

	requestHeader := make(http.Header)
	setHeaders(requestHeader, wn.protocolVersion, wn)

	var idChallenge identityChallengeValue
	if wn.identityScheme != nil {
		theirAddr := strings.ToLower(netAddr)
		idChallenge = wn.identityScheme.AttachChallenge(requestHeader, theirAddr)
	}

<<<<<<< HEAD
	// for backward compatibility, include the ProtocolVersion header as well.
	requestHeader.Set(ProtocolVersionHeader, wn.protocolVersion)
	// set the features header (comma-separated list)
	features := []string{PeerFeatureProposalCompression}
	if wn.config.EnableVoteCompression {
		features = append(features, PeerFeatureVoteVpackCompression)
	}
	if wn.config.VoteCompressionDynamicTableSize > 0 {
		// HTTP Request: Announce our maximum supported table size
		maxSize := uint32(wn.config.VoteCompressionDynamicTableSize)
		if maxSize >= 1024 {
			features = append(features, PeerFeatureVoteVpackDynamic1024)
		} else if maxSize >= 512 {
			features = append(features, PeerFeatureVoteVpackDynamic512)
		} else if maxSize >= 256 {
			features = append(features, PeerFeatureVoteVpackDynamic256)
		} else if maxSize >= 128 {
			features = append(features, PeerFeatureVoteVpackDynamic128)
		} else if maxSize >= 64 {
			features = append(features, PeerFeatureVoteVpackDynamic64)
		} else if maxSize >= 32 {
			features = append(features, PeerFeatureVoteVpackDynamic32)
		} else if maxSize >= 16 {
			features = append(features, PeerFeatureVoteVpackDynamic16)
		}
	}
	requestHeader.Set(PeerFeaturesHeader, strings.Join(features, ","))
=======
>>>>>>> af377988
	SetUserAgentHeader(requestHeader)
	var websocketDialer = websocket.Dialer{
		Proxy:             http.ProxyFromEnvironment,
		HandshakeTimeout:  45 * time.Second,
		EnableCompression: false,
		NetDialContext:    wn.dialer.DialContext,
		NetDial:           wn.dialer.Dial,
		MaxHeaderSize:     wn.wsMaxHeaderBytes,
	}

	conn, response, err := websocketDialer.DialContext(wn.ctx, gossipAddr, requestHeader)

	if err != nil {
		if err == websocket.ErrBadHandshake {
			// reading here from ioutil is safe only because it came from DialContext above, which already finished reading all the data from the network
			// and placed it all in a ioutil.NopCloser reader.
			bodyBytes, _ := io.ReadAll(response.Body)
			errString := string(bodyBytes)
			if len(errString) > 128 {
				errString = errString[:128]
			}
			errString = filterASCII(errString)

			// we're guaranteed to have a valid response object.
			switch response.StatusCode {
			case http.StatusPreconditionFailed:
				wn.log.Warnf("ws connect(%s) fail - bad handshake, precondition failed : '%s'", gossipAddr, errString)
			case http.StatusLoopDetected:
				wn.log.Infof("ws connect(%s) aborted due to connecting to self", gossipAddr)
			case http.StatusTooManyRequests:
				wn.log.Infof("ws connect(%s) aborted due to connecting too frequently", gossipAddr)
				retryAfterHeader := response.Header.Get(TooManyRequestsRetryAfterHeader)
				if retryAfter, retryParseErr := strconv.ParseUint(retryAfterHeader, 10, 32); retryParseErr == nil {
					// we've got a retry-after header.
					// convert it to a timestamp so that we could use it.
					retryAfterTime := time.Now().Add(time.Duration(retryAfter) * time.Second)
					wn.phonebook.UpdateRetryAfter(netAddr, retryAfterTime)
				}
			default:
				wn.log.Warnf("ws connect(%s) fail - bad handshake, Status code = %d, Headers = %#v, Body = %s", gossipAddr, response.StatusCode, response.Header, errString)
			}
		} else {
			wn.log.Warnf("ws connect(%s) fail: %s", gossipAddr, err)
		}
		return
	}

	// if we abort before making a wsPeer this cleanup logic will close the connection
	closeEarly := func(msg string) {
		deadline := time.Now().Add(peerDisconnectionAckDuration)
		err2 := conn.WriteControl(websocket.CloseMessage, websocket.FormatCloseMessage(websocket.CloseProtocolError, msg), deadline)
		if err2 != nil {
			wn.log.Infof("tryConnect: failed to write CloseMessage to connection for %s: %v", conn.RemoteAddr().String(), err2)
		}
		err2 = conn.CloseWithoutFlush()
		if err2 != nil {
			wn.log.Infof("tryConnect: failed to CloseWithoutFlush to connection for %s: %v", conn.RemoteAddr().String(), err2)
		}
	}

	// no need to test the response.StatusCode since we know it's going to be http.StatusSwitchingProtocols, as it's already being tested inside websocketDialer.DialContext.
	// we need to examine the headers here to extract which protocol version we should be using.
	responseHeaderOk, matchingVersion := wn.checkServerResponseVariables(response.Header, gossipAddr)
	if !responseHeaderOk {
		// The error was already logged, so no need to log again.
		closeEarly("Unsupported headers")
		return
	}
	localAddr, _ := wn.Address()

	var peerID crypto.PublicKey
	var idVerificationMessage []byte
	if wn.identityScheme != nil {
		// if the peer responded with an identity challenge response, but it can't be verified, don't proceed with peering
		peerID, idVerificationMessage, err = wn.identityScheme.VerifyResponse(response.Header, idChallenge)
		if err != nil {
			networkPeerIdentityError.Inc(nil)
			wn.log.With("err", err).With("remote", netAddr).With("local", localAddr).Warn("peer supplied an invalid identity response, abandoning peering")
			closeEarly("Invalid identity response")
			return
		}
	}

	throttledConnection := false
	if wn.throttledOutgoingConnections.Add(int32(-1)) >= 0 {
		throttledConnection = true
	} else {
		wn.throttledOutgoingConnections.Add(int32(1))
	}

	client, _ := wn.GetHTTPClient(netAddr)
	peer := &wsPeer{
		wsPeerCore:                  makePeerCore(wn.ctx, wn, wn.log, wn.handler.readBuffer, netAddr, client, "" /* origin */),
		conn:                        wsPeerWebsocketConnImpl{conn},
		outgoing:                    true,
		incomingMsgFilter:           wn.incomingMsgFilter,
		createTime:                  time.Now(),
		connMonitor:                 wn.connPerfMonitor,
		throttledOutgoingConnection: throttledConnection,
		version:                     matchingVersion,
		identity:                    peerID,
		features:                    decodePeerFeatures(matchingVersion, response.Header.Get(PeerFeaturesHeader)),
		enableVoteCompression:       wn.config.EnableVoteCompression,
		voteCompressionDynamicTableSize: uint32(wn.config.VoteCompressionDynamicTableSize),
	}
	peer.TelemetryGUID, peer.InstanceName, _ = getCommonHeaders(response.Header)
	wn.log.Debugf("Client: server features '%s', decoded %x", response.Header.Get(PeerFeaturesHeader), peer.features)

	// if there is a final verification message to send, it means this peer has a verified identity,
	// attempt to set the peer and identityTracker
	if len(idVerificationMessage) > 0 {
		peer.identityVerified.Store(uint32(1))
		wn.peersLock.Lock()
		ok := wn.identityTracker.setIdentity(peer)
		wn.peersLock.Unlock()
		if !ok {
			networkPeerIdentityDisconnect.Inc(nil)
			wn.log.With("remote", netAddr).With("local", localAddr).Warn("peer deduplicated before adding because the identity is already known")
			closeEarly("Duplicate connection")
			return
		}
	}
	peer.init(wn.config, wn.outgoingMessagesBufferSize)
	wn.addPeer(peer)

	wn.log.With("event", "ConnectedOut").With("remote", netAddr).With("local", localAddr).Infof("Made outgoing connection to peer %v", netAddr)
	wn.log.EventWithDetails(telemetryspec.Network, telemetryspec.ConnectPeerEvent,
		telemetryspec.PeerEventDetails{
			Address:       justHost(conn.RemoteAddr().String()),
			TelemetryGUID: peer.TelemetryGUID,
			Incoming:      false,
			InstanceName:  peer.InstanceName,
			Endpoint:      peer.GetAddress(),
		})

	wn.maybeSendMessagesOfInterest(peer, nil)

	// if there is a final identification verification message to send, send it to the peer
	if len(idVerificationMessage) > 0 {
		sent := peer.writeNonBlock(context.Background(), idVerificationMessage, true, crypto.Digest{}, time.Now())
		if !sent {
			wn.log.With("remote", netAddr).With("local", localAddr).Warn("could not send identity challenge verification")
		}
	}

	peers.Set(uint64(wn.NumPeers()))
	outgoingPeers.Set(uint64(wn.numOutgoingPeers()))

	if wn.prioScheme != nil {
		challenge := response.Header.Get(PriorityChallengeHeader)
		if challenge != "" {
			resp := wn.prioScheme.MakePrioResponse(challenge)
			if resp != nil {
				mbytes := append([]byte(protocol.NetPrioResponseTag), resp...)
				sent := peer.writeNonBlock(context.Background(), mbytes, true, crypto.Digest{}, time.Now())
				if !sent {
					wn.log.With("remote", netAddr).With("local", localAddr).Warnf("could not send priority response to %v", netAddr)
				}
			}
		}
	}
}

// GetPeerData returns the peer data associated with a particular key.
func (wn *WebsocketNetwork) GetPeerData(peer Peer, key string) interface{} {
	switch p := peer.(type) {
	case *wsPeer:
		return p.getPeerData(key)
	default:
		return nil
	}
}

// SetPeerData sets the peer data associated with a particular key.
func (wn *WebsocketNetwork) SetPeerData(peer Peer, key string, value interface{}) {
	switch p := peer.(type) {
	case *wsPeer:
		p.setPeerData(key, value)
	default:
		return
	}
}

// NewWebsocketNetwork constructor for websockets based gossip network
func NewWebsocketNetwork(log logging.Logger, config config.Local, phonebookAddresses []string, genesisInfo GenesisInfo, nodeInfo NodeInfo, identityOpts *identityOpts, meshCreator MeshCreator) (wn *WebsocketNetwork, err error) {
	pb := phonebook.MakePhonebook(config.ConnectionsRateLimitingCount,
		time.Duration(config.ConnectionsRateLimitingWindowSeconds)*time.Second)

	addresses := make([]string, 0, len(phonebookAddresses))
	for _, a := range phonebookAddresses {
		_, err0 := addr.ParseHostOrURL(a)
		if err0 == nil {
			addresses = append(addresses, a)
		}
	}
	pb.AddPersistentPeers(addresses, string(genesisInfo.NetworkID), phonebook.RelayRole)
	wn = &WebsocketNetwork{
		log:               log,
		config:            config,
		phonebook:         pb,
		genesisInfo:       genesisInfo,
		nodeInfo:          nodeInfo,
		resolveSRVRecords: tools_network.ReadFromSRV,
		meshCreator:       meshCreator,
		peerStater: peerConnectionStater{
			log:                           log,
			peerConnectionsUpdateInterval: time.Duration(config.PeerConnectionsUpdateInterval) * time.Second,
			lastPeerConnectionsSent:       time.Now(),
		},
	}

	// initialize net identity tracker either from the provided options or with a new one
	if identityOpts != nil {
		wn.identityScheme = identityOpts.scheme
		wn.identityTracker = identityOpts.tracker
	}
	if wn.identityTracker == nil {
		wn.identityTracker = NewIdentityTracker()
	}

	if err = wn.setup(); err != nil {
		return nil, err
	}
	return wn, nil
}

// NewWebsocketGossipNode constructs a websocket network node and returns it as a GossipNode interface implementation
func NewWebsocketGossipNode(log logging.Logger, config config.Local, phonebookAddresses []string, genesisID string, networkID protocol.NetworkID) (gn GossipNode, err error) {
	return NewWebsocketNetwork(log, config, phonebookAddresses, GenesisInfo{genesisID, networkID}, nil, nil, nil)
}

// SetPrioScheme specifies the network priority scheme for a network node
func (wn *WebsocketNetwork) SetPrioScheme(s NetPrioScheme) {
	wn.prioScheme = s
}

// called from wsPeer to report that it has closed
func (wn *WebsocketNetwork) peerRemoteClose(peer *wsPeer, reason disconnectReason) {
	wn.removePeer(peer, reason)
}

func (wn *WebsocketNetwork) removePeer(peer *wsPeer, reason disconnectReason) {
	// first logging, then take the lock and do the actual accounting.
	// definitely don't change this to do the logging while holding the lock.
	localAddr, _ := wn.Address()
	logEntry := wn.log.With("event", "Disconnected").With("remote", peer.GetAddress()).With("local", localAddr)
	if peer.outgoing && peer.peerMessageDelay > 0 {
		logEntry = logEntry.With("messageDelay", peer.peerMessageDelay)
	}
	logEntry.Infof("Peer %s disconnected: %s", peer.GetAddress(), reason)
	peerAddr := peer.OriginAddress()
	// we might be able to get addr out of conn, or it might be closed
	if peerAddr == "" && peer.conn != nil {
		paddr := peer.conn.RemoteAddrString()
		if paddr != "" {
			peerAddr = justHost(paddr)
		}
	}
	if peerAddr == "" {
		// didn't get addr from peer, try from url
		url, err := url.Parse(peer.GetAddress())
		if err == nil {
			peerAddr = justHost(url.Host)
		} else {
			// use whatever it is
			peerAddr = justHost(peer.GetAddress())
		}
	}
	eventDetails := telemetryspec.PeerEventDetails{
		Address:       peerAddr,
		TelemetryGUID: peer.TelemetryGUID,
		Incoming:      !peer.outgoing,
		InstanceName:  peer.InstanceName,
	}
	if peer.outgoing {
		eventDetails.Endpoint = peer.GetAddress()
		eventDetails.MessageDelay = peer.peerMessageDelay
	}
	wn.log.EventWithDetails(telemetryspec.Network, telemetryspec.DisconnectPeerEvent,
		telemetryspec.DisconnectPeerEventDetails{
			PeerEventDetails: eventDetails,
			Reason:           string(reason),
			TXCount:          peer.txMessageCount.Load(),
			MICount:          peer.miMessageCount.Load(),
			AVCount:          peer.avMessageCount.Load(),
			PPCount:          peer.ppMessageCount.Load(),
		})

	peers.Set(uint64(wn.NumPeers()))
	incomingPeers.Set(uint64(wn.numIncomingPeers()))
	outgoingPeers.Set(uint64(wn.numOutgoingPeers()))

	wn.peersLock.Lock()
	defer wn.peersLock.Unlock()
	if peer.peerIndex < len(wn.peers) && wn.peers[peer.peerIndex] == peer {
		heap.Remove(peersHeap{wn}, peer.peerIndex)
		wn.prioTracker.removePeer(peer)
		wn.identityTracker.removeIdentity(peer)
		if peer.throttledOutgoingConnection {
			wn.throttledOutgoingConnections.Add(int32(1))
		}
		wn.peersChangeCounter.Add(1)
	}
	wn.countPeersSetGauges()
}

func (wn *WebsocketNetwork) addPeer(peer *wsPeer) {
	wn.peersLock.Lock()
	defer wn.peersLock.Unlock()
	// guard against peers which are closed or closing
	if peer.didSignalClose.Load() == 1 {
		networkPeerAlreadyClosed.Inc(nil)
		wn.log.Debugf("peer closing %s", peer.conn.RemoteAddrString())
		return
	}
	// simple duplicate *pointer* check. should never trigger given the callers to addPeer
	// TODO: remove this after making sure it is safe to do so
	for _, p := range wn.peers {
		if p == peer {
			wn.log.Errorf("dup peer added %#v", peer)
			return
		}
	}
	heap.Push(peersHeap{wn}, peer)
	wn.prioTracker.setPriority(peer, peer.prioAddress, peer.prioWeight)
	wn.peersChangeCounter.Add(1)
	wn.countPeersSetGauges()
	if len(wn.peers) >= wn.config.GossipFanout {
		// we have a quorum of connected peers, if we weren't ready before, we are now
		if wn.ready.CompareAndSwap(0, 1) {
			wn.log.Debug("ready")
			close(wn.readyChan)
		}
	} else if wn.ready.Load() == 0 {
		// but if we're not ready in a minute, call whatever peers we've got as good enough
		wn.wg.Add(1)
		go wn.eventualReady()
	}
}

func (wn *WebsocketNetwork) eventualReady() {
	defer wn.wg.Done()
	minute := time.NewTimer(wn.eventualReadyDelay)
	select {
	case <-wn.ctx.Done():
	case <-minute.C:
		if wn.ready.CompareAndSwap(0, 1) {
			wn.log.Debug("ready")
			close(wn.readyChan)
		}
	}
}

// should be run from inside a context holding wn.peersLock
func (wn *WebsocketNetwork) countPeersSetGauges() {
	numIn := 0
	numOut := 0
	for _, xp := range wn.peers {
		if xp.outgoing {
			numOut++
		} else {
			numIn++
		}
	}
	networkIncomingConnections.Set(uint64(numIn))
	networkOutgoingConnections.Set(uint64(numOut))
}

func justHost(hostPort string) string {
	host, _, err := net.SplitHostPort(hostPort)
	if err != nil {
		return hostPort
	}
	return host
}

// SetUserAgentHeader adds the User-Agent header to the provided heades map.
func SetUserAgentHeader(header http.Header) {
	version := config.GetCurrentVersion()
	ua := fmt.Sprintf("algod/%d.%d (%s; commit=%s; %d) %s(%s)", version.Major, version.Minor, version.Channel, version.CommitHash, version.BuildNumber, runtime.GOOS, runtime.GOARCH)
	header.Set(UserAgentHeader, ua)
}

// registerMessageInterest notifies the network library that this node
// wants to receive messages with the specified tag.  This will cause
// this node to send corresponding MsgOfInterest notifications to any
// newly connecting peers.  This should be called before the network
// is started.
func (wn *WebsocketNetwork) registerMessageInterest(t protocol.Tag) {
	wn.messagesOfInterestMu.Lock()
	defer wn.messagesOfInterestMu.Unlock()

	if wn.messagesOfInterest == nil {
		wn.messagesOfInterest = make(map[protocol.Tag]bool)
		for tag, flag := range defaultSendMessageTags {
			wn.messagesOfInterest[tag] = flag
		}
	}

	wn.messagesOfInterest[t] = true
	wn.updateMessagesOfInterestEnc()
}

// DeregisterMessageInterest will tell peers to no longer send us traffic with a protocol Tag
func (wn *WebsocketNetwork) DeregisterMessageInterest(t protocol.Tag) {
	wn.messagesOfInterestMu.Lock()
	defer wn.messagesOfInterestMu.Unlock()

	if wn.messagesOfInterest == nil {
		wn.messagesOfInterest = make(map[protocol.Tag]bool)
		for tag, flag := range defaultSendMessageTags {
			wn.messagesOfInterest[tag] = flag
		}
	}

	delete(wn.messagesOfInterest, t)
	wn.updateMessagesOfInterestEnc()
}

func (wn *WebsocketNetwork) updateMessagesOfInterestEnc() {
	// must run inside wn.messagesOfInterestMu.Lock
	wn.messagesOfInterestEnc = marshallMessageOfInterestMap(wn.messagesOfInterest)
	wn.messagesOfInterestEncoded = true
	wn.messagesOfInterestGeneration.Add(1)
	var peers []*wsPeer
	peers, _ = wn.peerSnapshot(peers)
	wn.log.Infof("updateMessagesOfInterestEnc maybe sending messagesOfInterest %v", wn.messagesOfInterest)
	for _, peer := range peers {
		wn.maybeSendMessagesOfInterest(peer, wn.messagesOfInterestEnc)
	}
}

func (wn *WebsocketNetwork) postMessagesOfInterestThread() {
	for {
		<-wn.messagesOfInterestRefresh
		// if we're not a relay, and not participating, we don't need txn pool
		wantTXGossip := wn.nodeInfo.IsParticipating()
		if wantTXGossip && (wn.wantTXGossip.Load() != wantTXGossipYes) {
			wn.log.Infof("postMessagesOfInterestThread: enabling TX gossip")
			wn.registerMessageInterest(protocol.TxnTag)
			wn.wantTXGossip.Store(wantTXGossipYes)
		} else if !wantTXGossip && (wn.wantTXGossip.Load() != wantTXGossipNo) {
			wn.log.Infof("postMessagesOfInterestThread: disabling TX gossip")
			wn.DeregisterMessageInterest(protocol.TxnTag)
			wn.wantTXGossip.Store(wantTXGossipNo)
		}
	}
}

// GetGenesisID returns the network-specific genesisID.
func (wn *WebsocketNetwork) GetGenesisID() string { return wn.genesisInfo.GenesisID }<|MERGE_RESOLUTION|>--- conflicted
+++ resolved
@@ -887,10 +887,29 @@
 	header.Set(GenesisHeader, meta.GetGenesisID())
 
 	// set the features header (comma-separated list)
-	header.Set(PeerFeaturesHeader, PeerFeatureProposalCompression)
 	features := []string{PeerFeatureProposalCompression}
 	if meta.Config().EnableVoteCompression {
 		features = append(features, PeerFeatureVoteVpackCompression)
+	}
+	if meta.Config().VoteCompressionDynamicTableSize > 0 {
+		// HTTP Response: Announce our maximum supported table size
+		// Both sides will independently calculate min(ourSize, theirSize)
+		maxSize := uint32(meta.Config().VoteCompressionDynamicTableSize)
+		if maxSize >= 1024 {
+			features = append(features, PeerFeatureVoteVpackDynamic1024)
+		} else if maxSize >= 512 {
+			features = append(features, PeerFeatureVoteVpackDynamic512)
+		} else if maxSize >= 256 {
+			features = append(features, PeerFeatureVoteVpackDynamic256)
+		} else if maxSize >= 128 {
+			features = append(features, PeerFeatureVoteVpackDynamic128)
+		} else if maxSize >= 64 {
+			features = append(features, PeerFeatureVoteVpackDynamic64)
+		} else if maxSize >= 32 {
+			features = append(features, PeerFeatureVoteVpackDynamic32)
+		} else if maxSize >= 16 {
+			features = append(features, PeerFeatureVoteVpackDynamic16)
+		}
 	}
 	header.Set(PeerFeaturesHeader, strings.Join(features, ","))
 
@@ -1081,39 +1100,7 @@
 	}
 
 	responseHeader := make(http.Header)
-<<<<<<< HEAD
-	wn.setHeaders(responseHeader)
-	responseHeader.Set(ProtocolVersionHeader, matchingVersion)
-	responseHeader.Set(GenesisHeader, wn.GenesisID)
-	// set the features we support
-	features := []string{PeerFeatureProposalCompression}
-	if wn.config.EnableVoteCompression {
-		features = append(features, PeerFeatureVoteVpackCompression)
-	}
-	if wn.config.VoteCompressionDynamicTableSize > 0 {
-		// HTTP Response: Announce our maximum supported table size
-		// Both sides will independently calculate min(ourSize, theirSize)
-		maxSize := uint32(wn.config.VoteCompressionDynamicTableSize)
-		if maxSize >= 1024 {
-			features = append(features, PeerFeatureVoteVpackDynamic1024)
-		} else if maxSize >= 512 {
-			features = append(features, PeerFeatureVoteVpackDynamic512)
-		} else if maxSize >= 256 {
-			features = append(features, PeerFeatureVoteVpackDynamic256)
-		} else if maxSize >= 128 {
-			features = append(features, PeerFeatureVoteVpackDynamic128)
-		} else if maxSize >= 64 {
-			features = append(features, PeerFeatureVoteVpackDynamic64)
-		} else if maxSize >= 32 {
-			features = append(features, PeerFeatureVoteVpackDynamic32)
-		} else if maxSize >= 16 {
-			features = append(features, PeerFeatureVoteVpackDynamic16)
-		}
-	}
-	responseHeader.Set(PeerFeaturesHeader, strings.Join(features, ","))
-=======
 	setHeaders(responseHeader, matchingVersion, wn)
->>>>>>> af377988
 	var challenge string
 	if wn.prioScheme != nil {
 		challenge = wn.prioScheme.NewPrioChallenge()
@@ -1147,19 +1134,19 @@
 
 	client, _ := wn.GetHTTPClient(trackedRequest.remoteAddress())
 	peer := &wsPeer{
-		wsPeerCore:            makePeerCore(wn.ctx, wn, wn.log, wn.handler.readBuffer, trackedRequest.remoteAddress(), client, trackedRequest.remoteHost),
-		conn:                  wsPeerWebsocketConnImpl{conn},
-		outgoing:              false,
-		InstanceName:          trackedRequest.otherInstanceName,
-		incomingMsgFilter:     wn.incomingMsgFilter,
-		prioChallenge:         challenge,
-		createTime:            trackedRequest.created,
-		version:               matchingVersion,
-		identity:              peerID,
-		identityChallenge:     peerIDChallenge,
-		identityVerified:      atomic.Uint32{},
-		features:              decodePeerFeatures(matchingVersion, request.Header.Get(PeerFeaturesHeader)),
-		enableVoteCompression: wn.config.EnableVoteCompression,
+		wsPeerCore:                      makePeerCore(wn.ctx, wn, wn.log, wn.handler.readBuffer, trackedRequest.remoteAddress(), client, trackedRequest.remoteHost),
+		conn:                            wsPeerWebsocketConnImpl{conn},
+		outgoing:                        false,
+		InstanceName:                    trackedRequest.otherInstanceName,
+		incomingMsgFilter:               wn.incomingMsgFilter,
+		prioChallenge:                   challenge,
+		createTime:                      trackedRequest.created,
+		version:                         matchingVersion,
+		identity:                        peerID,
+		identityChallenge:               peerIDChallenge,
+		identityVerified:                atomic.Uint32{},
+		features:                        decodePeerFeatures(matchingVersion, request.Header.Get(PeerFeaturesHeader)),
+		enableVoteCompression:           wn.config.EnableVoteCompression,
 		voteCompressionDynamicTableSize: uint32(wn.config.VoteCompressionDynamicTableSize),
 	}
 	peer.TelemetryGUID = trackedRequest.otherTelemetryGUID
@@ -2121,36 +2108,6 @@
 		idChallenge = wn.identityScheme.AttachChallenge(requestHeader, theirAddr)
 	}
 
-<<<<<<< HEAD
-	// for backward compatibility, include the ProtocolVersion header as well.
-	requestHeader.Set(ProtocolVersionHeader, wn.protocolVersion)
-	// set the features header (comma-separated list)
-	features := []string{PeerFeatureProposalCompression}
-	if wn.config.EnableVoteCompression {
-		features = append(features, PeerFeatureVoteVpackCompression)
-	}
-	if wn.config.VoteCompressionDynamicTableSize > 0 {
-		// HTTP Request: Announce our maximum supported table size
-		maxSize := uint32(wn.config.VoteCompressionDynamicTableSize)
-		if maxSize >= 1024 {
-			features = append(features, PeerFeatureVoteVpackDynamic1024)
-		} else if maxSize >= 512 {
-			features = append(features, PeerFeatureVoteVpackDynamic512)
-		} else if maxSize >= 256 {
-			features = append(features, PeerFeatureVoteVpackDynamic256)
-		} else if maxSize >= 128 {
-			features = append(features, PeerFeatureVoteVpackDynamic128)
-		} else if maxSize >= 64 {
-			features = append(features, PeerFeatureVoteVpackDynamic64)
-		} else if maxSize >= 32 {
-			features = append(features, PeerFeatureVoteVpackDynamic32)
-		} else if maxSize >= 16 {
-			features = append(features, PeerFeatureVoteVpackDynamic16)
-		}
-	}
-	requestHeader.Set(PeerFeaturesHeader, strings.Join(features, ","))
-=======
->>>>>>> af377988
 	SetUserAgentHeader(requestHeader)
 	var websocketDialer = websocket.Dialer{
 		Proxy:             http.ProxyFromEnvironment,
@@ -2243,17 +2200,17 @@
 
 	client, _ := wn.GetHTTPClient(netAddr)
 	peer := &wsPeer{
-		wsPeerCore:                  makePeerCore(wn.ctx, wn, wn.log, wn.handler.readBuffer, netAddr, client, "" /* origin */),
-		conn:                        wsPeerWebsocketConnImpl{conn},
-		outgoing:                    true,
-		incomingMsgFilter:           wn.incomingMsgFilter,
-		createTime:                  time.Now(),
-		connMonitor:                 wn.connPerfMonitor,
-		throttledOutgoingConnection: throttledConnection,
-		version:                     matchingVersion,
-		identity:                    peerID,
-		features:                    decodePeerFeatures(matchingVersion, response.Header.Get(PeerFeaturesHeader)),
-		enableVoteCompression:       wn.config.EnableVoteCompression,
+		wsPeerCore:                      makePeerCore(wn.ctx, wn, wn.log, wn.handler.readBuffer, netAddr, client, "" /* origin */),
+		conn:                            wsPeerWebsocketConnImpl{conn},
+		outgoing:                        true,
+		incomingMsgFilter:               wn.incomingMsgFilter,
+		createTime:                      time.Now(),
+		connMonitor:                     wn.connPerfMonitor,
+		throttledOutgoingConnection:     throttledConnection,
+		version:                         matchingVersion,
+		identity:                        peerID,
+		features:                        decodePeerFeatures(matchingVersion, response.Header.Get(PeerFeaturesHeader)),
+		enableVoteCompression:           wn.config.EnableVoteCompression,
 		voteCompressionDynamicTableSize: uint32(wn.config.VoteCompressionDynamicTableSize),
 	}
 	peer.TelemetryGUID, peer.InstanceName, _ = getCommonHeaders(response.Header)
