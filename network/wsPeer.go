// Copyright (C) 2019-2025 Algorand, Inc.
// This file is part of go-algorand
//
// go-algorand is free software: you can redistribute it and/or modify
// it under the terms of the GNU Affero General Public License as
// published by the Free Software Foundation, either version 3 of the
// License, or (at your option) any later version.
//
// go-algorand is distributed in the hope that it will be useful,
// but WITHOUT ANY WARRANTY; without even the implied warranty of
// MERCHANTABILITY or FITNESS FOR A PARTICULAR PURPOSE.  See the
// GNU Affero General Public License for more details.
//
// You should have received a copy of the GNU Affero General Public License
// along with go-algorand.  If not, see <https://www.gnu.org/licenses/>.

package network

import (
	"context"
	"encoding/binary"
	"fmt"
	"io"
	"net"
	"net/http"
	"runtime"
	"slices"
	"strconv"
	"strings"
	"sync"
	"sync/atomic"
	"time"

	"github.com/algorand/go-deadlock"
	"github.com/algorand/websocket"

	"github.com/algorand/go-algorand/config"
	"github.com/algorand/go-algorand/crypto"
	"github.com/algorand/go-algorand/data/basics"
	"github.com/algorand/go-algorand/logging"
	"github.com/algorand/go-algorand/protocol"
	"github.com/algorand/go-algorand/util"
)

// MaxMessageLength is the maximum length of a message that can be sent or received, exported to be used in the node.TestMaxSizesCorrect test
const MaxMessageLength = 6 * 1024 * 1024 // Currently the biggest message is VB vote bundles.
const averageMessageLength = 2 * 1024    // Most of the messages are smaller than this size, which makes it into a good base allocation.

// This parameter controls how many messages from a single peer can be
// queued up in the global wsNetwork.readBuffer at a time.  Making this
// too large will allow a small number of peers to flood the global read
// buffer and starve messages from other peers.
const msgsInReadBufferPerPeer = 10

func init() {
	if !slices.Contains(SupportedProtocolVersions, versionPeerFeatures) {
		panic(fmt.Sprintf("peer features version %s is not supported %v", versionPeerFeatures, SupportedProtocolVersions))
	}

	var err error
	versionPeerFeaturesNum[0], versionPeerFeaturesNum[1], err = versionToMajorMinor(versionPeerFeatures)
	if err != nil {
		panic(fmt.Sprintf("failed to parse version %v: %s", versionPeerFeatures, err.Error()))
	}
}

// defaultSendMessageTags is the default list of messages which a peer would
// allow to be sent without receiving any explicit request.
var defaultSendMessageTags = map[protocol.Tag]bool{
	protocol.AgreementVoteTag:     true,
	protocol.MsgDigestSkipTag:     true,
	protocol.NetPrioResponseTag:   true,
	protocol.NetIDVerificationTag: true,
	protocol.ProposalPayloadTag:   true,
	protocol.TopicMsgRespTag:      true,
	protocol.MsgOfInterestTag:     true,
	protocol.TxnTag:               true,
	protocol.UniEnsBlockReqTag:    true,
	protocol.VoteBundleTag:        true,
}

// interface allows substituting debug implementation for *websocket.Conn
type wsPeerWebsocketConn interface {
	RemoteAddr() net.Addr
	RemoteAddrString() string
	NextReader() (int, io.Reader, error)
	WriteMessage(int, []byte) error
	CloseWithMessage([]byte, time.Time) error
	SetReadLimit(int64)
	CloseWithoutFlush() error
	wrappedConn
}

type wsPeerWebsocketConnImpl struct {
	*websocket.Conn
}

func (c wsPeerWebsocketConnImpl) RemoteAddrString() string {
	addr := c.RemoteAddr()
	if addr == nil {
		return ""
	}
	return addr.String()
}

func (c wsPeerWebsocketConnImpl) CloseWithMessage(msg []byte, deadline time.Time) error {
	return c.WriteControl(websocket.CloseMessage, msg, deadline)
}

type wrappedConn interface {
	UnderlyingConn() net.Conn
}

type sendMessage struct {
	data         []byte
	enqueued     time.Time             // the time at which the message was first generated
	peerEnqueued time.Time             // the time at which the peer was attempting to enqueue the message
	msgTags      map[protocol.Tag]bool // when msgTags is specified ( i.e. non-nil ), the send goroutine is to replace the message tag filter with this one. No data would be accompanied to this message.
	ctx          context.Context

	// onRelease function is called when the message is released either by being sent or discarded.
	onRelease func()
}

// wsPeerCore also works for non-connected peers we want to do HTTP GET from
type wsPeerCore struct {
	net           GossipNode
	netCtx        context.Context
	log           logging.Logger
	readBuffer    chan<- IncomingMessage
	rootURL       string
	originAddress string // incoming connection remote host
	client        *http.Client
}

type disconnectReason string

const disconnectReasonNone disconnectReason = ""
const disconnectBadData disconnectReason = "BadData"
const disconnectReadError disconnectReason = "ReadError"
const disconnectWriteError disconnectReason = "WriteError"
const disconnectIdleConn disconnectReason = "IdleConnection"
const disconnectSlowConn disconnectReason = "SlowConnection"
const disconnectLeastPerformingPeer disconnectReason = "LeastPerformingPeer"
const disconnectCliqueResolve disconnectReason = "CliqueResolving"
const disconnectRequestReceived disconnectReason = "DisconnectRequest"
const disconnectStaleWrite disconnectReason = "DisconnectStaleWrite"
const disconnectDuplicateConnection disconnectReason = "DuplicateConnection"
const disconnectBadIdentityData disconnectReason = "BadIdentityData"
const disconnectUnexpectedTopicResp disconnectReason = "UnexpectedTopicResp"

// Response is the structure holding the response from the server
type Response struct {
	Topics Topics
}

//msgp:ignore peerType
type peerType int

const (
	// peerTypeWs is a peer that is connected over a websocket connection
	peerTypeWs peerType = iota
	// peerTypeP2P is a peer that is connected over an P2P connection
	peerTypeP2P
)

type wsPeer struct {
	// lastPacketTime contains the UnixNano at the last time a successful communication was made with the peer.
	// "successful communication" above refers to either reading from or writing to a connection without receiving any
	// error.
	lastPacketTime atomic.Int64

	// outstandingTopicRequests is an atomic counter for the number of outstanding block requests we've made out to this peer
	// if a peer sends more blocks than we've requested, we'll disconnect from it.
	outstandingTopicRequests atomic.Int64

	// intermittentOutgoingMessageEnqueueTime contains the UnixNano of the message's enqueue time that is currently being written to the
	// peer, or zero if no message is being written.
	intermittentOutgoingMessageEnqueueTime atomic.Int64

	// Nonce used to uniquely identify requests
	requestNonce atomic.Uint64

	// duplicateFilterCount counts how many times the remote peer has sent us a message hash
	// to filter that it had already sent before.
	duplicateFilterCount atomic.Uint64

	txMessageCount, miMessageCount, ppMessageCount, avMessageCount, unkMessageCount atomic.Uint64

	wsPeerCore

	// conn will be *websocket.Conn (except in testing)
	conn wsPeerWebsocketConn

	// we started this connection; otherwise it was inbound
	outgoing bool

	closing chan struct{}

	sendBufferHighPrio chan sendMessage
	sendBufferBulk     chan sendMessage

	wg sync.WaitGroup

	didSignalClose atomic.Int32
	didInnerClose  atomic.Int32

	TelemetryGUID string
	InstanceName  string

	incomingMsgFilter *messageFilter
	outgoingMsgFilter *messageFilter

	processed chan struct{}

	// Hint about position in wn.peers.  Definitely valid if the peer
	// is present in wn.peers.
	peerIndex int

	// the peer's identity key which it uses for identityChallenge exchanges
	identity         crypto.PublicKey
	identityVerified atomic.Uint32
	// the identityChallenge is recorded to the peer so it may verify its identity at a later time
	identityChallenge identityChallengeValue

	// Challenge sent to the peer on an incoming connection
	prioChallenge string

	prioAddress basics.Address
	prioWeight  uint64

	// createTime is the time at which the connection was established with the peer.
	createTime time.Time

	// peer version ( this is one of the version supported by the current node and listed in SupportedProtocolVersions )
	version string

	// peer features derived from the peer version
	features peerFeatureFlag

	// enableCompression specifies whether this node can compress or decompress votes (and whether it has advertised this)
	enableVoteCompression bool
	
	// voteCompressionDynamicTableSize is this node's configured dynamic table size (0 means disabled)
	voteCompressionDynamicTableSize uint32

	// responseChannels used by the client to wait on the response of the request
	responseChannels map[uint64]chan *Response

	// responseChannelsMutex guards the operations of responseChannels
	responseChannelsMutex deadlock.RWMutex

	// sendMessageTag is a map of allowed message to send to a peer. We don't use any synchronization on this map, and the
	// only guarantee is that it's being accessed only during startup and/or by the sending loop go routine.
	sendMessageTag map[protocol.Tag]bool

	// messagesOfInterestGeneration is this node's messagesOfInterest version that we have seen to this peer.
	messagesOfInterestGeneration atomic.Uint32

	// connMonitor used to measure the relative performance of the connection
	// compared to the other outgoing connections. Incoming connections would have this
	// field set to nil.
	connMonitor *connectionPerformanceMonitor

	// peerMessageDelay is calculated by the connection monitor; it's the relative average per-message delay.
	peerMessageDelay int64

	// throttledOutgoingConnection determines if this outgoing connection will be throttled based on it's
	// performance or not. Throttled connections are more likely to be short-lived connections.
	throttledOutgoingConnection bool

	// clientDataStore is a generic key/value store used to store client-side data entries associated with a particular peer.
	// Locked by clientDataStoreMu.
	clientDataStore map[string]interface{}

	// clientDataStoreMu synchronizes access to clientDataStore
	clientDataStoreMu deadlock.Mutex

	// closers is a slice of functions to run when the peer is closed
	closers []func()
	// closersMu synchronizes access to closers
	closersMu deadlock.RWMutex

	// peerType defines the peer's underlying connection type
	// used for separate p2p vs ws metrics
	peerType peerType

	// msgCodec handles message compression/decompression for this peer
	msgCodec *wsPeerMsgCodec
}

// HTTPPeer is what the opaque Peer might be.
// If you get an opaque Peer handle from a GossipNode, maybe try a .(HTTPPeer) type assertion on it.
type HTTPPeer interface {
	GetAddress() string
	GetHTTPClient() *http.Client
}

// UnicastPeer is another possible interface for the opaque Peer.
// It is possible that we can only initiate a connection to a peer over websockets.
type UnicastPeer interface {
	GetAddress() string
	// Unicast sends the given bytes to this specific peer. Does not wait for message to be sent.
	Unicast(ctx context.Context, data []byte, tag protocol.Tag) error
	// Version returns the matching version from network.SupportedProtocolVersions
	Version() string
	Request(ctx context.Context, tag Tag, topics Topics) (resp *Response, e error)
	Respond(ctx context.Context, reqMsg IncomingMessage, outMsg OutgoingMessage) (e error)
}

// TCPInfoUnicastPeer exposes information about the underlying connection if available on the platform
type TCPInfoUnicastPeer interface {
	UnicastPeer
	GetUnderlyingConnTCPInfo() (*util.TCPInfo, error)
}

// Create a wsPeerCore object
func makePeerCore(ctx context.Context, net GossipNode, log logging.Logger, readBuffer chan<- IncomingMessage, addr string, client *http.Client, originAddress string) wsPeerCore {
	return wsPeerCore{
		net:           net,
		netCtx:        ctx,
		log:           log,
		readBuffer:    readBuffer,
		rootURL:       addr,
		originAddress: originAddress,
		client:        client,
	}
}

// GetAddress returns the root url to use to identify or connect to this peer.
// This implements HTTPPeer interface and used to distinguish between peers.
func (wp *wsPeerCore) GetAddress() string {
	return wp.rootURL
}

// GetHTTPClient returns a client for this peer.
// http.Client will maintain a cache of connections with some keepalive.
func (wp *wsPeerCore) GetHTTPClient() *http.Client {
	return wp.client
}

func (wp *wsPeerCore) GetNetwork() GossipNode {
	return wp.net
}

// Version returns the matching version from network.SupportedProtocolVersions
func (wp *wsPeer) Version() string {
	return wp.version
}

func (wp *wsPeer) ipAddr() []byte {
	remote := wp.conn.RemoteAddr()
	if remote == nil {
		return nil
	}
	ip := remote.(*net.TCPAddr).IP
	result := ip.To4()
	if result == nil {
		result = ip.To16()
	}
	return result
}

// RoutingAddr returns meaningful routing part of the address:
// ipv4 for ipv4 addresses
// top 8 bytes of ipv6 for ipv6 addresses
// low 4 bytes for ipv4 embedded into ipv6
// see http://www.tcpipguide.com/free/t_IPv6IPv4AddressEmbedding.htm for details.
func (wp *wsPeer) RoutingAddr() []byte {
	isZeros := func(ip []byte) bool {
		for i := 0; i < len(ip); i++ {
			if ip[i] != 0 {
				return false
			}
		}
		return true
	}

	var ip []byte
	// originAddress is set for incoming connections
	// and optionally includes reverse proxy support.
	// see RequestTracker.getForwardedConnectionAddress for details.
	if wp.wsPeerCore.originAddress != "" {
		ip = net.ParseIP(wp.wsPeerCore.originAddress)
	} else {
		ip = wp.ipAddr()
	}

	if len(ip) != net.IPv6len {
		return ip
	}
	// ipv6, check if it's ipv4 embedded
	if isZeros(ip[0:10]) {
		return ip[12:16]
	}
	return ip[0:8]
}

// Unicast sends the given bytes to this specific peer. Does not wait for message to be sent.
// (Implements UnicastPeer)
func (wp *wsPeer) Unicast(ctx context.Context, msg []byte, tag protocol.Tag) error {
	var err error

	tbytes := []byte(tag)
	mbytes := make([]byte, len(tbytes)+len(msg))
	copy(mbytes, tbytes)
	copy(mbytes[len(tbytes):], msg)
	var digest crypto.Digest
	if tag != protocol.MsgDigestSkipTag && len(msg) >= messageFilterSize {
		digest = crypto.Hash(mbytes)
	}

	ok := wp.writeNonBlock(ctx, mbytes, false, digest, time.Now())
	if !ok {
		networkBroadcastsDropped.Inc(nil)
		err = fmt.Errorf("wsPeer failed to unicast: %v", wp.GetAddress())
	}

	return err
}

// GetUnderlyingConnTCPInfo unwraps the connection and returns statistics about it on supported underlying implementations
//
// (Implements TCPInfoUnicastPeer)
func (wp *wsPeer) GetUnderlyingConnTCPInfo() (*util.TCPInfo, error) {
	// unwrap websocket.Conn, requestTrackedConnection, rejectingLimitListenerConn
	var uconn net.Conn = wp.conn.UnderlyingConn()
	for i := 0; i < 10; i++ {
		wconn, ok := uconn.(wrappedConn)
		if !ok {
			break
		}
		uconn = wconn.UnderlyingConn()
	}
	return util.GetConnTCPInfo(uconn)
}

// Respond sends the response of a request message
func (wp *wsPeer) Respond(ctx context.Context, reqMsg IncomingMessage, outMsg OutgoingMessage) (e error) {

	// Get the hash/key of the request message
	requestHash := hashTopics(reqMsg.Data)

	// Add the request hash
	requestHashData := make([]byte, binary.MaxVarintLen64)
	binary.PutUvarint(requestHashData, requestHash)
	responseTopics := append(outMsg.Topics, Topic{key: requestHashKey, data: requestHashData})

	// Serialize the topics
	serializedMsg := responseTopics.MarshallTopics()

	// Send serializedMsg
	msg := sendMessage{
		data:         append([]byte(protocol.TopicMsgRespTag), serializedMsg...),
		enqueued:     time.Now(),
		peerEnqueued: time.Now(),
		ctx:          context.Background(),
		onRelease:    outMsg.OnRelease,
	}

	select {
	case wp.sendBufferBulk <- msg:
	case <-wp.closing:
		if outMsg.OnRelease != nil {
			outMsg.OnRelease()
		}
		wp.log.Debugf("peer closing %s", wp.conn.RemoteAddrString())
		return
	case <-ctx.Done():
		if outMsg.OnRelease != nil {
			outMsg.OnRelease()
		}
		return ctx.Err()
	}
	return nil
}

// setup values not trivially assigned
func (wp *wsPeer) init(config config.Local, sendBufferLength int) {
	wp.log.Debugf("wsPeer init outgoing=%v %#v", wp.outgoing, wp.GetAddress())
	wp.closing = make(chan struct{})
	wp.sendBufferHighPrio = make(chan sendMessage, sendBufferLength)
	wp.sendBufferBulk = make(chan sendMessage, sendBufferLength)
	wp.lastPacketTime.Store(time.Now().UnixNano())
	wp.responseChannels = make(map[uint64]chan *Response)
	wp.sendMessageTag = defaultSendMessageTags
	wp.clientDataStore = make(map[string]interface{})

	// processed is a channel that messageHandlerThread writes to
	// when it's done with one of our messages, so that we can queue
	// another one onto wp.net.readBuffer.  Prime it with dummy
	// values so that we can write to readBuffer initially.
	wp.processed = make(chan struct{}, msgsInReadBufferPerPeer)
	for i := 0; i < msgsInReadBufferPerPeer; i++ {
		wp.processed <- struct{}{}
	}

	if config.EnableOutgoingNetworkMessageFiltering {
		wp.outgoingMsgFilter = makeMessageFilter(config.OutgoingMessageFilterBucketCount, config.OutgoingMessageFilterBucketSize)
	}

	// Initialize message codec for compression/decompression
	wp.msgCodec = makeWsPeerMsgCodec(wp)

	wp.wg.Add(2)
	go wp.readLoop()
	go wp.writeLoop()
}

// returns the originating address of an incoming connection. For outgoing connection this function returns an empty string.
func (wp *wsPeer) OriginAddress() string {
	return wp.originAddress
}

func (wp *wsPeer) reportReadErr(err error) {
	// only report error if we haven't already closed the peer
	if wp.didInnerClose.Load() == 0 {
		_, _, line, _ := runtime.Caller(1)
		wp.log.Warnf("peer[%s] line=%d read err: %s", wp.conn.RemoteAddrString(), line, err)
		networkConnectionsDroppedTotal.Inc(map[string]string{"reason": "reader err"})
	}
}

func dedupSafeTag(t protocol.Tag) bool {
	// Votes and Transactions are the only thing we're sure it's safe to de-dup on receipt.
	return t == protocol.AgreementVoteTag || t == protocol.TxnTag
}

func (wp *wsPeer) readLoop() {
	// the cleanupCloseError sets the default error to disconnectReadError; depending on the exit reason, the error might get changed.
	cleanupCloseError := disconnectReadError
	defer func() {
		wp.readLoopCleanup(cleanupCloseError)
	}()
	wp.conn.SetReadLimit(MaxMessageLength)
	slurper := MakeLimitedReaderSlurper(averageMessageLength, MaxMessageLength)

	for {
		msg := IncomingMessage{}
		mtype, reader, err := wp.conn.NextReader()
		if err != nil {
			if ce, ok := err.(*websocket.CloseError); ok {
				switch ce.Code {
				case websocket.CloseNormalClosure, websocket.CloseGoingAway:
					// deliberate close, no error
					cleanupCloseError = disconnectRequestReceived
					return
				default:
					// fall through to reportReadErr
				}
			}
			wp.reportReadErr(err)
			return
		}
		if mtype != websocket.BinaryMessage {
			wp.log.Errorf("peer sent non websocket-binary message: %#v", mtype)
			networkConnectionsDroppedTotal.Inc(map[string]string{"reason": "protocol"})
			return
		}
		var tag [2]byte
		_, err = io.ReadFull(reader, tag[:])
		if err != nil {
			wp.reportReadErr(err)
			return
		}
		msg.Tag = Tag(string(tag[:]))

		// Skip the message if it's a response to a request we didn't make or has timed out
		if msg.Tag == protocol.TopicMsgRespTag && wp.lenResponseChannels() == 0 {
			wp.outstandingTopicRequests.Add(-1)

			// This peers has sent us more responses than we have requested.  This is a protocol violation and we should disconnect.
			if wp.outstandingTopicRequests.Load() < 0 {
				wp.log.Errorf("wsPeer readloop: peer %s sent TS response without a request", wp.conn.RemoteAddrString())
				networkConnectionsDroppedTotal.Inc(map[string]string{"reason": "unrequestedTS"})
				cleanupCloseError = disconnectUnexpectedTopicResp
				return
			}
			var n int64
			// Peer sent us a response to a request we made but we've already timed out -- discard
			n, err = io.Copy(io.Discard, reader)
			if err != nil {
				wp.log.Infof("wsPeer readloop: could not discard timed-out TS message from %s : %s", wp.conn.RemoteAddrString(), err)
				wp.reportReadErr(err)
				return
			}
			wp.log.Warnf("wsPeer readLoop: received a TS response for a stale request from %s. %d bytes discarded", wp.conn.RemoteAddrString(), n)
			continue
		}

		slurper.Reset(uint64(msg.Tag.MaxMessageSize()))
		err = slurper.Read(reader)
		if err != nil {
			wp.reportReadErr(err)
			return
		}

		msg.processing = wp.processed
		msg.Received = time.Now().UnixNano()
		msg.Data = slurper.Bytes()
<<<<<<< HEAD
		if wp.msgCodec != nil {
			msg.Data, err = wp.msgCodec.decompress(msg.Tag, msg.Data)
			if err != nil {
				wp.reportReadErr(err)
				return
			}
		}
=======
>>>>>>> af377988
		msg.Net = wp.net
		wp.lastPacketTime.Store(msg.Received)
		if wp.peerType == peerTypeWs {
			networkReceivedBytesTotal.AddUint64(uint64(len(msg.Data)+2), nil)
			networkMessageReceivedTotal.AddUint64(1, nil)
			networkReceivedBytesByTag.Add(string(tag[:]), uint64(len(msg.Data)+2))
			networkMessageReceivedByTag.Add(string(tag[:]), 1)
		} else {
			networkP2PReceivedBytesTotal.AddUint64(uint64(len(msg.Data)+2), nil)
			networkP2PMessageReceivedTotal.AddUint64(1, nil)
			networkP2PReceivedBytesByTag.Add(string(tag[:]), uint64(len(msg.Data)+2))
			networkP2PMessageReceivedByTag.Add(string(tag[:]), 1)
		}
		msg.Data, err = dataConverter.convert(msg.Tag, msg.Data)
		if err != nil {
			wp.reportReadErr(err)
			return
		}
		if wp.peerType == peerTypeWs {
			networkReceivedUncompressedBytesByTag.Add(string(tag[:]), uint64(len(msg.Data)+2))
		} else {
			networkP2PReceivedUncompressedBytesByTag.Add(string(tag[:]), uint64(len(msg.Data)+2))
		}
		msg.Sender = wp

		// for outgoing connections, we want to notify the connection monitor that we've received
		// a message. The connection monitor would update it's statistics accordingly.
		if wp.connMonitor != nil {
			wp.connMonitor.Notify(&msg)
		}

		switch msg.Tag {
		case protocol.MsgOfInterestTag:
			// try to decode the message-of-interest
			wp.miMessageCount.Add(1)
			if close, reason := wp.handleMessageOfInterest(msg); close {
				cleanupCloseError = reason
				if reason == disconnectBadData {
					networkConnectionsDroppedTotal.Inc(map[string]string{"reason": "protocol"})
				}
				return
			}
			continue
		case protocol.TopicMsgRespTag: // Handle Topic message
			wp.outstandingTopicRequests.Add(-1)
			topics, err := UnmarshallTopics(msg.Data)
			if err != nil {
				wp.log.Warnf("wsPeer readLoop: could not read the message from: %s %s", wp.conn.RemoteAddrString(), err)
				continue
			}
			requestHash, found := topics.GetValue(requestHashKey)
			if !found {
				wp.log.Warnf("wsPeer readLoop: message from %s is missing the %s", wp.conn.RemoteAddrString(), requestHashKey)
				continue
			}
			hashKey, _ := binary.Uvarint(requestHash)
			channel, found := wp.getAndRemoveResponseChannel(hashKey)
			if !found {
				wp.log.Warnf("wsPeer readLoop: received a message response from %s for a stale request", wp.conn.RemoteAddrString())
				continue
			}

			select {
			case channel <- &Response{Topics: topics}:
				// do nothing. writing was successful.
			default:
				wp.log.Warn("wsPeer readLoop: channel blocked. Could not pass the response to the requester", wp.conn.RemoteAddrString())
			}
			continue
		case protocol.MsgDigestSkipTag:
			// network maintenance message handled immediately instead of handing off to general handlers
			wp.handleFilterMessage(msg)
			continue
		case protocol.TxnTag:
			wp.txMessageCount.Add(1)
		case protocol.AgreementVoteTag:
			wp.avMessageCount.Add(1)
		case protocol.ProposalPayloadTag:
			wp.ppMessageCount.Add(1)
		// the remaining valid tags: no special handling here
		case protocol.NetPrioResponseTag, protocol.StateProofSigTag, protocol.UniEnsBlockReqTag, protocol.VoteBundleTag, protocol.NetIDVerificationTag:
		default: // unrecognized tag
			unknownProtocolTagMessagesTotal.Inc(nil)
			wp.unkMessageCount.Add(1)
			continue // drop message, skip adding it to queue
			// TODO: should disconnect here?
		}
		if len(msg.Data) > 0 && wp.incomingMsgFilter != nil && dedupSafeTag(msg.Tag) {
			if wp.incomingMsgFilter.CheckIncomingMessage(msg.Tag, msg.Data, true, true) {
				//wp.log.Debugf("dropped incoming duplicate %s(%d)", msg.Tag, len(msg.Data))
				duplicateNetworkMessageReceivedTotal.Inc(nil)
				duplicateNetworkMessageReceivedBytesTotal.AddUint64(uint64(len(msg.Data)+len(msg.Tag)), nil)
				// drop message, skip adding it to queue
				continue
			}
		}
		//wp.log.Debugf("got msg %d bytes from %s", len(msg.Data), wp.conn.RemoteAddrString())

		// Wait for a previous message from this peer to be processed,
		// to achieve fairness in wp.net.readBuffer.
		select {
		case <-wp.processed:
		case <-wp.closing:
			wp.log.Debugf("peer closing %s", wp.conn.RemoteAddrString())
			return
		}

		select {
		case wp.readBuffer <- msg:
		case <-wp.closing:
			wp.log.Debugf("peer closing %s", wp.conn.RemoteAddrString())
			return
		}
	}
}

func (wp *wsPeer) handleMessageOfInterest(msg IncomingMessage) (close bool, reason disconnectReason) {
	close = false
	reason = disconnectReasonNone
	// decode the message, and ensure it's a valid message.
	msgTagsMap, err := unmarshallMessageOfInterest(msg.Data)
	if err != nil {
		wp.log.Warnf("wsPeer handleMessageOfInterest: could not unmarshall message from: %s %v", wp.conn.RemoteAddrString(), err)
		return true, disconnectBadData
	}
	sm := sendMessage{
		data:         nil,
		enqueued:     time.Now(),
		peerEnqueued: time.Now(),
		msgTags:      msgTagsMap,
		ctx:          context.Background(),
	}

	// try to send the message to the send loop. The send loop will store the message locally and would use it.
	// the rationale here is that this message is rarely sent, and we would benefit from having it being lock-free.
	select {
	case wp.sendBufferHighPrio <- sm:
		return
	case <-wp.closing:
		wp.log.Debugf("peer closing %s", wp.conn.RemoteAddrString())
		return true, disconnectReasonNone
	default:
	}

	select {
	case wp.sendBufferHighPrio <- sm:
	case wp.sendBufferBulk <- sm:
	case <-wp.closing:
		wp.log.Debugf("peer closing %s", wp.conn.RemoteAddrString())
		return true, disconnectReasonNone
	}
	return
}

func (wp *wsPeer) readLoopCleanup(reason disconnectReason) {
	wp.internalClose(reason)
	wp.wg.Done()
}

// a peer is telling us not to send messages with some hash
func (wp *wsPeer) handleFilterMessage(msg IncomingMessage) {
	if wp.outgoingMsgFilter == nil {
		return
	}
	if len(msg.Data) != crypto.DigestSize {
		wp.log.Warnf("bad filter message size %d", len(msg.Data))
		return
	}
	var digest crypto.Digest
	copy(digest[:], msg.Data)
	//wp.log.Debugf("add filter %v", digest)
	has := wp.outgoingMsgFilter.CheckDigest(digest, true, true)
	if has {
		// Count that this peer has sent us duplicate filter messages: this means it received the same
		// large message concurrently from several peers, and then sent the filter message to us after
		// each large message finished transferring.
		duplicateNetworkFilterReceivedTotal.Inc(nil)
		wp.duplicateFilterCount.Add(1)
	}
}

func (wp *wsPeer) writeLoopSend(msg sendMessage) disconnectReason {
	if msg.onRelease != nil {
		defer msg.onRelease()
	}
	select {
	case <-msg.ctx.Done():
		//logging.Base().Infof("cancelled large send, msg %v out of %v", i, len(msgs.msgs))
		return disconnectReasonNone
	default:
	}

	if err := wp.writeLoopSendMsg(msg); err != disconnectReasonNone {
		return err
	}

	return disconnectReasonNone
}

func (wp *wsPeer) writeLoopSendMsg(msg sendMessage) disconnectReason {
	if len(msg.data) > MaxMessageLength {
		wp.log.Errorf("trying to send a message longer than we would receive: %d > %d tag=%s", len(msg.data), MaxMessageLength, string(msg.data[0:2]))
		// just drop it, don't break the connection
		return disconnectReasonNone
	}
	if msg.msgTags != nil {
		// when msg.msgTags is non-nil, the read loop has received a message-of-interest message that we want to apply.
		// in order to avoid any locking, it sent it to this queue so that we could set it as the new outgoing message tag filter.
		wp.sendMessageTag = msg.msgTags
		return disconnectReasonNone
	}
	// the tags are always 2 char long; note that this is safe since it's only being used for messages that we have generated locally.
	tag := protocol.Tag(msg.data[:2])
	if !wp.sendMessageTag[tag] {
		// the peer isn't interested in this message.
		return disconnectReasonNone
	}

	// Check if we should apply compression
	dataToSend := msg.data
	if wp.msgCodec != nil {
		compressed := wp.msgCodec.compress(tag, msg.data)
		if compressed != nil {
			// Successfully compressed, use the compressed data
			dataToSend = compressed
			tag = protocol.Tag(compressed[:2])
		}
	}

	// check if this message was waiting in the queue for too long. If this is the case, return "true" to indicate that we want to close the connection.
	now := time.Now()
	msgWaitDuration := now.Sub(msg.enqueued)
	if msgWaitDuration > maxMessageQueueDuration {
		wp.log.Warnf("peer stale enqueued message %dms", msgWaitDuration.Nanoseconds()/1000000)
		networkConnectionsDroppedTotal.Inc(map[string]string{"reason": "stale message"})
		return disconnectStaleWrite
	}

	wp.intermittentOutgoingMessageEnqueueTime.Store(msg.enqueued.UnixNano())
	defer wp.intermittentOutgoingMessageEnqueueTime.Store(0)
	err := wp.conn.WriteMessage(websocket.BinaryMessage, dataToSend)
	if err != nil {
		if wp.didInnerClose.Load() == 0 {
			wp.log.Warn("peer write error ", err)
			networkConnectionsDroppedTotal.Inc(map[string]string{"reason": "write err"})
		}
		return disconnectWriteError
	}
	wp.lastPacketTime.Store(time.Now().UnixNano())
	if wp.peerType == peerTypeWs {
		networkSentBytesTotal.AddUint64(uint64(len(dataToSend)), nil)
		networkSentBytesByTag.Add(string(tag), uint64(len(dataToSend)))
		networkMessageSentTotal.AddUint64(1, nil)
		networkMessageSentByTag.Add(string(tag), 1)
		networkMessageQueueMicrosTotal.AddUint64(uint64(time.Since(msg.peerEnqueued).Nanoseconds()/1000), nil)
	} else {
		networkP2PSentBytesTotal.AddUint64(uint64(len(dataToSend)), nil)
		networkP2PSentBytesByTag.Add(string(tag), uint64(len(dataToSend)))
		networkP2PMessageSentTotal.AddUint64(1, nil)
		networkP2PMessageSentByTag.Add(string(tag), 1)
		networkP2PMessageQueueMicrosTotal.AddUint64(uint64(time.Since(msg.peerEnqueued).Nanoseconds()/1000), nil)
	}
	return disconnectReasonNone
}

func (wp *wsPeer) writeLoop() {
	// the cleanupCloseError sets the default error to disconnectWriteError; depending on the exit reason, the error might get changed.
	cleanupCloseError := disconnectWriteError
	defer func() {
		wp.writeLoopCleanup(cleanupCloseError)
	}()
	for {
		// send from high prio channel as long as we can
		select {
		case data := <-wp.sendBufferHighPrio:
			if writeErr := wp.writeLoopSend(data); writeErr != disconnectReasonNone {
				cleanupCloseError = writeErr
				return
			}
			continue
		default:
		}
		// if nothing high prio, send anything
		select {
		case <-wp.closing:
			return
		case data := <-wp.sendBufferHighPrio:
			if writeErr := wp.writeLoopSend(data); writeErr != disconnectReasonNone {
				cleanupCloseError = writeErr
				return
			}
		case data := <-wp.sendBufferBulk:
			if writeErr := wp.writeLoopSend(data); writeErr != disconnectReasonNone {
				cleanupCloseError = writeErr
				return
			}
		}
	}
}
func (wp *wsPeer) writeLoopCleanup(reason disconnectReason) {
	wp.internalClose(reason)
	wp.wg.Done()
}

func (wp *wsPeer) writeNonBlock(ctx context.Context, data []byte, highPrio bool, digest crypto.Digest, msgEnqueueTime time.Time) bool {
	if wp.outgoingMsgFilter != nil && len(data) > messageFilterSize && wp.outgoingMsgFilter.CheckDigest(digest, false, false) {
		//wp.log.Debugf("msg drop as outbound dup %s(%d) %v", string(data[:2]), len(data)-2, digest)
		// peer has notified us it doesn't need this message
		outgoingNetworkMessageFilteredOutTotal.Inc(nil)
		outgoingNetworkMessageFilteredOutBytesTotal.AddUint64(uint64(len(data)), nil)
		// returning true because it is as good as sent, the peer already has it.
		return true
	}

	var outchan chan sendMessage

	if highPrio {
		outchan = wp.sendBufferHighPrio
	} else {
		outchan = wp.sendBufferBulk
	}
	select {
	case outchan <- sendMessage{data: data, enqueued: msgEnqueueTime, peerEnqueued: time.Now(), ctx: ctx}:
		return true
	default:
	}
	return false
}

// PingLength is the fixed length of ping message, exported to be used in the node.TestMaxSizesCorrect test
const PingLength = 8

// called when the connection had an error or closed remotely
func (wp *wsPeer) internalClose(reason disconnectReason) {
	if wp.didSignalClose.CompareAndSwap(0, 1) {
		wp.net.peerRemoteClose(wp, reason)
	}
	wp.Close(time.Now().Add(peerDisconnectionAckDuration))
}

// called either here or from above enclosing node logic
func (wp *wsPeer) Close(deadline time.Time) {
	wp.didSignalClose.Store(1)
	if wp.didInnerClose.CompareAndSwap(0, 1) {
		close(wp.closing)
		err := wp.conn.CloseWithMessage(websocket.FormatCloseMessage(websocket.CloseNormalClosure, ""), deadline)
		if err != nil {
			wp.log.Infof("failed to write CloseMessage to connection for %s, err: %s", wp.conn.RemoteAddrString(), err)
		}
		err = wp.conn.CloseWithoutFlush()
		if err != nil {
			wp.log.Infof("failed to CloseWithoutFlush to connection for %s, err: %s", wp.conn.RemoteAddrString(), err)
		}
	}

	// We need to loop through all of the messages with callbacks still in the send queue and call them
	// to ensure that state of counters such as wsBlockBytesUsed is correct.
L:
	for {
		select {
		case msgs := <-wp.sendBufferBulk:
			if msgs.onRelease != nil {
				msgs.onRelease()
			}
		default:
			break L
		}

	}
	wp.closersMu.RLock()
	defer wp.closersMu.RUnlock()
	// now call all registered closers
	for _, f := range wp.closers {
		f()
	}
}

// CloseAndWait internally calls Close() then waits for all peer activity to stop
func (wp *wsPeer) CloseAndWait(deadline time.Time) {
	wp.Close(deadline)
	wp.wg.Wait()
}

func (wp *wsPeer) GetLastPacketTime() int64 {
	return wp.lastPacketTime.Load()
}

func (wp *wsPeer) CheckSlowWritingPeer(now time.Time) bool {
	ongoingMessageTime := wp.intermittentOutgoingMessageEnqueueTime.Load()
	if ongoingMessageTime == 0 {
		return false
	}
	timeSinceMessageCreated := now.Sub(time.Unix(0, ongoingMessageTime))
	return timeSinceMessageCreated > maxMessageQueueDuration
}

// getRequestNonce returns the byte representation of ever increasing uint64
// The value is stored on wsPeer
func (wp *wsPeer) getRequestNonce() []byte {
	buf := make([]byte, binary.MaxVarintLen64)
	binary.PutUvarint(buf, wp.requestNonce.Add(1))
	return buf
}

// MakeNonceTopic returns a topic with the nonce as the data
// exported for testing purposes
func MakeNonceTopic(nonce uint64) Topic {
	buf := make([]byte, binary.MaxVarintLen64)
	binary.PutUvarint(buf, nonce)
	return Topic{key: "nonce", data: buf}
}

// Request submits the request to the server, waits for a response
func (wp *wsPeer) Request(ctx context.Context, tag Tag, topics Topics) (resp *Response, e error) {

	// Add nonce, stored on the wsPeer as the topic
	nonceTopic := MakeNonceTopic(wp.requestNonce.Add(1))
	topics = append(topics, nonceTopic)

	// serialize the topics
	serializedMsg := topics.MarshallTopics()

	// Get the topics' hash
	hash := hashTopics(serializedMsg)

	// Make a response channel to wait on the server response
	responseChannel := wp.makeResponseChannel(hash)
	defer wp.getAndRemoveResponseChannel(hash)

	// Send serializedMsg
	msg := sendMessage{
		data:         append([]byte(tag), serializedMsg...),
		enqueued:     time.Now(),
		peerEnqueued: time.Now(),
		ctx:          context.Background()}
	select {
	case wp.sendBufferBulk <- msg:
		wp.outstandingTopicRequests.Add(1)
	case <-wp.closing:
		e = fmt.Errorf("peer closing %s", wp.conn.RemoteAddrString())
		return
	case <-ctx.Done():
		return resp, ctx.Err()
	}

	// wait for the channel.
	select {
	case resp = <-responseChannel:
		return resp, nil
	case <-wp.closing:
		e = fmt.Errorf("peer closing %s", wp.conn.RemoteAddrString())
		return
	case <-ctx.Done():
		return resp, ctx.Err()
	}
}

func (wp *wsPeer) makeResponseChannel(key uint64) (responseChannel chan *Response) {
	newChan := make(chan *Response, 1)
	wp.responseChannelsMutex.Lock()
	defer wp.responseChannelsMutex.Unlock()
	wp.responseChannels[key] = newChan
	return newChan
}

func (wp *wsPeer) lenResponseChannels() int {
	wp.responseChannelsMutex.Lock()
	defer wp.responseChannelsMutex.Unlock()
	return len(wp.responseChannels)
}

// getAndRemoveResponseChannel returns the channel and deletes the channel from the map
func (wp *wsPeer) getAndRemoveResponseChannel(key uint64) (respChan chan *Response, found bool) {
	wp.responseChannelsMutex.Lock()
	defer wp.responseChannelsMutex.Unlock()
	respChan, found = wp.responseChannels[key]
	delete(wp.responseChannels, key)
	return
}

func (wp *wsPeer) getPeerData(key string) interface{} {
	wp.clientDataStoreMu.Lock()
	defer wp.clientDataStoreMu.Unlock()
	return wp.clientDataStore[key]
}

func (wp *wsPeer) setPeerData(key string, value interface{}) {
	wp.clientDataStoreMu.Lock()
	defer wp.clientDataStoreMu.Unlock()
	if value == nil {
		delete(wp.clientDataStore, key)
	} else {
		wp.clientDataStore[key] = value
	}
}

func (wp *wsPeer) sendMessagesOfInterest(messagesOfInterestGeneration uint32, messagesOfInterestEnc []byte) {
	err := wp.Unicast(wp.netCtx, messagesOfInterestEnc, protocol.MsgOfInterestTag)
	if err != nil {
		wp.log.Errorf("ws send msgOfInterest: %v", err)
	} else {
		wp.messagesOfInterestGeneration.Store(messagesOfInterestGeneration)
	}
}

func (wp *wsPeer) OnClose(f func()) {
	wp.closersMu.Lock()
	defer wp.closersMu.Unlock()

	if wp.closers == nil {
		wp.closers = []func(){}
	}
	wp.closers = append(wp.closers, f)
}

func (wp *wsPeer) vpackVoteCompressionSupported() bool {
	return wp.features&pfCompressedVoteVpack != 0
}

func (wp *wsPeer) vpackDynamicCompressionSupported() bool {
	return wp.features&(pfCompressedVoteVpackDynamic1024|
		pfCompressedVoteVpackDynamic512|
		pfCompressedVoteVpackDynamic256|
		pfCompressedVoteVpackDynamic128|
		pfCompressedVoteVpackDynamic64|
		pfCompressedVoteVpackDynamic32|
		pfCompressedVoteVpackDynamic16) != 0
}

// vpackDynamicCompressionEnabled returns true if stateful compression is actually enabled for this peer
func (wp *wsPeer) vpackDynamicCompressionEnabled() bool {
	return wp.msgCodec != nil && wp.msgCodec.statefulVoteEnabled
}

// getBestVpackTableSize returns the negotiated table size.
// This calculates the minimum between our max size and the peer's advertised max size.
func (wp *wsPeer) getBestVpackTableSize() uint32 {
	// Get our max size
	ourMaxSize := wp.voteCompressionDynamicTableSize
	if ourMaxSize == 0 {
		return 0
	}
	
	// Get peer's max size from their features
	var peerMaxSize uint32
	if wp.features&pfCompressedVoteVpackDynamic1024 != 0 {
		peerMaxSize = 1024
	} else if wp.features&pfCompressedVoteVpackDynamic512 != 0 {
		peerMaxSize = 512
	} else if wp.features&pfCompressedVoteVpackDynamic256 != 0 {
		peerMaxSize = 256
	} else if wp.features&pfCompressedVoteVpackDynamic128 != 0 {
		peerMaxSize = 128
	} else if wp.features&pfCompressedVoteVpackDynamic64 != 0 {
		peerMaxSize = 64
	} else if wp.features&pfCompressedVoteVpackDynamic32 != 0 {
		peerMaxSize = 32
	} else if wp.features&pfCompressedVoteVpackDynamic16 != 0 {
		peerMaxSize = 16
	} else {
		return 0 // Peer doesn't support dynamic compression
	}
	
	// Return the minimum of the two
	if peerMaxSize < ourMaxSize {
		return peerMaxSize
	}
	return ourMaxSize
}

//msgp:ignore peerFeatureFlag
type peerFeatureFlag int

const (
	pfCompressedProposal peerFeatureFlag = 1 << iota
	pfCompressedVoteVpack
	pfCompressedVoteVpackDynamic1024
	pfCompressedVoteVpackDynamic512
	pfCompressedVoteVpackDynamic256
	pfCompressedVoteVpackDynamic128
	pfCompressedVoteVpackDynamic64
	pfCompressedVoteVpackDynamic32
	pfCompressedVoteVpackDynamic16
)

// versionPeerFeatures defines protocol version when peer features were introduced
const versionPeerFeatures = "2.2"

// versionPeerFeaturesNum is a parsed numeric representation of versionPeerFeatures
var versionPeerFeaturesNum [2]int64

func versionToMajorMinor(version string) (int64, int64, error) {
	parts := strings.Split(version, ".")
	if len(parts) != 2 {
		return 0, 0, fmt.Errorf("version %s does not have two components", version)
	}
	major, err := strconv.ParseInt(parts[0], 10, 8)
	if err != nil {
		return 0, 0, err
	}
	minor, err := strconv.ParseInt(parts[1], 10, 8)
	if err != nil {
		return 0, 0, err
	}
	return major, minor, nil
}

func decodePeerFeatures(version string, announcedFeatures string) peerFeatureFlag {
	major, minor, err := versionToMajorMinor(version)
	if err != nil {
		return 0
	}

	if major < versionPeerFeaturesNum[0] {
		return 0
	}
	if minor < versionPeerFeaturesNum[1] {
		return 0
	}

	var features peerFeatureFlag
	parts := strings.Split(announcedFeatures, ",")
	for _, part := range parts {
		part = strings.TrimSpace(part)
		if part == PeerFeatureProposalCompression {
			features |= pfCompressedProposal
		}
		if part == PeerFeatureVoteVpackCompression {
			features |= pfCompressedVoteVpack
		}
		if part == PeerFeatureVoteVpackDynamic1024 {
			features |= pfCompressedVoteVpackDynamic1024
		}
		if part == PeerFeatureVoteVpackDynamic512 {
			features |= pfCompressedVoteVpackDynamic512
		}
		if part == PeerFeatureVoteVpackDynamic256 {
			features |= pfCompressedVoteVpackDynamic256
		}
		if part == PeerFeatureVoteVpackDynamic128 {
			features |= pfCompressedVoteVpackDynamic128
		}
		if part == PeerFeatureVoteVpackDynamic64 {
			features |= pfCompressedVoteVpackDynamic64
		}
		if part == PeerFeatureVoteVpackDynamic32 {
			features |= pfCompressedVoteVpackDynamic32
		}
		if part == PeerFeatureVoteVpackDynamic16 {
			features |= pfCompressedVoteVpackDynamic16
		}
	}
	return features
}<|MERGE_RESOLUTION|>--- conflicted
+++ resolved
@@ -240,7 +240,7 @@
 
 	// enableCompression specifies whether this node can compress or decompress votes (and whether it has advertised this)
 	enableVoteCompression bool
-	
+
 	// voteCompressionDynamicTableSize is this node's configured dynamic table size (0 means disabled)
 	voteCompressionDynamicTableSize uint32
 
@@ -598,7 +598,6 @@
 		msg.processing = wp.processed
 		msg.Received = time.Now().UnixNano()
 		msg.Data = slurper.Bytes()
-<<<<<<< HEAD
 		if wp.msgCodec != nil {
 			msg.Data, err = wp.msgCodec.decompress(msg.Tag, msg.Data)
 			if err != nil {
@@ -606,8 +605,6 @@
 				return
 			}
 		}
-=======
->>>>>>> af377988
 		msg.Net = wp.net
 		wp.lastPacketTime.Store(msg.Received)
 		if wp.peerType == peerTypeWs {
@@ -1150,7 +1147,7 @@
 	if ourMaxSize == 0 {
 		return 0
 	}
-	
+
 	// Get peer's max size from their features
 	var peerMaxSize uint32
 	if wp.features&pfCompressedVoteVpackDynamic1024 != 0 {
@@ -1170,7 +1167,7 @@
 	} else {
 		return 0 // Peer doesn't support dynamic compression
 	}
-	
+
 	// Return the minimum of the two
 	if peerMaxSize < ourMaxSize {
 		return peerMaxSize
