--- conflicted
+++ resolved
@@ -331,12 +331,7 @@
 	return wp.version
 }
 
-<<<<<<< HEAD
 // Unicast sends the given bytes to this specific peer. Does not wait for message to be sent.
-=======
-//	Unicast sends the given bytes to this specific peer. Does not wait for message to be sent.
-//
->>>>>>> ecdcbf90
 // (Implements UnicastPeer)
 func (wp *wsPeer) Unicast(ctx context.Context, msg []byte, tag protocol.Tag) error {
 	var err error
