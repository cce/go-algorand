// Copyright (C) 2019-2022 Algorand, Inc.
// This file is part of go-algorand
//
// go-algorand is free software: you can redistribute it and/or modify
// it under the terms of the GNU Affero General Public License as
// published by the Free Software Foundation, either version 3 of the
// License, or (at your option) any later version.
//
// go-algorand is distributed in the hope that it will be useful,
// but WITHOUT ANY WARRANTY; without even the implied warranty of
// MERCHANTABILITY or FITNESS FOR A PARTICULAR PURPOSE.  See the
// GNU Affero General Public License for more details.
//
// You should have received a copy of the GNU Affero General Public License
// along with go-algorand.  If not, see <https://www.gnu.org/licenses/>.

package network

import (
	"context"
	"encoding/binary"
	"fmt"
	"io"
	"net"
	"net/http"
	"runtime"
	"sync"
	"sync/atomic"
	"time"

	"github.com/algorand/go-deadlock"
	"github.com/algorand/websocket"

	"github.com/algorand/go-algorand/config"
	"github.com/algorand/go-algorand/crypto"
	"github.com/algorand/go-algorand/data/basics"
	"github.com/algorand/go-algorand/protocol"
	"github.com/algorand/go-algorand/util/metrics"
)

const maxMessageLength = 6 * 1024 * 1024 // Currently the biggest message is VB vote bundles. TODO: per message type size limit?
<<<<<<< HEAD
const averageMessageLength = 2 * 1024     // Most of the messages are smaller than this size, which makes it into a good base allocation.
=======
const averageMessageLength = 2 * 1024    // Most of the messages are smaller than this size, which makes it into a good base allocation.
>>>>>>> fa0af5f8

// This parameter controls how many messages from a single peer can be
// queued up in the global wsNetwork.readBuffer at a time.  Making this
// too large will allow a small number of peers to flood the global read
// buffer and starve messages from other peers.
const msgsInReadBufferPerPeer = 10

var networkSentBytesTotal = metrics.MakeCounter(metrics.NetworkSentBytesTotal)
var networkSentBytesByTag = metrics.NewTagCounter("algod_network_sent_bytes_{TAG}", "Number of bytes that were sent over the network for {TAG} messages")
var networkReceivedBytesTotal = metrics.MakeCounter(metrics.NetworkReceivedBytesTotal)
var networkReceivedBytesByTag = metrics.NewTagCounter("algod_network_received_bytes_{TAG}", "Number of bytes that were received from the network for {TAG} messages")

var networkMessageReceivedTotal = metrics.MakeCounter(metrics.NetworkMessageReceivedTotal)
var networkMessageReceivedByTag = metrics.NewTagCounter("algod_network_message_received_{TAG}", "Number of complete messages that were received from the network for {TAG} messages")
var networkMessageSentTotal = metrics.MakeCounter(metrics.NetworkMessageSentTotal)
var networkMessageSentByTag = metrics.NewTagCounter("algod_network_message_sent_{TAG}", "Number of complete messages that were sent to the network for {TAG} messages")

var networkConnectionsDroppedTotal = metrics.MakeCounter(metrics.NetworkConnectionsDroppedTotal)
var networkMessageQueueMicrosTotal = metrics.MakeCounter(metrics.MetricName{Name: "algod_network_message_sent_queue_micros_total", Description: "Total microseconds message spent waiting in queue to be sent"})

var duplicateNetworkMessageReceivedTotal = metrics.MakeCounter(metrics.DuplicateNetworkMessageReceivedTotal)
var duplicateNetworkMessageReceivedBytesTotal = metrics.MakeCounter(metrics.DuplicateNetworkMessageReceivedBytesTotal)
var outgoingNetworkMessageFilteredOutTotal = metrics.MakeCounter(metrics.OutgoingNetworkMessageFilteredOutTotal)
var outgoingNetworkMessageFilteredOutBytesTotal = metrics.MakeCounter(metrics.OutgoingNetworkMessageFilteredOutBytesTotal)

// defaultSendMessageTags is the default list of messages which a peer would
// allow to be sent without receiving any explicit request.
var defaultSendMessageTags = map[protocol.Tag]bool{
	protocol.AgreementVoteTag:   true,
	protocol.MsgDigestSkipTag:   true,
	protocol.NetPrioResponseTag: true,
	protocol.PingTag:            true,
	protocol.PingReplyTag:       true,
	protocol.ProposalPayloadTag: true,
	protocol.TopicMsgRespTag:    true,
	protocol.MsgOfInterestTag:   true,
	protocol.TxnTag:             true,
	protocol.UniCatchupReqTag:   true,
	protocol.UniEnsBlockReqTag:  true,
	protocol.VoteBundleTag:      true,
}

// interface allows substituting debug implementation for *websocket.Conn
type wsPeerWebsocketConn interface {
	RemoteAddr() net.Addr
	NextReader() (int, io.Reader, error)
	WriteMessage(int, []byte) error
	WriteControl(int, []byte, time.Time) error
	SetReadLimit(int64)
	CloseWithoutFlush() error
	SetPingHandler(h func(appData string) error)
	SetPongHandler(h func(appData string) error)
}

type sendMessage struct {
	data         []byte
	enqueued     time.Time             // the time at which the message was first generated
	peerEnqueued time.Time             // the time at which the peer was attempting to enqueue the message
	msgTags      map[protocol.Tag]bool // when msgTags is specified ( i.e. non-nil ), the send goroutine is to replace the message tag filter with this one. No data would be accompanied to this message.
	hash         crypto.Digest
	ctx          context.Context
}

// wsPeerCore also works for non-connected peers we want to do HTTP GET from
type wsPeerCore struct {
	net           *WebsocketNetwork
	rootURL       string
	originAddress string // incoming connection remote host
	client        http.Client
}

type disconnectReason string

const disconnectReasonNone disconnectReason = ""
const disconnectBadData disconnectReason = "BadData"
const disconnectTooSlow disconnectReason = "TooSlow"
const disconnectReadError disconnectReason = "ReadError"
const disconnectWriteError disconnectReason = "WriteError"
const disconnectIdleConn disconnectReason = "IdleConnection"
const disconnectSlowConn disconnectReason = "SlowConnection"
const disconnectLeastPerformingPeer disconnectReason = "LeastPerformingPeer"
const disconnectCliqueResolve disconnectReason = "CliqueResolving"
const disconnectRequestReceived disconnectReason = "DisconnectRequest"
const disconnectStaleWrite disconnectReason = "DisconnectStaleWrite"

// Response is the structure holding the response from the server
type Response struct {
	Topics Topics
}

type sendMessages struct {
	msgs []sendMessage
}

type wsPeer struct {
	// lastPacketTime contains the UnixNano at the last time a successful communication was made with the peer.
	// "successful communication" above refers to either reading from or writing to a connection without receiving any
	// error.
	// we want this to be a 64-bit aligned for atomics support on 32bit platforms.
	lastPacketTime int64

	// intermittentOutgoingMessageEnqueueTime contains the UnixNano of the message's enqueue time that is currently being written to the
	// peer, or zero if no message is being written.
	intermittentOutgoingMessageEnqueueTime int64

	// Nonce used to uniquely identify requests
	requestNonce uint64

	wsPeerCore

	// conn will be *websocket.Conn (except in testing)
	conn wsPeerWebsocketConn

	// we started this connection; otherwise it was inbound
	outgoing bool

	closing chan struct{}

	sendBufferHighPrio chan sendMessages
	sendBufferBulk     chan sendMessages

	wg sync.WaitGroup

	didSignalClose int32
	didInnerClose  int32

	TelemetryGUID string
	InstanceName  string

	incomingMsgFilter *messageFilter
	outgoingMsgFilter *messageFilter

	processed chan struct{}

	pingLock              deadlock.Mutex
	pingSent              time.Time
	pingData              []byte
	pingInFlight          bool
	lastPingRoundTripTime time.Duration

	// Hint about position in wn.peers.  Definitely valid if the peer
	// is present in wn.peers.
	peerIndex int

	// Challenge sent to the peer on an incoming connection
	prioChallenge string

	prioAddress basics.Address
	prioWeight  uint64

	// createTime is the time at which the connection was established with the peer.
	createTime time.Time

	// peer version ( this is one of the version supported by the current node and listed in SupportedProtocolVersions )
	version string

	// responseChannels used by the client to wait on the response of the request
	responseChannels map[uint64]chan *Response

	// responseChannelsMutex guards the operations of responseChannels
	responseChannelsMutex deadlock.RWMutex

	// sendMessageTag is a map of allowed message to send to a peer. We don't use any synchronization on this map, and the
	// only gurentee is that it's being accessed only during startup and/or by the sending loop go routine.
	sendMessageTag map[protocol.Tag]bool

	// messagesOfInterestGeneration is this node's messagesOfInterest version that we have seent to this peer.
	messagesOfInterestGeneration uint32

	// connMonitor used to measure the relative performance of the connection
	// compared to the other outgoing connections. Incoming connections would have this
	// field set to nil.
	connMonitor *connectionPerformanceMonitor

	// peerMessageDelay is calculated by the connection monitor; it's the relative avarage per-message delay.
	peerMessageDelay int64

	// throttledOutgoingConnection determines if this outgoing connection will be throttled bassed on it's
	// performance or not. Throttled connections are more likely to be short-lived connections.
	throttledOutgoingConnection bool

	// clientDataStore is a generic key/value store used to store client-side data entries associated with a particular peer.
	// Locked by clientDataStoreMu.
	clientDataStore map[string]interface{}

	// clientDataStoreMu synchronizes access to clientDataStore
	clientDataStoreMu deadlock.Mutex
}

// HTTPPeer is what the opaque Peer might be.
// If you get an opaque Peer handle from a GossipNode, maybe try a .(HTTPPeer) type assertion on it.
type HTTPPeer interface {
	GetAddress() string
	GetHTTPClient() *http.Client
}

// UnicastPeer is another possible interface for the opaque Peer.
// It is possible that we can only initiate a connection to a peer over websockets.
type UnicastPeer interface {
	GetAddress() string
	// Unicast sends the given bytes to this specific peer. Does not wait for message to be sent.
	Unicast(ctx context.Context, data []byte, tag protocol.Tag) error
	// Version returns the matching version from network.SupportedProtocolVersions
	Version() string
	Request(ctx context.Context, tag Tag, topics Topics) (resp *Response, e error)
	Respond(ctx context.Context, reqMsg IncomingMessage, topics Topics) (e error)
}

// Create a wsPeerCore object
func makePeerCore(net *WebsocketNetwork, rootURL string, roundTripper http.RoundTripper, originAddress string) wsPeerCore {
	return wsPeerCore{
		net:           net,
		rootURL:       rootURL,
		originAddress: originAddress,
		client:        http.Client{Transport: roundTripper},
	}
}

// GetAddress returns the root url to use to connect to this peer.
// TODO: should GetAddress be added to Peer interface?
func (wp *wsPeerCore) GetAddress() string {
	return wp.rootURL
}

// GetHTTPClient returns a client for this peer.
// http.Client will maintain a cache of connections with some keepalive.
func (wp *wsPeerCore) GetHTTPClient() *http.Client {
	return &wp.client
}

// Version returns the matching version from network.SupportedProtocolVersions
func (wp *wsPeer) Version() string {
	return wp.version
}

// 	Unicast sends the given bytes to this specific peer. Does not wait for message to be sent.
// (Implements UnicastPeer)
func (wp *wsPeer) Unicast(ctx context.Context, msg []byte, tag protocol.Tag) error {
	var err error

	tbytes := []byte(tag)
	mbytes := make([]byte, len(tbytes)+len(msg))
	copy(mbytes, tbytes)
	copy(mbytes[len(tbytes):], msg)
	var digest crypto.Digest
	if tag != protocol.MsgDigestSkipTag && len(msg) >= messageFilterSize {
		digest = crypto.Hash(mbytes)
	}

	ok := wp.writeNonBlock(ctx, mbytes, false, digest, time.Now())
	if !ok {
		networkBroadcastsDropped.Inc(nil)
		err = fmt.Errorf("wsPeer failed to unicast: %v", wp.GetAddress())
	}

	return err
}

// Respond sends the response of a request message
func (wp *wsPeer) Respond(ctx context.Context, reqMsg IncomingMessage, responseTopics Topics) (e error) {

	// Get the hash/key of the request message
	requestHash := hashTopics(reqMsg.Data)

	// Add the request hash
	requestHashData := make([]byte, binary.MaxVarintLen64)
	binary.PutUvarint(requestHashData, requestHash)
	responseTopics = append(responseTopics, Topic{key: requestHashKey, data: requestHashData})

	// Serialize the topics
	serializedMsg := responseTopics.MarshallTopics()

	// Send serializedMsg
	msg := make([]sendMessage, 1, 1)
	msg[0] = sendMessage{
		data:         append([]byte(protocol.TopicMsgRespTag), serializedMsg...),
		enqueued:     time.Now(),
		peerEnqueued: time.Now(),
		ctx:          context.Background(),
	}

	select {
	case wp.sendBufferBulk <- sendMessages{msgs: msg}:
	case <-wp.closing:
		wp.net.log.Debugf("peer closing %s", wp.conn.RemoteAddr().String())
		return
	case <-ctx.Done():
		return ctx.Err()
	}
	return nil
}

// setup values not trivially assigned
func (wp *wsPeer) init(config config.Local, sendBufferLength int) {
	wp.net.log.Debugf("wsPeer init outgoing=%v %#v", wp.outgoing, wp.rootURL)
	wp.closing = make(chan struct{})
	wp.sendBufferHighPrio = make(chan sendMessages, sendBufferLength)
	wp.sendBufferBulk = make(chan sendMessages, sendBufferLength)
	atomic.StoreInt64(&wp.lastPacketTime, time.Now().UnixNano())
	wp.responseChannels = make(map[uint64]chan *Response)
	wp.sendMessageTag = defaultSendMessageTags
	wp.clientDataStore = make(map[string]interface{})

	// processed is a channel that messageHandlerThread writes to
	// when it's done with one of our messages, so that we can queue
	// another one onto wp.net.readBuffer.  Prime it with dummy
	// values so that we can write to readBuffer initially.
	wp.processed = make(chan struct{}, msgsInReadBufferPerPeer)
	for i := 0; i < msgsInReadBufferPerPeer; i++ {
		wp.processed <- struct{}{}
	}

	if config.EnableOutgoingNetworkMessageFiltering {
		wp.outgoingMsgFilter = makeMessageFilter(config.OutgoingMessageFilterBucketCount, config.OutgoingMessageFilterBucketSize)
	}

	wp.wg.Add(2)
	go wp.readLoop()
	go wp.writeLoop()
}

// returns the originating address of an incoming connection. For outgoing connection this function returns an empty string.
func (wp *wsPeer) OriginAddress() string {
	return wp.originAddress
}

func (wp *wsPeer) reportReadErr(err error) {
	// only report error if we haven't already closed the peer
	if atomic.LoadInt32(&wp.didInnerClose) == 0 {
		_, _, line, _ := runtime.Caller(1)
		wp.net.log.Warnf("peer[%s] line=%d read err: %s", wp.conn.RemoteAddr().String(), line, err)
		networkConnectionsDroppedTotal.Inc(map[string]string{"reason": "reader err"})
	}
}

func dedupSafeTag(t protocol.Tag) bool {
	// Votes and Transactions are the only thing we're sure it's safe to de-dup on receipt.
	return t == protocol.AgreementVoteTag || t == protocol.TxnTag
}

func (wp *wsPeer) readLoop() {
	// the cleanupCloseError sets the default error to disconnectReadError; depending on the exit reason, the error might get changed.
	cleanupCloseError := disconnectReadError
	defer func() {
		wp.readLoopCleanup(cleanupCloseError)
	}()
	wp.conn.SetReadLimit(maxMessageLength)
	slurper := MakeLimitedReaderSlurper(averageMessageLength, maxMessageLength)
	for {
		msg := IncomingMessage{}
		mtype, reader, err := wp.conn.NextReader()
		if err != nil {
			if ce, ok := err.(*websocket.CloseError); ok {
				switch ce.Code {
				case websocket.CloseNormalClosure, websocket.CloseGoingAway:
					// deliberate close, no error
					cleanupCloseError = disconnectRequestReceived
					return
				default:
					// fall through to reportReadErr
				}
			}
			wp.reportReadErr(err)
			return
		}
		if mtype != websocket.BinaryMessage {
			wp.net.log.Errorf("peer sent non websocket-binary message: %#v", mtype)
			networkConnectionsDroppedTotal.Inc(map[string]string{"reason": "protocol"})
			return
		}
		var tag [2]byte
		_, err = io.ReadFull(reader, tag[:])
		if err != nil {
			wp.reportReadErr(err)
			return
		}
		msg.Tag = Tag(string(tag[:]))
		slurper.Reset()
		err = slurper.Read(reader)
		if err != nil {
			wp.reportReadErr(err)
			return
		}

		msg.processing = wp.processed
		msg.Received = time.Now().UnixNano()
		msg.Data = slurper.Bytes()
		msg.Net = wp.net
		atomic.StoreInt64(&wp.lastPacketTime, msg.Received)
		networkReceivedBytesTotal.AddUint64(uint64(len(msg.Data)+2), nil)
		networkMessageReceivedTotal.AddUint64(1, nil)
		networkReceivedBytesByTag.Add(string(tag[:]), uint64(len(msg.Data)+2))
		networkMessageReceivedByTag.Add(string(tag[:]), 1)
		msg.Sender = wp

		// for outgoing connections, we want to notify the connection monitor that we've received
		// a message. The connection monitor would update it's statistics accordingly.
		if wp.connMonitor != nil {
			wp.connMonitor.Notify(&msg)
		}

		switch msg.Tag {
		case protocol.MsgOfInterestTag:
			// try to decode the message-of-interest
			if wp.handleMessageOfInterest(msg) {
				return
			}
			continue
		case protocol.TopicMsgRespTag: // Handle Topic message
			topics, err := UnmarshallTopics(msg.Data)
			if err != nil {
				wp.net.log.Warnf("wsPeer readLoop: could not read the message from: %s %s", wp.conn.RemoteAddr().String(), err)
				continue
			}
			requestHash, found := topics.GetValue(requestHashKey)
			if !found {
				wp.net.log.Warnf("wsPeer readLoop: message from %s is missing the %s", wp.conn.RemoteAddr().String(), requestHashKey)
				continue
			}
			hashKey, _ := binary.Uvarint(requestHash)
			channel, found := wp.getAndRemoveResponseChannel(hashKey)
			if !found {
				wp.net.log.Warnf("wsPeer readLoop: received a message response from %s for a stale request", wp.conn.RemoteAddr().String())
				continue
			}

			select {
			case channel <- &Response{Topics: topics}:
				// do nothing. writing was successful.
			default:
				wp.net.log.Warnf("wsPeer readLoop: channel blocked. Could not pass the response to the requester", wp.conn.RemoteAddr().String())
			}
			continue
		case protocol.MsgDigestSkipTag:
			// network maintenance message handled immediately instead of handing off to general handlers
			wp.handleFilterMessage(msg)
			continue
		}
		if len(msg.Data) > 0 && wp.incomingMsgFilter != nil && dedupSafeTag(msg.Tag) {
			if wp.incomingMsgFilter.CheckIncomingMessage(msg.Tag, msg.Data, true, true) {
				//wp.net.log.Debugf("dropped incoming duplicate %s(%d)", msg.Tag, len(msg.Data))
				duplicateNetworkMessageReceivedTotal.Inc(nil)
				duplicateNetworkMessageReceivedBytesTotal.AddUint64(uint64(len(msg.Data)+len(msg.Tag)), nil)
				// drop message, skip adding it to queue
				continue
			}
		}
		//wp.net.log.Debugf("got msg %d bytes from %s", len(msg.Data), wp.conn.RemoteAddr().String())

		// Wait for a previous message from this peer to be processed,
		// to achieve fairness in wp.net.readBuffer.
		select {
		case <-wp.processed:
		case <-wp.closing:
			wp.net.log.Debugf("peer closing %s", wp.conn.RemoteAddr().String())
			return
		}

		select {
		case wp.net.readBuffer <- msg:
		case <-wp.closing:
			wp.net.log.Debugf("peer closing %s", wp.conn.RemoteAddr().String())
			return
		}
	}
}

func (wp *wsPeer) handleMessageOfInterest(msg IncomingMessage) (shutdown bool) {
	shutdown = false
	// decode the message, and ensure it's a valid message.
	msgTagsMap, err := unmarshallMessageOfInterest(msg.Data)
	if err != nil {
		wp.net.log.Warnf("wsPeer handleMessageOfInterest: could not unmarshall message from: %s %v", wp.conn.RemoteAddr().String(), err)
		return
	}
	msgs := make([]sendMessage, 1, 1)
	msgs[0] = sendMessage{
		data:         nil,
		enqueued:     time.Now(),
		peerEnqueued: time.Now(),
		msgTags:      msgTagsMap,
		ctx:          context.Background(),
	}
	sm := sendMessages{msgs: msgs}

	// try to send the message to the send loop. The send loop will store the message locally and would use it.
	// the rationale here is that this message is rarely sent, and we would benefit from having it being lock-free.
	select {
	case wp.sendBufferHighPrio <- sm:
		return
	case <-wp.closing:
		wp.net.log.Debugf("peer closing %s", wp.conn.RemoteAddr().String())
		shutdown = true
	default:
	}

	select {
	case wp.sendBufferHighPrio <- sm:
	case wp.sendBufferBulk <- sm:
	case <-wp.closing:
		wp.net.log.Debugf("peer closing %s", wp.conn.RemoteAddr().String())
		shutdown = true
	}
	return
}

func (wp *wsPeer) readLoopCleanup(reason disconnectReason) {
	wp.internalClose(reason)
	wp.wg.Done()
}

// a peer is telling us not to send messages with some hash
func (wp *wsPeer) handleFilterMessage(msg IncomingMessage) {
	if wp.outgoingMsgFilter == nil {
		return
	}
	if len(msg.Data) != crypto.DigestSize {
		wp.net.log.Warnf("bad filter message size %d", len(msg.Data))
		return
	}
	var digest crypto.Digest
	copy(digest[:], msg.Data)
	//wp.net.log.Debugf("add filter %v", digest)
	wp.outgoingMsgFilter.CheckDigest(digest, true, true)
}

func (wp *wsPeer) writeLoopSend(msgs sendMessages) disconnectReason {
	for _, msg := range msgs.msgs {
		select {
		case <-msg.ctx.Done():
			//logging.Base().Infof("cancelled large send, msg %v out of %v", i, len(msgs.msgs))
			return disconnectReasonNone
		default:
		}

		if err := wp.writeLoopSendMsg(msg); err != disconnectReasonNone {
			return err
		}
	}

	return disconnectReasonNone
}

func (wp *wsPeer) writeLoopSendMsg(msg sendMessage) disconnectReason {
	if len(msg.data) > maxMessageLength {
		wp.net.log.Errorf("trying to send a message longer than we would receive: %d > %d tag=%s", len(msg.data), maxMessageLength, string(msg.data[0:2]))
		// just drop it, don't break the connection
		return disconnectReasonNone
	}
	if msg.msgTags != nil {
		// when msg.msgTags is non-nil, the read loop has received a message-of-interest message that we want to apply.
		// in order to avoid any locking, it sent it to this queue so that we could set it as the new outgoing message tag filter.
		wp.sendMessageTag = msg.msgTags
		return disconnectReasonNone
	}
	// the tags are always 2 char long; note that this is safe since it's only being used for messages that we have generated locally.
	tag := protocol.Tag(msg.data[:2])
	if !wp.sendMessageTag[tag] {
		// the peer isn't interested in this message.
		return disconnectReasonNone
	}

	// check if this message was waiting in the queue for too long. If this is the case, return "true" to indicate that we want to close the connection.
	now := time.Now()
	msgWaitDuration := now.Sub(msg.enqueued)
	if msgWaitDuration > maxMessageQueueDuration {
		wp.net.log.Warnf("peer stale enqueued message %dms", msgWaitDuration.Nanoseconds()/1000000)
		networkConnectionsDroppedTotal.Inc(map[string]string{"reason": "stale message"})
		return disconnectStaleWrite
	}

	atomic.StoreInt64(&wp.intermittentOutgoingMessageEnqueueTime, msg.enqueued.UnixNano())
	defer atomic.StoreInt64(&wp.intermittentOutgoingMessageEnqueueTime, 0)
	err := wp.conn.WriteMessage(websocket.BinaryMessage, msg.data)
	if err != nil {
		if atomic.LoadInt32(&wp.didInnerClose) == 0 {
			wp.net.log.Warn("peer write error ", err)
			networkConnectionsDroppedTotal.Inc(map[string]string{"reason": "write err"})
		}
		return disconnectWriteError
	}
	atomic.StoreInt64(&wp.lastPacketTime, time.Now().UnixNano())
	networkSentBytesTotal.AddUint64(uint64(len(msg.data)), nil)
	networkSentBytesByTag.Add(string(tag), uint64(len(msg.data)))
	networkMessageSentTotal.AddUint64(1, nil)
	networkMessageSentByTag.Add(string(tag), 1)
	networkMessageQueueMicrosTotal.AddUint64(uint64(time.Now().Sub(msg.peerEnqueued).Nanoseconds()/1000), nil)
	return disconnectReasonNone
}

func (wp *wsPeer) writeLoop() {
	// the cleanupCloseError sets the default error to disconnectWriteError; depending on the exit reason, the error might get changed.
	cleanupCloseError := disconnectWriteError
	defer func() {
		wp.writeLoopCleanup(cleanupCloseError)
	}()
	for {
		// send from high prio channel as long as we can
		select {
		case data := <-wp.sendBufferHighPrio:
			if writeErr := wp.writeLoopSend(data); writeErr != disconnectReasonNone {
				cleanupCloseError = writeErr
				return
			}
			continue
		default:
		}
		// if nothing high prio, send anything
		select {
		case <-wp.closing:
			return
		case data := <-wp.sendBufferHighPrio:
			if writeErr := wp.writeLoopSend(data); writeErr != disconnectReasonNone {
				cleanupCloseError = writeErr
				return
			}
		case data := <-wp.sendBufferBulk:
			if writeErr := wp.writeLoopSend(data); writeErr != disconnectReasonNone {
				cleanupCloseError = writeErr
				return
			}
		}
	}
}
func (wp *wsPeer) writeLoopCleanup(reason disconnectReason) {
	wp.internalClose(reason)
	wp.wg.Done()
}

func (wp *wsPeer) writeNonBlock(ctx context.Context, data []byte, highPrio bool, digest crypto.Digest, msgEnqueueTime time.Time) bool {
	msgs := make([][]byte, 1, 1)
	digests := make([]crypto.Digest, 1, 1)
	msgs[0] = data
	digests[0] = digest
	return wp.writeNonBlockMsgs(ctx, msgs, highPrio, digests, msgEnqueueTime)
}

// return true if enqueued/sent
func (wp *wsPeer) writeNonBlockMsgs(ctx context.Context, data [][]byte, highPrio bool, digest []crypto.Digest, msgEnqueueTime time.Time) bool {
	includeIndices := make([]int, 0, len(data))
	for i := range data {
		if wp.outgoingMsgFilter != nil && len(data[i]) > messageFilterSize && wp.outgoingMsgFilter.CheckDigest(digest[i], false, false) {
			//wp.net.log.Debugf("msg drop as outbound dup %s(%d) %v", string(data[:2]), len(data)-2, digest)
			// peer has notified us it doesn't need this message
			outgoingNetworkMessageFilteredOutTotal.Inc(nil)
			outgoingNetworkMessageFilteredOutBytesTotal.AddUint64(uint64(len(data)), nil)
		} else {
			includeIndices = append(includeIndices, i)
		}
	}
	if len(includeIndices) == 0 {
		// returning true because it is as good as sent, the peer already has it.
		return true
	}

	var outchan chan sendMessages

	msgs := make([]sendMessage, 0, len(includeIndices))
	enqueueTime := time.Now()
	for _, index := range includeIndices {
		msgs = append(msgs, sendMessage{data: data[index], enqueued: msgEnqueueTime, peerEnqueued: enqueueTime, hash: digest[index], ctx: ctx})
	}

	if highPrio {
		outchan = wp.sendBufferHighPrio
	} else {
		outchan = wp.sendBufferBulk
	}
	select {
	case outchan <- sendMessages{msgs: msgs}:
		return true
	default:
	}
	return false
}

const pingLength = 8
const maxPingWait = 60 * time.Second

// sendPing sends a ping block to the peer.
// return true if either a ping request was enqueued or there is already ping request in flight in the past maxPingWait time.
func (wp *wsPeer) sendPing() bool {
	wp.pingLock.Lock()
	defer wp.pingLock.Unlock()
	now := time.Now()
	if wp.pingInFlight && (now.Sub(wp.pingSent) < maxPingWait) {
		return true
	}

	tagBytes := []byte(protocol.PingTag)
	mbytes := make([]byte, len(tagBytes)+pingLength)
	copy(mbytes, tagBytes)
	crypto.RandBytes(mbytes[len(tagBytes):])
	wp.pingData = mbytes[len(tagBytes):]
	sent := wp.writeNonBlock(context.Background(), mbytes, false, crypto.Digest{}, time.Now())

	if sent {
		wp.pingInFlight = true
		wp.pingSent = now
	}
	return sent
}

// get some times out of the peer while observing the ping data lock
func (wp *wsPeer) pingTimes() (lastPingSent time.Time, lastPingRoundTripTime time.Duration) {
	wp.pingLock.Lock()
	defer wp.pingLock.Unlock()
	lastPingSent = wp.pingSent
	lastPingRoundTripTime = wp.lastPingRoundTripTime
	return
}

// called when the connection had an error or closed remotely
func (wp *wsPeer) internalClose(reason disconnectReason) {
	if atomic.CompareAndSwapInt32(&wp.didSignalClose, 0, 1) {
		wp.net.peerRemoteClose(wp, reason)
	}
	wp.Close(time.Now().Add(peerDisconnectionAckDuration))
}

// called either here or from above enclosing node logic
func (wp *wsPeer) Close(deadline time.Time) {
	atomic.StoreInt32(&wp.didSignalClose, 1)
	if atomic.CompareAndSwapInt32(&wp.didInnerClose, 0, 1) {
		close(wp.closing)
		err := wp.conn.WriteControl(websocket.CloseMessage, websocket.FormatCloseMessage(websocket.CloseNormalClosure, ""), deadline)
		if err != nil {
			wp.net.log.Infof("failed to write CloseMessage to connection for %s", wp.conn.RemoteAddr().String())
		}
		err = wp.conn.CloseWithoutFlush()
		if err != nil {
			wp.net.log.Infof("failed to CloseWithoutFlush to connection for %s", wp.conn.RemoteAddr().String())
		}
	}
}

// CloseAndWait internally calls Close() then waits for all peer activity to stop
func (wp *wsPeer) CloseAndWait(deadline time.Time) {
	wp.Close(deadline)
	wp.wg.Wait()
}

func (wp *wsPeer) GetLastPacketTime() int64 {
	return atomic.LoadInt64(&wp.lastPacketTime)
}

func (wp *wsPeer) CheckSlowWritingPeer(now time.Time) bool {
	ongoingMessageTime := atomic.LoadInt64(&wp.intermittentOutgoingMessageEnqueueTime)
	if ongoingMessageTime == 0 {
		return false
	}
	timeSinceMessageCreated := now.Sub(time.Unix(0, ongoingMessageTime))
	return timeSinceMessageCreated > maxMessageQueueDuration
}

// getRequestNonce returns the byte representation of ever increasing uint64
// The value is stored on wsPeer
func (wp *wsPeer) getRequestNonce() []byte {
	buf := make([]byte, binary.MaxVarintLen64)
	binary.PutUvarint(buf, atomic.AddUint64(&wp.requestNonce, 1))
	return buf
}

// Request submits the request to the server, waits for a response
func (wp *wsPeer) Request(ctx context.Context, tag Tag, topics Topics) (resp *Response, e error) {

	// Add nonce as a topic
	nonce := wp.getRequestNonce()
	topics = append(topics, Topic{key: "nonce", data: nonce})

	// serialize the topics
	serializedMsg := topics.MarshallTopics()

	// Get the topics' hash
	hash := hashTopics(serializedMsg)

	// Make a response channel to wait on the server response
	responseChannel := wp.makeResponseChannel(hash)
	defer wp.getAndRemoveResponseChannel(hash)

	// Send serializedMsg
	msg := make([]sendMessage, 1, 1)
	msg[0] = sendMessage{
		data:         append([]byte(tag), serializedMsg...),
		enqueued:     time.Now(),
		peerEnqueued: time.Now(),
		ctx:          context.Background()}
	select {
	case wp.sendBufferBulk <- sendMessages{msgs: msg}:
	case <-wp.closing:
		e = fmt.Errorf("peer closing %s", wp.conn.RemoteAddr().String())
		return
	case <-ctx.Done():
		return resp, ctx.Err()
	}

	// wait for the channel.
	select {
	case resp = <-responseChannel:
		return resp, nil
	case <-wp.closing:
		e = fmt.Errorf("peer closing %s", wp.conn.RemoteAddr().String())
		return
	case <-ctx.Done():
		return resp, ctx.Err()
	}
}

func (wp *wsPeer) makeResponseChannel(key uint64) (responseChannel chan *Response) {
	newChan := make(chan *Response, 1)
	wp.responseChannelsMutex.Lock()
	defer wp.responseChannelsMutex.Unlock()
	wp.responseChannels[key] = newChan
	return newChan
}

// getAndRemoveResponseChannel returns the channel and deletes the channel from the map
func (wp *wsPeer) getAndRemoveResponseChannel(key uint64) (respChan chan *Response, found bool) {
	wp.responseChannelsMutex.Lock()
	defer wp.responseChannelsMutex.Unlock()
	respChan, found = wp.responseChannels[key]
	delete(wp.responseChannels, key)
	return
}

func (wp *wsPeer) getPeerData(key string) interface{} {
	wp.clientDataStoreMu.Lock()
	defer wp.clientDataStoreMu.Unlock()
	return wp.clientDataStore[key]
}

func (wp *wsPeer) setPeerData(key string, value interface{}) {
	wp.clientDataStoreMu.Lock()
	defer wp.clientDataStoreMu.Unlock()
	if value == nil {
		delete(wp.clientDataStore, key)
	} else {
		wp.clientDataStore[key] = value
	}
}

func (wp *wsPeer) sendMessagesOfInterest(messagesOfInterestGeneration uint32, messagesOfInterestEnc []byte) {
	err := wp.Unicast(wp.net.ctx, messagesOfInterestEnc, protocol.MsgOfInterestTag)
	if err != nil {
		wp.net.log.Errorf("ws send msgOfInterest: %v", err)
	} else {
		atomic.StoreUint32(&wp.messagesOfInterestGeneration, messagesOfInterestGeneration)
	}
}<|MERGE_RESOLUTION|>--- conflicted
+++ resolved
@@ -39,11 +39,7 @@
 )
 
 const maxMessageLength = 6 * 1024 * 1024 // Currently the biggest message is VB vote bundles. TODO: per message type size limit?
-<<<<<<< HEAD
-const averageMessageLength = 2 * 1024     // Most of the messages are smaller than this size, which makes it into a good base allocation.
-=======
 const averageMessageLength = 2 * 1024    // Most of the messages are smaller than this size, which makes it into a good base allocation.
->>>>>>> fa0af5f8
 
 // This parameter controls how many messages from a single peer can be
 // queued up in the global wsNetwork.readBuffer at a time.  Making this
