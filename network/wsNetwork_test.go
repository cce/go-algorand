--- conflicted
+++ resolved
@@ -3786,11 +3786,8 @@
 
 	wn := WebsocketNetwork{}
 	wn.broadcaster.log = logging.TestingLog(t)
-<<<<<<< HEAD
-=======
 	// Enable vote compression for the test
 	wn.broadcaster.enableVoteCompression = true
->>>>>>> 18990e06
 	data := make([][]byte, len(reqs))
 	compressedData := make([][]byte, len(reqs))
 	digests := make([]crypto.Digest, len(reqs))
