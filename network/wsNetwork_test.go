--- conflicted
+++ resolved
@@ -365,7 +365,6 @@
 	}
 }
 
-<<<<<<< HEAD
 // Set up two nodes, test that a.Broadcast is received by B with tracing
 func TestWebsocketNetworkTracing(t *testing.T) {
 	partitiontest.PartitionTest(t)
@@ -428,7 +427,9 @@
 	case <-counterDone:
 	case <-time.After(2 * time.Second):
 		t.Errorf("timeout, count=%d, wanted 2", counter.count)
-=======
+	}
+}
+
 type mutexBuilder struct {
 	logOutput strings.Builder
 	mu        deadlock.Mutex
@@ -553,7 +554,6 @@
 
 			require.True(t, matcher.Match())
 		})
->>>>>>> f6338578
 	}
 }
 
