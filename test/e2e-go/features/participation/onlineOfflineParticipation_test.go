// Copyright (C) 2019-2021 Algorand, Inc.
// This file is part of go-algorand
//
// go-algorand is free software: you can redistribute it and/or modify
// it under the terms of the GNU Affero General Public License as
// published by the Free Software Foundation, either version 3 of the
// License, or (at your option) any later version.
//
// go-algorand is distributed in the hope that it will be useful,
// but WITHOUT ANY WARRANTY; without even the implied warranty of
// MERCHANTABILITY or FITNESS FOR A PARTICULAR PURPOSE.  See the
// GNU Affero General Public License for more details.
//
// You should have received a copy of the GNU Affero General Public License
// along with go-algorand.  If not, see <https://www.gnu.org/licenses/>.

package participation

import (
	"path/filepath"
	"runtime"
	"testing"
	"time"

	"github.com/stretchr/testify/require"

	"github.com/algorand/go-algorand/config"
	"github.com/algorand/go-algorand/data/basics"
	"github.com/algorand/go-algorand/protocol"
	"github.com/algorand/go-algorand/test/e2e-go/globals"
	"github.com/algorand/go-algorand/test/framework/fixtures"
	"github.com/algorand/go-algorand/testpartitioning"
)

func TestParticipationKeyOnlyAccountParticipatesCorrectly(t *testing.T) {
	testpartitioning.PartitionTest(t)

	t.Parallel()
	a := require.New(fixtures.SynchronizedTest(t))

	var fixture fixtures.RestClientFixture
	fixture.Setup(t, filepath.Join("nettemplates", "TwoNodesPartialPartkeyOnlyWallets.json"))
	defer fixture.Shutdown()
	client := fixture.LibGoalClient
	accountList, err := fixture.GetWalletsSortedByBalance()
	a.NoError(err, "fixture should be able to get wallet list")
	// partkeyonly_account is pre-created by template, marked ParticipationOnly: true. already has some stake
	// verify both accounts got rewards
	richAccount := accountList[0].Address // 30% stake

	partAccounts := fixture.GetParticipationOnlyAccounts(client)
	a.NotEmpty(partAccounts)

	partkeyOnlyAccount := partAccounts[0].Address().String() // 20% stake
	// allow "a few" rounds to pass so accounts can participate

	// the below window controls the likelihood a block will be proposed by the account under test
	// since block proposer selection is probabilistic, it is not guaranteed that the account will be chosen
	// it is a trade-off between test flakiness and test duration
	proposalWindow := 50 // arbitrary
	blockWasProposedByPartkeyOnlyAccountRecently := waitForAccountToProposeBlock(a, &fixture, partkeyOnlyAccount, proposalWindow)
	a.True(blockWasProposedByPartkeyOnlyAccountRecently, "partkey-only account should be proposing blocks")

	// verify partkeyonly_account cannot spend
	transactionFee := uint64(3)   // arbitrary
	amountToSend := uint64(10000) // arbitrary
	wh, err := client.GetUnencryptedWalletHandle()
	a.NoError(err, "should get unencrypted wallet handle")
	_, err = client.SendPaymentFromWallet(wh, nil, partkeyOnlyAccount, richAccount, amountToSend, transactionFee, nil, "", basics.Round(0), basics.Round(0))
	a.Error(err, "attempt to send money from partkey-only account should be treated as though wallet is not controlled")
	// partkeyonly_account attempts to go offline, should fail (no rootkey to sign txn with)
	goOfflineUTx, err := client.MakeUnsignedGoOfflineTx(partkeyOnlyAccount, 0, 0, transactionFee, [32]byte{})
	a.NoError(err, "should be able to make go offline tx")
	wh, err = client.GetUnencryptedWalletHandle()
	a.NoError(err, "should get unencrypted wallet handle")
	_, err = client.SignAndBroadcastTransaction(wh, nil, goOfflineUTx)
	a.Error(err, "partkey only account should fail to go offline")
}

func waitForAccountToProposeBlock(a *require.Assertions, fixture *fixtures.RestClientFixture, account string, window int) bool {
	client := fixture.AlgodClient

	curStatus, err := client.Status()
	a.NoError(err)
	curRound := curStatus.LastRound

	// the below window controls the likelihood a block will be proposed by the account under test
	// since block proposer selection is probabilistic, it is not guaranteed that the account will be chosen
	// it is a trade-off between test flakiness and test duration
	for window > 0 {
		window--
		curRound++
		err := fixture.WaitForRoundWithTimeout(curRound)
		a.NoErrorf(err, "fixture failed waiting for round %d", curRound)

		// See if account was participating by looking at block proposers
		blockWasProposed := fixture.VerifyBlockProposed(account, 1)
		if blockWasProposed {
			return blockWasProposed
		}
	}
	return false
}

// TestNewAccountCanGoOnlineAndParticipate tests two behaviors:
// - When the account does not have enough stake, or after receivning algos, but before the lookback rounds,
//   it should not be proposing blocks
// - When the account balance receives enough stake, it should be proposing after lookback rounds
func TestNewAccountCanGoOnlineAndParticipate(t *testing.T) {
<<<<<<< HEAD
	testpartitioning.PartitionTest(t)

	/*if runtime.GOOS == "darwin" {
		t.Skip()
	}
=======
>>>>>>> 4f281b07
	if testing.Short() {
		t.Skip()
	}

	t.Parallel()
	a := require.New(fixtures.SynchronizedTest(t))

	// Make the seed lookback shorter, otherwise will wait for 320 rounds
	consensus := make(config.ConsensusProtocols)
	shortPartKeysProtocol := config.Consensus[protocol.ConsensusCurrentVersion]
	shortPartKeysProtocol.ApprovedUpgrades = map[protocol.ConsensusVersion]uint64{}
	shortPartKeysProtocol.SeedLookback = 2
	shortPartKeysProtocol.SeedRefreshInterval = 8
	if runtime.GOARCH == "amd64" {
		// amd64 platforms are generally quite capable, so accelerate the round times to make the test run faster.
		shortPartKeysProtocol.AgreementFilterTimeoutPeriod0 = 1 * time.Second
		shortPartKeysProtocol.AgreementFilterTimeout = 1 * time.Second
	}
	consensus[protocol.ConsensusVersion("shortpartkeysprotocol")] = shortPartKeysProtocol

	var fixture fixtures.RestClientFixture
	fixture.SetConsensus(consensus)
	fixture.SetupNoStart(t, filepath.Join("nettemplates", "OneNode.json"))

	// update the config file by setting the ParticipationKeysRefreshInterval to 5 second.
	nodeDirectory, err := fixture.GetNodeDir("Primary")
	a.NoError(err)
	cfg, err := config.LoadConfigFromDisk(nodeDirectory)
	a.NoError(err)
	cfg.ParticipationKeysRefreshInterval = 5 * time.Second
	cfg.SaveToDisk(nodeDirectory)

	fixture.Start()

	defer fixture.Shutdown()
	client := fixture.LibGoalClient

	// account is newly created
	wh, err := client.GetUnencryptedWalletHandle()
	a.NoError(err)
	newAccount, err := client.GenerateAddress(wh)
	a.NoError(err)

	// send money to new account from some other account in the template, so that account can go online
	accountList, err := fixture.GetWalletsSortedByBalance()
	a.NoError(err, "fixture should be able to get wallet list")
	richAccount := accountList[0].Address // 30% stake
	richBalance, initialRound := fixture.GetBalanceAndRound(richAccount)

	minTxnFee, minAcctBalance, err := fixture.MinFeeAndBalance(initialRound)
	a.NoError(err)

	transactionFee := minTxnFee
	amountToSendInitial := 5 * minAcctBalance
	fixture.SendMoneyAndWait(initialRound, amountToSendInitial, transactionFee, richAccount, newAccount, "")
	amt, err := client.GetBalance(newAccount)
	a.NoError(err)
	nodeStatus, err := client.Status()
	a.NoError(err)
	seededRound := nodeStatus.LastRound
	a.Equal(amountToSendInitial, amt, "new account should be funded with the amount the rich account sent")

	// account adds part key
	partKeyFirstValid := uint64(0)
	partKeyValidityPeriod := uint64(10000)
	partKeyLastValid := partKeyFirstValid + partKeyValidityPeriod
	partkeyResponse, _, err := client.GenParticipationKeys(newAccount, partKeyFirstValid, partKeyLastValid, 0)
	a.NoError(err, "rest client should be able to add participation key to new account")
	a.Equal(newAccount, partkeyResponse.Parent.String(), "partkey response should echo queried account")
	// account uses part key to go online
	goOnlineTx, err := client.MakeUnsignedGoOnlineTx(newAccount, &partkeyResponse, 0, 0, transactionFee, [32]byte{})
	a.NoError(err, "should be able to make go online tx")
	a.Equal(newAccount, goOnlineTx.Src().String(), "go online response should echo queried account")
	onlineTxID, err := client.SignAndBroadcastTransaction(wh, nil, goOnlineTx)
	a.NoError(err, "new account with new partkey should be able to go online")

	fixture.AssertValidTxid(onlineTxID)
	maxRoundsToWaitForTxnConfirm := uint64(5)
	fixture.WaitForTxnConfirmation(seededRound+maxRoundsToWaitForTxnConfirm, newAccount, onlineTxID)
	nodeStatus, _ = client.Status()
	onlineRound := nodeStatus.LastRound
	newAccountStatus, err := client.AccountInformation(newAccount)
	a.NoError(err, "client should be able to get information about new account")
	a.Equal(basics.Online.String(), newAccountStatus.Status, "new account should be online")

	// transfer the funds and close to the new account
	amountToSend := richBalance - 3*transactionFee - amountToSendInitial - minAcctBalance
	txn := fixture.SendMoneyAndWait(onlineRound, amountToSend, transactionFee, richAccount, newAccount, newAccount)
	fundedRound := txn.ConfirmedRound

	nodeStatus, _ = client.Status()
	params, err := client.ConsensusParams(nodeStatus.LastRound)
	a.NoError(err)
	accountProposesStarting := balanceRoundOf(basics.Round(fundedRound), params)

	// Need to wait for funding to take effect on selection, then we can see if we're participating
	// Stop before the account should become eligible for selection so we can ensure it wasn't
	err = fixture.ClientWaitForRound(fixture.AlgodClient, uint64(accountProposesStarting-1),
		time.Duration(uint64(globals.MaxTimePerRound)*uint64(accountProposesStarting-1)))
	a.NoError(err)

	// Check if the account did not propose any blocks up to this round
	blockWasProposed := fixture.VerifyBlockProposedRange(newAccount, int(accountProposesStarting)-1,
		int(accountProposesStarting)-1)
	a.False(blockWasProposed, "account should not be selected until BalLookback (round %d) passes", int(accountProposesStarting-1))

	// Now wait until the round where the funded account will be used.
	err = fixture.ClientWaitForRound(fixture.AlgodClient, uint64(accountProposesStarting), 10*globals.MaxTimePerRound)
	a.NoError(err)

	blockWasProposedByNewAccountRecently := fixture.VerifyBlockProposedRange(newAccount, int(accountProposesStarting), 1)
	a.True(blockWasProposedByNewAccountRecently, "newly online account should be proposing blocks")
}

// Returns the earliest round which will have the balanceRound equal to r
func balanceRoundOf(r basics.Round, cparams config.ConsensusParams) basics.Round {
	return basics.Round(2*cparams.SeedRefreshInterval*cparams.SeedLookback) + r
}<|MERGE_RESOLUTION|>--- conflicted
+++ resolved
@@ -107,14 +107,7 @@
 //   it should not be proposing blocks
 // - When the account balance receives enough stake, it should be proposing after lookback rounds
 func TestNewAccountCanGoOnlineAndParticipate(t *testing.T) {
-<<<<<<< HEAD
 	testpartitioning.PartitionTest(t)
-
-	/*if runtime.GOOS == "darwin" {
-		t.Skip()
-	}
-=======
->>>>>>> 4f281b07
 	if testing.Short() {
 		t.Skip()
 	}
