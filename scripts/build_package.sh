--- conflicted
+++ resolved
@@ -115,8 +115,6 @@
 mkdir -p ${TOOLS_ROOT}
 for bin in "${bin_files[@]}"; do
     cp ${GOPATHBIN}/${bin} ${TOOLS_ROOT}
-<<<<<<< HEAD
-=======
     if [ $? -ne 0 ]; then exit 1; fi
 done
 
@@ -126,7 +124,6 @@
 mkdir -p ${TEST_UTILS_ROOT}
 for bin in "${bin_files[@]}"; do
     cp ${GOPATHBIN}/${bin} ${TEST_UTILS_ROOT}
->>>>>>> fdf3a4c2
     if [ $? -ne 0 ]; then exit 1; fi
 done
 
